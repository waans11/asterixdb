--- conflicted
+++ resolved
@@ -1,4 +1,3 @@
-<<<<<<< HEAD
 <project xmlns="http://maven.apache.org/POM/4.0.0" xmlns:xsi="http://www.w3.org/2001/XMLSchema-instance"
         xsi:schemaLocation="http://maven.apache.org/POM/4.0.0 http://maven.apache.org/xsd/maven-4.0.0.xsd">
         <modelVersion>4.0.0</modelVersion>
@@ -176,193 +175,4 @@
                         <scope>test</scope>
                 </dependency>
         </dependencies>
-=======
-<project xmlns="http://maven.apache.org/POM/4.0.0" xmlns:xsi="http://www.w3.org/2001/XMLSchema-instance" xsi:schemaLocation="http://maven.apache.org/POM/4.0.0 http://maven.apache.org/xsd/maven-4.0.0.xsd">
-  <modelVersion>4.0.0</modelVersion>
-  <parent>
-          <artifactId>asterix</artifactId>
-          <groupId>edu.uci.ics.asterix</groupId>
-          <version>0.0.6-SNAPSHOT</version>
-  </parent>
-  <artifactId>asterix-installer</artifactId>
-	<properties>
-		<project.build.sourceEncoding>UTF-8</project.build.sourceEncoding>
-	</properties>
-
-	<build>
-		<plugins>
-			<plugin>
-				<groupId>org.apache.maven.plugins</groupId>
-				<artifactId>maven-compiler-plugin</artifactId>
-				<version>2.0.2</version>
-				<configuration>
-					<source>1.6</source>
-					<target>1.6</target>
-				</configuration>
-			</plugin>
-
-			<plugin>
-				<groupId>org.jvnet.jaxb2.maven2</groupId>
-				<artifactId>maven-jaxb2-plugin</artifactId>
-				<executions>
-					<execution>
-						<id>configuration</id>
-						<goals>
-							<goal>generate</goal>
-						</goals>
-						<configuration>
-							<args>
-								<arg>-Xsetters</arg>
-								<arg>-Xvalue-constructor</arg>
-							</args>
-							<plugins>
-								<plugin>
-									<groupId>org.jvnet.jaxb2_commons</groupId>
-									<artifactId>jaxb2-basics</artifactId>
-									<version>0.6.2</version>
-								</plugin>
-								<plugin>
-									<groupId>org.jvnet.jaxb2_commons</groupId>
-									<artifactId>jaxb2-value-constructor</artifactId>
-									<version>3.0</version>
-								</plugin>
-							</plugins>
-							<schemaDirectory>src/main/resources/schema</schemaDirectory>
-							<schemaIncludes>
-								<include>installer-conf.xsd</include>
-							</schemaIncludes>
-							<generatePackage>edu.uci.ics.asterix.installer.schema.conf</generatePackage>
-							<generateDirectory>${project.build.directory}/generated-sources/configuration</generateDirectory>
-						</configuration>
-					</execution>
-					<execution>
-						<id>cluster</id>
-						<goals>
-							<goal>generate</goal>
-						</goals>
-						<configuration>
-							<args>
-								<arg>-Xsetters</arg>
-								<arg>-Xvalue-constructor</arg>
-							</args>
-							<schemaDirectory>src/main/resources/schema</schemaDirectory>
-							<schemaIncludes>
-								<include>cluster.xsd</include>
-							</schemaIncludes>
-							<generatePackage>edu.uci.ics.asterix.installer.schema.cluster</generatePackage>
-							<bindingDirectory>src/main/resources/schema</bindingDirectory>
-							<bindingIncludes>
-								<bindingInclude>jaxb-bindings.xjb</bindingInclude>
-							</bindingIncludes>
-							<generateDirectory>${project.build.directory}/generated-sources/cluster</generateDirectory>
-						</configuration>
-					</execution>
-				</executions>
-			</plugin>
-			<plugin>
-				<artifactId>maven-assembly-plugin</artifactId>
-				<version>2.2-beta-5</version>
-				<executions>
-					<execution>
-						<configuration>
-							<descriptor>src/main/assembly/binary-assembly.xml</descriptor>
-						</configuration>
-						<phase>package</phase>
-						<goals>
-							<goal>attached</goal>
-						</goals>
-					</execution>
-				</executions>
-			</plugin>
-			<plugin>
-				<groupId>org.apache.maven.plugins</groupId>
-				<artifactId>maven-failsafe-plugin</artifactId>
-				<version>2.6</version>
-				<executions>
-					<execution>
-						<goals>
-							<goal>integration-test</goal>
-							<goal>verify</goal>
-						</goals>
-					</execution>
-				</executions>
-			</plugin>
-		</plugins>
-	</build>
-
-	<dependencies>
-		<dependency>
-			<groupId>junit</groupId>
-			<artifactId>junit</artifactId>
-			<version>4.8.1</version>
-			<scope>test</scope>
-		</dependency>
-		<dependency>
-			<groupId>args4j</groupId>
-			<artifactId>args4j</artifactId>
-			<version>2.0.12</version>
-			<type>jar</type>
-			<scope>compile</scope>
-		</dependency>
-		<dependency>
-			<groupId>org.apache.zookeeper</groupId>
-			<artifactId>zookeeper</artifactId>
-			<version>3.4.5</version>
-			<exclusions>
-				<exclusion>
-					<groupId>com.sun.jmx</groupId>
-					<artifactId>jmxri</artifactId>
-				</exclusion>
-				<exclusion>
-					<groupId>com.sun.jdmk</groupId>
-					<artifactId>jmxtools</artifactId>
-				</exclusion>
-				<exclusion>
-					<groupId>javax.jms</groupId>
-					<artifactId>jms</artifactId>
-				</exclusion>
-			</exclusions>
-		</dependency>
-		<dependency>
-			<groupId>commons-io</groupId>
-			<artifactId>commons-io</artifactId>
-			<version>1.4</version>
-		</dependency>
-		<dependency>
-			<groupId>edu.uci.ics.asterix</groupId>
-			<artifactId>asterix-events</artifactId>
-			<version>0.0.6-SNAPSHOT</version>
-			<type>jar</type>
-			<scope>compile</scope>
-		</dependency>
-		<dependency>
-			<groupId>edu.uci.ics.asterix</groupId>
-			<artifactId>asterix-common</artifactId>
-			<version>0.0.6-SNAPSHOT</version>
-			<type>jar</type>
-			<scope>compile</scope>
-		</dependency>
-                <dependency>
-                        <groupId>edu.uci.ics.asterix</groupId>
-                        <artifactId>asterix-common</artifactId>
-                        <version>0.0.6-SNAPSHOT</version>
-                        <type>test-jar</type>
-                        <scope>test</scope>
-                </dependency>
-		<dependency>
-			<groupId>edu.uci.ics.asterix</groupId>
-			<artifactId>asterix-server</artifactId>
-			<version>0.0.6-SNAPSHOT</version>
-			<type>zip</type>
-			<classifier>binary-assembly</classifier>
-		</dependency>
-                <dependency>
-                        <groupId>edu.uci.ics.asterix</groupId>
-                        <artifactId>asterix-test-framework</artifactId>
-                        <version>0.0.6-SNAPSHOT</version>
-                        <scope>test</scope>
-                </dependency>
-	</dependencies>
-
->>>>>>> 166a8aa4
 </project>