--- conflicted
+++ resolved
@@ -1,6 +1,4 @@
 /*
-<<<<<<< HEAD
-=======
  * Licensed to the Apache Software Foundation (ASF) under one
  * or more contributor license agreements.  See the NOTICE file
  * distributed with this work for additional information
@@ -19,7 +17,6 @@
  * under the License.
  */
 /* 
->>>>>>> f758b488
  * Test case Name  : primary_plus_keyword_secondary_index.aql
  * Description     : Check that abort from duplicate key exception works and crash recovery works after the abort.
  * Expected Result : Success
