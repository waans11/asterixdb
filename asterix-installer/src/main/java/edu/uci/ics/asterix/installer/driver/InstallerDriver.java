--- conflicted
+++ resolved
@@ -134,21 +134,14 @@
         buffer.append("alter    " + ":" + " Alter the instance's configuration settings" + "\n");
         buffer.append("describe " + ":" + " Describes an existing asterix instance" + "\n");
         buffer.append("validate " + ":" + " Validates the installer/cluster configuration" + "\n");
-<<<<<<< HEAD
         buffer.append("configure" + ":" + " Auto-generate configuration for local psedu-distributed Asterix instance"
                 + "\n");
         buffer.append("install  " + ":" + " Installs a library to an asterix instance" + "\n");
         buffer.append("uninstall" + ":" + " Uninstalls a library from an asterix instance" + "\n");
-=======
-        buffer.append("configure" + ":" + " Configure the Asterix installer" + "\n");
->>>>>>> 166a8aa4
         buffer.append("shutdown " + ":" + " Shutdown the installer service" + "\n");
         buffer.append("help     " + ":" + " Provides usage description of a command" + "\n");
         buffer.append("\nTo get more information about a command, use managix help -cmd <command>");
         LOGGER.info(buffer.toString());
     }
 
-    public static void setManagixHome(String managixHome) {
-        InstallerDriver.managixHome = managixHome;
-    }
 }