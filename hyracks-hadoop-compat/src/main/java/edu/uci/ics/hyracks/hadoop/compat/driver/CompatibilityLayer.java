package edu.uci.ics.hyracks.hadoop.compat.driver;

import java.io.IOException;
import java.util.ArrayList;
import java.util.HashMap;
import java.util.HashSet;
import java.util.List;
import java.util.Map;
import java.util.Map.Entry;
import java.util.Properties;
import java.util.Set;

import org.apache.hadoop.fs.Path;
import org.apache.hadoop.mapred.JobConf;
import org.kohsuke.args4j.CmdLineParser;

import edu.uci.ics.hyracks.api.job.JobId;
import edu.uci.ics.hyracks.api.job.JobSpecification;
import edu.uci.ics.hyracks.hadoop.compat.client.HyracksClient;
import edu.uci.ics.hyracks.hadoop.compat.client.HyracksRunningJob;
import edu.uci.ics.hyracks.hadoop.compat.util.CompatibilityConfig;
import edu.uci.ics.hyracks.hadoop.compat.util.ConfigurationConstants;
import edu.uci.ics.hyracks.hadoop.compat.util.DCacheHandler;
import edu.uci.ics.hyracks.hadoop.compat.util.HadoopAdapter;
import edu.uci.ics.hyracks.hadoop.compat.util.Utilities;

public class CompatibilityLayer {

<<<<<<< HEAD
	HyracksClient hyracksClient;
	DCacheHandler dCacheHander = null;
	Properties clusterConf;
	HadoopAdapter hadoopAdapter;

	private static char configurationFileDelimiter = '=';
	private static final String dacheKeyPrefix = "dcache.key";

	public CompatibilityLayer(CompatibilityConfig clConfig) throws Exception {
		initialize(clConfig);
	}

	private void initialize(CompatibilityConfig clConfig) throws Exception {
		clusterConf = Utilities.getProperties(clConfig.clusterConf,
				configurationFileDelimiter);
		hadoopAdapter = new HadoopAdapter(clusterConf
				.getProperty(ConfigurationConstants.namenodeURL));
		hyracksClient = new HyracksClient(clusterConf);
		dCacheHander = new DCacheHandler(clusterConf
				.getProperty(ConfigurationConstants.dcacheServerConfiguration));
	}

	public HyracksRunningJob submitJob(JobConf conf,Set<String> userLibs) throws Exception {
		List<JobConf> jobConfs = new ArrayList<JobConf>();
		jobConfs.add(conf);
		String applicationName = conf.getJobName() + System.currentTimeMillis();
		JobSpecification spec = hadoopAdapter.getJobSpecification(jobConfs);
		HyracksRunningJob hyracksRunningJob = hyracksClient.submitJob(
				applicationName, spec, userLibs);
		return hyracksRunningJob; 
	}
	
	public HyracksRunningJob submitJobs(String applicationName,
			String[] jobFiles, Set<String> userLibs) throws Exception {
		List<JobConf> jobConfs = constructHadoopJobConfs(jobFiles);
		populateDCache(jobFiles[0]);
		JobSpecification spec = hadoopAdapter.getJobSpecification(jobConfs);
		HyracksRunningJob hyracksRunningJob = hyracksClient.submitJob(
				applicationName, spec, userLibs);
		return hyracksRunningJob;
	}

	public HyracksRunningJob submitJobs(String applicationName,
			String[] jobFiles) throws Exception {
		List<JobConf> jobConfs = constructHadoopJobConfs(jobFiles);
		populateDCache(jobFiles[0]);
		JobSpecification spec = hadoopAdapter.getJobSpecification(jobConfs);
		HyracksRunningJob hyracksRunningJob = hyracksClient.submitJob(
				applicationName, spec);
		return hyracksRunningJob;
	}

	private void populateDCache(String jobFile) throws IOException {
		Map<String, String> dcacheTasks = preparePreLaunchDCacheTasks(jobFile);
		String tempDir = "/tmp";
		if (dcacheTasks.size() > 0) {
			for (String key : dcacheTasks.keySet()) {
				String destPath = tempDir + "/" + key
						+ System.currentTimeMillis();
				hadoopAdapter.getHDFSClient().copyToLocalFile(
						new Path(dcacheTasks.get(key)), new Path(destPath));
				System.out.println(" source :" + dcacheTasks.get(key));
				System.out.println(" dest :" + destPath);
				System.out.println(" key :" + key);
				System.out.println(" value :" + destPath);
				dCacheHander.put(key, destPath);
			}
		}
	}

	private String getApplicationNameForHadoopJob(JobConf jobConf) {
		String jar = jobConf.getJar();
		if (jar != null) {
			return jar.substring(jar.lastIndexOf("/") >= 0 ? jar
					.lastIndexOf("/") + 1 : 0);
		} else {
			return "" + System.currentTimeMillis();
		}
	}

	private Map<String, String> initializeCustomProperties(
			Properties properties, String prefix) {
		Map<String, String> foundProperties = new HashMap<String, String>();
		Set<Entry<Object, Object>> entrySet = properties.entrySet();
		for (Entry entry : entrySet) {
			String key = (String) entry.getKey();
			String value = (String) entry.getValue();
			if ((key.startsWith(prefix))) {
				String actualKey = key.substring(prefix.length() + 1); // "cut off '<prefix>.' from the beginning"
				foundProperties.put(actualKey, value);
			}
		}
		return foundProperties;
	}

	public Map<String, String> preparePreLaunchDCacheTasks(String jobFile) {
		Properties jobProperties = Utilities.getProperties(jobFile, ',');
		Map<String, String> dcacheTasks = new HashMap<String, String>();
		Map<String, String> dcacheKeys = initializeCustomProperties(
				jobProperties, dacheKeyPrefix);
		for (String key : dcacheKeys.keySet()) {
			String sourcePath = dcacheKeys.get(key);
			if (sourcePath != null) {
				dcacheTasks.put(key, sourcePath);
			}
		}
		return dcacheTasks;
	}

	public void waitForCompletion(UUID jobId) throws Exception {
		hyracksClient.waitForCompleton(jobId);
	}

	private List<JobConf> constructHadoopJobConfs(String[] jobFiles)
			throws Exception {
		List<JobConf> jobConfs = new ArrayList<JobConf>();
		for (String jobFile : jobFiles) {
			jobConfs.add(constructHadoopJobConf(jobFile));
		}
		return jobConfs;
	}

	private JobConf constructHadoopJobConf(String jobFile) {
		Properties jobProperties = Utilities.getProperties(jobFile, '=');
		JobConf conf = new JobConf(hadoopAdapter.getConf());
		for (Entry entry : jobProperties.entrySet()) {
			conf.set((String) entry.getKey(), (String) entry.getValue());
			System.out.println((String) entry.getKey() + " : "
					+ (String) entry.getValue());
		}
		return conf;
	}

	private String[] getJobs(CompatibilityConfig clConfig) {
		return clConfig.jobFiles == null ? new String[0] : clConfig.jobFiles
				.split(",");
	}

	public static void main(String args[]) throws Exception {
		long startTime = System.nanoTime();
		CompatibilityConfig clConfig = new CompatibilityConfig();
		CmdLineParser cp = new CmdLineParser(clConfig);
		try {
			cp.parseArgument(args);
		} catch (Exception e) {
			System.err.println(e.getMessage());
			cp.printUsage(System.err);
			return;
		}
		CompatibilityLayer compatLayer = new CompatibilityLayer(clConfig);
		String applicationName = clConfig.applicationName;
		String[] jobFiles = compatLayer.getJobs(clConfig);
		String[] userLibraries = null;
		if (clConfig.userLibs != null) {
			userLibraries = clConfig.userLibs.split(",");
		}
		try {
			HyracksRunningJob hyraxRunningJob = null;
			if (userLibraries != null) {
				Set<String> userLibs = new HashSet<String>();
				for (String userLib : userLibraries) {
					userLibs.add(userLib);
				}
				hyraxRunningJob = compatLayer.submitJobs(applicationName,
						jobFiles, userLibs);
			} else {
				hyraxRunningJob = compatLayer.submitJobs(applicationName,
						jobFiles);
			}
			compatLayer.waitForCompletion(hyraxRunningJob.getJobId());
			long end_time = System.nanoTime();
			System.out.println("TOTAL TIME (from Launch to Completion):"
					+ ((end_time - startTime) / (float) 1000000000.0)
					+ " seconds.");
		} catch (Exception e) {
			e.printStackTrace();
			throw e;
		}
	}
=======
    HyracksClient hyracksClient;
    DCacheHandler dCacheHander = null;
    Properties clusterConf;
    HadoopAdapter hadoopAdapter;

    private static char configurationFileDelimiter = '=';
    private static final String dacheKeyPrefix = "dcache.key";

    public CompatibilityLayer(CompatibilityConfig clConfig) throws Exception {
        initialize(clConfig);
    }

    private void initialize(CompatibilityConfig clConfig) throws Exception {
        clusterConf = Utilities.getProperties(clConfig.clusterConf, configurationFileDelimiter);
        hadoopAdapter = new HadoopAdapter(clusterConf.getProperty(ConfigurationConstants.namenodeURL));
        hyracksClient = new HyracksClient(clusterConf);
        dCacheHander = new DCacheHandler(clusterConf.getProperty(ConfigurationConstants.dcacheServerConfiguration));
    }

    public HyracksRunningJob submitJob(JobConf conf, Set<String> userLibs) throws Exception {
        List<JobConf> jobConfs = new ArrayList<JobConf>();
        jobConfs.add(conf);
        String applicationName = conf.getJobName() + System.currentTimeMillis();
        JobSpecification spec = hadoopAdapter.getJobSpecification(jobConfs);
        HyracksRunningJob hyracksRunningJob = hyracksClient.submitJob(applicationName, spec, userLibs);
        return hyracksRunningJob;
    }

    public HyracksRunningJob submitJobs(String applicationName, String[] jobFiles, Set<String> userLibs)
            throws Exception {
        List<JobConf> jobConfs = constructHadoopJobConfs(jobFiles);
        populateDCache(jobFiles[0]);
        JobSpecification spec = hadoopAdapter.getJobSpecification(jobConfs);
        HyracksRunningJob hyracksRunningJob = hyracksClient.submitJob(applicationName, spec, userLibs);
        return hyracksRunningJob;
    }

    public HyracksRunningJob submitJobs(String applicationName, String[] jobFiles) throws Exception {
        List<JobConf> jobConfs = constructHadoopJobConfs(jobFiles);
        populateDCache(jobFiles[0]);
        JobSpecification spec = hadoopAdapter.getJobSpecification(jobConfs);
        HyracksRunningJob hyracksRunningJob = hyracksClient.submitJob(applicationName, spec);
        return hyracksRunningJob;
    }

    private void populateDCache(String jobFile) throws IOException {
        Map<String, String> dcacheTasks = preparePreLaunchDCacheTasks(jobFile);
        String tempDir = "/tmp";
        if (dcacheTasks.size() > 0) {
            for (String key : dcacheTasks.keySet()) {
                String destPath = tempDir + "/" + key + System.currentTimeMillis();
                hadoopAdapter.getHDFSClient().copyToLocalFile(new Path(dcacheTasks.get(key)), new Path(destPath));
                System.out.println(" source :" + dcacheTasks.get(key));
                System.out.println(" dest :" + destPath);
                System.out.println(" key :" + key);
                System.out.println(" value :" + destPath);
                dCacheHander.put(key, destPath);
            }
        }
    }

    private String getApplicationNameForHadoopJob(JobConf jobConf) {
        String jar = jobConf.getJar();
        if (jar != null) {
            return jar.substring(jar.lastIndexOf("/") >= 0 ? jar.lastIndexOf("/") + 1 : 0);
        } else {
            return "" + System.currentTimeMillis();
        }
    }

    private Map<String, String> initializeCustomProperties(Properties properties, String prefix) {
        Map<String, String> foundProperties = new HashMap<String, String>();
        Set<Entry<Object, Object>> entrySet = properties.entrySet();
        for (Entry entry : entrySet) {
            String key = (String) entry.getKey();
            String value = (String) entry.getValue();
            if ((key.startsWith(prefix))) {
                String actualKey = key.substring(prefix.length() + 1); // "cut off '<prefix>.' from the beginning"
                foundProperties.put(actualKey, value);
            }
        }
        return foundProperties;
    }

    public Map<String, String> preparePreLaunchDCacheTasks(String jobFile) {
        Properties jobProperties = Utilities.getProperties(jobFile, ',');
        Map<String, String> dcacheTasks = new HashMap<String, String>();
        Map<String, String> dcacheKeys = initializeCustomProperties(jobProperties, dacheKeyPrefix);
        for (String key : dcacheKeys.keySet()) {
            String sourcePath = dcacheKeys.get(key);
            if (sourcePath != null) {
                dcacheTasks.put(key, sourcePath);
            }
        }
        return dcacheTasks;
    }

    public void waitForCompletion(JobId jobId) throws Exception {
        hyracksClient.waitForCompleton(jobId);
    }

    private List<JobConf> constructHadoopJobConfs(String[] jobFiles) throws Exception {
        List<JobConf> jobConfs = new ArrayList<JobConf>();
        for (String jobFile : jobFiles) {
            jobConfs.add(constructHadoopJobConf(jobFile));
        }
        return jobConfs;
    }

    private JobConf constructHadoopJobConf(String jobFile) {
        Properties jobProperties = Utilities.getProperties(jobFile, '=');
        JobConf conf = new JobConf(hadoopAdapter.getConf());
        for (Entry entry : jobProperties.entrySet()) {
            conf.set((String) entry.getKey(), (String) entry.getValue());
            System.out.println((String) entry.getKey() + " : " + (String) entry.getValue());
        }
        return conf;
    }

    private String[] getJobs(CompatibilityConfig clConfig) {
        return clConfig.jobFiles == null ? new String[0] : clConfig.jobFiles.split(",");
    }

    public static void main(String args[]) throws Exception {
        long startTime = System.nanoTime();
        CompatibilityConfig clConfig = new CompatibilityConfig();
        CmdLineParser cp = new CmdLineParser(clConfig);
        try {
            cp.parseArgument(args);
        } catch (Exception e) {
            System.err.println(e.getMessage());
            cp.printUsage(System.err);
            return;
        }
        CompatibilityLayer compatLayer = new CompatibilityLayer(clConfig);
        String applicationName = clConfig.applicationName;
        String[] jobFiles = compatLayer.getJobs(clConfig);
        String[] userLibraries = null;
        if (clConfig.userLibs != null) {
            userLibraries = clConfig.userLibs.split(",");
        }
        try {
            HyracksRunningJob hyraxRunningJob = null;
            if (userLibraries != null) {
                Set<String> userLibs = new HashSet<String>();
                for (String userLib : userLibraries) {
                    userLibs.add(userLib);
                }
                hyraxRunningJob = compatLayer.submitJobs(applicationName, jobFiles, userLibs);
            } else {
                hyraxRunningJob = compatLayer.submitJobs(applicationName, jobFiles);
            }
            compatLayer.waitForCompletion(hyraxRunningJob.getJobId());
            long end_time = System.nanoTime();
            System.out.println("TOTAL TIME (from Launch to Completion):"
                    + ((end_time - startTime) / (float) 1000000000.0) + " seconds.");
        } catch (Exception e) {
            e.printStackTrace();
            throw e;
        }
    }
>>>>>>> d0f1ffb9
}<|MERGE_RESOLUTION|>--- conflicted
+++ resolved
@@ -26,187 +26,6 @@
 
 public class CompatibilityLayer {
 
-<<<<<<< HEAD
-	HyracksClient hyracksClient;
-	DCacheHandler dCacheHander = null;
-	Properties clusterConf;
-	HadoopAdapter hadoopAdapter;
-
-	private static char configurationFileDelimiter = '=';
-	private static final String dacheKeyPrefix = "dcache.key";
-
-	public CompatibilityLayer(CompatibilityConfig clConfig) throws Exception {
-		initialize(clConfig);
-	}
-
-	private void initialize(CompatibilityConfig clConfig) throws Exception {
-		clusterConf = Utilities.getProperties(clConfig.clusterConf,
-				configurationFileDelimiter);
-		hadoopAdapter = new HadoopAdapter(clusterConf
-				.getProperty(ConfigurationConstants.namenodeURL));
-		hyracksClient = new HyracksClient(clusterConf);
-		dCacheHander = new DCacheHandler(clusterConf
-				.getProperty(ConfigurationConstants.dcacheServerConfiguration));
-	}
-
-	public HyracksRunningJob submitJob(JobConf conf,Set<String> userLibs) throws Exception {
-		List<JobConf> jobConfs = new ArrayList<JobConf>();
-		jobConfs.add(conf);
-		String applicationName = conf.getJobName() + System.currentTimeMillis();
-		JobSpecification spec = hadoopAdapter.getJobSpecification(jobConfs);
-		HyracksRunningJob hyracksRunningJob = hyracksClient.submitJob(
-				applicationName, spec, userLibs);
-		return hyracksRunningJob; 
-	}
-	
-	public HyracksRunningJob submitJobs(String applicationName,
-			String[] jobFiles, Set<String> userLibs) throws Exception {
-		List<JobConf> jobConfs = constructHadoopJobConfs(jobFiles);
-		populateDCache(jobFiles[0]);
-		JobSpecification spec = hadoopAdapter.getJobSpecification(jobConfs);
-		HyracksRunningJob hyracksRunningJob = hyracksClient.submitJob(
-				applicationName, spec, userLibs);
-		return hyracksRunningJob;
-	}
-
-	public HyracksRunningJob submitJobs(String applicationName,
-			String[] jobFiles) throws Exception {
-		List<JobConf> jobConfs = constructHadoopJobConfs(jobFiles);
-		populateDCache(jobFiles[0]);
-		JobSpecification spec = hadoopAdapter.getJobSpecification(jobConfs);
-		HyracksRunningJob hyracksRunningJob = hyracksClient.submitJob(
-				applicationName, spec);
-		return hyracksRunningJob;
-	}
-
-	private void populateDCache(String jobFile) throws IOException {
-		Map<String, String> dcacheTasks = preparePreLaunchDCacheTasks(jobFile);
-		String tempDir = "/tmp";
-		if (dcacheTasks.size() > 0) {
-			for (String key : dcacheTasks.keySet()) {
-				String destPath = tempDir + "/" + key
-						+ System.currentTimeMillis();
-				hadoopAdapter.getHDFSClient().copyToLocalFile(
-						new Path(dcacheTasks.get(key)), new Path(destPath));
-				System.out.println(" source :" + dcacheTasks.get(key));
-				System.out.println(" dest :" + destPath);
-				System.out.println(" key :" + key);
-				System.out.println(" value :" + destPath);
-				dCacheHander.put(key, destPath);
-			}
-		}
-	}
-
-	private String getApplicationNameForHadoopJob(JobConf jobConf) {
-		String jar = jobConf.getJar();
-		if (jar != null) {
-			return jar.substring(jar.lastIndexOf("/") >= 0 ? jar
-					.lastIndexOf("/") + 1 : 0);
-		} else {
-			return "" + System.currentTimeMillis();
-		}
-	}
-
-	private Map<String, String> initializeCustomProperties(
-			Properties properties, String prefix) {
-		Map<String, String> foundProperties = new HashMap<String, String>();
-		Set<Entry<Object, Object>> entrySet = properties.entrySet();
-		for (Entry entry : entrySet) {
-			String key = (String) entry.getKey();
-			String value = (String) entry.getValue();
-			if ((key.startsWith(prefix))) {
-				String actualKey = key.substring(prefix.length() + 1); // "cut off '<prefix>.' from the beginning"
-				foundProperties.put(actualKey, value);
-			}
-		}
-		return foundProperties;
-	}
-
-	public Map<String, String> preparePreLaunchDCacheTasks(String jobFile) {
-		Properties jobProperties = Utilities.getProperties(jobFile, ',');
-		Map<String, String> dcacheTasks = new HashMap<String, String>();
-		Map<String, String> dcacheKeys = initializeCustomProperties(
-				jobProperties, dacheKeyPrefix);
-		for (String key : dcacheKeys.keySet()) {
-			String sourcePath = dcacheKeys.get(key);
-			if (sourcePath != null) {
-				dcacheTasks.put(key, sourcePath);
-			}
-		}
-		return dcacheTasks;
-	}
-
-	public void waitForCompletion(UUID jobId) throws Exception {
-		hyracksClient.waitForCompleton(jobId);
-	}
-
-	private List<JobConf> constructHadoopJobConfs(String[] jobFiles)
-			throws Exception {
-		List<JobConf> jobConfs = new ArrayList<JobConf>();
-		for (String jobFile : jobFiles) {
-			jobConfs.add(constructHadoopJobConf(jobFile));
-		}
-		return jobConfs;
-	}
-
-	private JobConf constructHadoopJobConf(String jobFile) {
-		Properties jobProperties = Utilities.getProperties(jobFile, '=');
-		JobConf conf = new JobConf(hadoopAdapter.getConf());
-		for (Entry entry : jobProperties.entrySet()) {
-			conf.set((String) entry.getKey(), (String) entry.getValue());
-			System.out.println((String) entry.getKey() + " : "
-					+ (String) entry.getValue());
-		}
-		return conf;
-	}
-
-	private String[] getJobs(CompatibilityConfig clConfig) {
-		return clConfig.jobFiles == null ? new String[0] : clConfig.jobFiles
-				.split(",");
-	}
-
-	public static void main(String args[]) throws Exception {
-		long startTime = System.nanoTime();
-		CompatibilityConfig clConfig = new CompatibilityConfig();
-		CmdLineParser cp = new CmdLineParser(clConfig);
-		try {
-			cp.parseArgument(args);
-		} catch (Exception e) {
-			System.err.println(e.getMessage());
-			cp.printUsage(System.err);
-			return;
-		}
-		CompatibilityLayer compatLayer = new CompatibilityLayer(clConfig);
-		String applicationName = clConfig.applicationName;
-		String[] jobFiles = compatLayer.getJobs(clConfig);
-		String[] userLibraries = null;
-		if (clConfig.userLibs != null) {
-			userLibraries = clConfig.userLibs.split(",");
-		}
-		try {
-			HyracksRunningJob hyraxRunningJob = null;
-			if (userLibraries != null) {
-				Set<String> userLibs = new HashSet<String>();
-				for (String userLib : userLibraries) {
-					userLibs.add(userLib);
-				}
-				hyraxRunningJob = compatLayer.submitJobs(applicationName,
-						jobFiles, userLibs);
-			} else {
-				hyraxRunningJob = compatLayer.submitJobs(applicationName,
-						jobFiles);
-			}
-			compatLayer.waitForCompletion(hyraxRunningJob.getJobId());
-			long end_time = System.nanoTime();
-			System.out.println("TOTAL TIME (from Launch to Completion):"
-					+ ((end_time - startTime) / (float) 1000000000.0)
-					+ " seconds.");
-		} catch (Exception e) {
-			e.printStackTrace();
-			throw e;
-		}
-	}
-=======
     HyracksClient hyracksClient;
     DCacheHandler dCacheHander = null;
     Properties clusterConf;
@@ -368,5 +187,4 @@
             throw e;
         }
     }
->>>>>>> d0f1ffb9
 }