--- conflicted
+++ resolved
@@ -211,13 +211,8 @@
 This index will be a B+ tree index; its type is unspecified and _btree_ is the default type.
 The other three illustrate how you can explicitly specify the desired type of index.
 In addition to btree, _rtree_ and inverted _keyword_ indexes are supported by AsterixDB.
-<<<<<<< HEAD
-Indexes can also have composite keys, and there are more advanced flavors of text indexing
-available as well (_ngram(k)_, where _k_ is the desired gram length).
-=======
 Indexes can also have composite keys, and more advanced text indexing is available as well
 (ngram(k), where k is the desired gram length).
->>>>>>> 5a05d466
 
 ### Querying the Metadata Dataverse ###
 
