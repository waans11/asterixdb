--- conflicted
+++ resolved
@@ -23,8 +23,4 @@
 public interface IAccumulatingAggregatorFactory extends Serializable {
     IAccumulatingAggregator createAggregator(IHyracksTaskContext ctx, RecordDescriptor inRecordDesc,
             RecordDescriptor outRecordDescriptor) throws HyracksDataException;
-<<<<<<< HEAD
-
-=======
->>>>>>> d0f1ffb9
 }