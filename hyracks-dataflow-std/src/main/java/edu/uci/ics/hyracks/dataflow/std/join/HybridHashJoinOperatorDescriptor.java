/*
 * Copyright 2009-2010 by The Regents of the University of California
 * Licensed under the Apache License, Version 2.0 (the "License");
 * you may not use this file except in compliance with the License.
 * you may obtain a copy of the License from
 * 
 *     http://www.apache.org/licenses/LICENSE-2.0
 * 
 * Unless required by applicable law or agreed to in writing, software
 * distributed under the License is distributed on an "AS IS" BASIS,
 * WITHOUT WARRANTIES OR CONDITIONS OF ANY KIND, either express or implied.
 * See the License for the specific language governing permissions and
 * limitations under the License.
 */
package edu.uci.ics.hyracks.dataflow.std.join;

import java.nio.ByteBuffer;

import edu.uci.ics.hyracks.api.context.IHyracksTaskContext;
import edu.uci.ics.hyracks.api.dataflow.ActivityId;
import edu.uci.ics.hyracks.api.dataflow.IActivityGraphBuilder;
import edu.uci.ics.hyracks.api.dataflow.IOperatorNodePushable;
import edu.uci.ics.hyracks.api.dataflow.value.IBinaryComparator;
import edu.uci.ics.hyracks.api.dataflow.value.IBinaryComparatorFactory;
import edu.uci.ics.hyracks.api.dataflow.value.IBinaryHashFunctionFactory;
import edu.uci.ics.hyracks.api.dataflow.value.INullWriter;
import edu.uci.ics.hyracks.api.dataflow.value.INullWriterFactory;
import edu.uci.ics.hyracks.api.dataflow.value.IRecordDescriptorProvider;
import edu.uci.ics.hyracks.api.dataflow.value.ITuplePartitionComputer;
import edu.uci.ics.hyracks.api.dataflow.value.ITuplePartitionComputerFactory;
import edu.uci.ics.hyracks.api.dataflow.value.RecordDescriptor;
import edu.uci.ics.hyracks.api.exceptions.HyracksDataException;
import edu.uci.ics.hyracks.api.io.FileReference;
import edu.uci.ics.hyracks.api.job.IOperatorEnvironment;
import edu.uci.ics.hyracks.api.job.JobSpecification;
import edu.uci.ics.hyracks.dataflow.common.comm.io.FrameTupleAccessor;
import edu.uci.ics.hyracks.dataflow.common.comm.io.FrameTupleAppender;
import edu.uci.ics.hyracks.dataflow.common.comm.io.FrameTuplePairComparator;
import edu.uci.ics.hyracks.dataflow.common.comm.util.FrameUtils;
import edu.uci.ics.hyracks.dataflow.common.data.partition.FieldHashPartitionComputerFactory;
import edu.uci.ics.hyracks.dataflow.common.data.partition.RepartitionComputerFactory;
import edu.uci.ics.hyracks.dataflow.common.io.RunFileReader;
import edu.uci.ics.hyracks.dataflow.common.io.RunFileWriter;
import edu.uci.ics.hyracks.dataflow.std.base.AbstractActivityNode;
import edu.uci.ics.hyracks.dataflow.std.base.AbstractOperatorDescriptor;
import edu.uci.ics.hyracks.dataflow.std.base.AbstractUnaryInputSinkOperatorNodePushable;
import edu.uci.ics.hyracks.dataflow.std.base.AbstractUnaryInputUnaryOutputOperatorNodePushable;

public class HybridHashJoinOperatorDescriptor extends AbstractOperatorDescriptor {
    private static final String JOINER0 = "joiner0";
    private static final String BUILDRELATION = "BuildRel";
    private static final String PROBERELATION = "ProbeRel";
    private static final String MEM_HASHTABLE = "MEMORY_HASHTABLE";
    private static final String NUM_PARTITION = "NUMBER_B_PARTITIONS"; // B
    private final int memsize;
    private static final long serialVersionUID = 1L;
    private final int inputsize0;
    private final double factor;
    private final int recordsPerFrame;
    private final int[] keys0;
    private final int[] keys1;
    private final IBinaryHashFunctionFactory[] hashFunctionFactories;
    private final IBinaryComparatorFactory[] comparatorFactories;
    private final boolean isLeftOuter;
    private final INullWriterFactory[] nullWriterFactories1;

    /**
     * @param spec
     * @param memsize
     *            in frames
     * @param inputsize0
     *            in frames
     * @param recordsPerFrame
     * @param factor
     * @param keys0
     * @param keys1
     * @param hashFunctionFactories
     * @param comparatorFactories
     * @param recordDescriptor
     * @throws HyracksDataException
     */
    public HybridHashJoinOperatorDescriptor(JobSpecification spec, int memsize, int inputsize0, int recordsPerFrame,
            double factor, int[] keys0, int[] keys1, IBinaryHashFunctionFactory[] hashFunctionFactories,
            IBinaryComparatorFactory[] comparatorFactories, RecordDescriptor recordDescriptor)
            throws HyracksDataException {
        super(spec, 2, 1);
        this.memsize = memsize;
        this.inputsize0 = inputsize0;
        this.factor = factor;
        this.recordsPerFrame = recordsPerFrame;
        this.keys0 = keys0;
        this.keys1 = keys1;
        this.hashFunctionFactories = hashFunctionFactories;
        this.comparatorFactories = comparatorFactories;
        this.isLeftOuter = false;
        this.nullWriterFactories1 = null;
        recordDescriptors[0] = recordDescriptor;
    }

    public HybridHashJoinOperatorDescriptor(JobSpecification spec, int memsize, int inputsize0, int recordsPerFrame,
            double factor, int[] keys0, int[] keys1, IBinaryHashFunctionFactory[] hashFunctionFactories,
            IBinaryComparatorFactory[] comparatorFactories, RecordDescriptor recordDescriptor, boolean isLeftOuter,
            INullWriterFactory[] nullWriterFactories1) throws HyracksDataException {
        super(spec, 2, 1);
        this.memsize = memsize;
        this.inputsize0 = inputsize0;
        this.factor = factor;
        this.recordsPerFrame = recordsPerFrame;
        this.keys0 = keys0;
        this.keys1 = keys1;
        this.hashFunctionFactories = hashFunctionFactories;
        this.comparatorFactories = comparatorFactories;
        this.isLeftOuter = isLeftOuter;
        this.nullWriterFactories1 = nullWriterFactories1;
        recordDescriptors[0] = recordDescriptor;
    }

    @Override
<<<<<<< HEAD
    public void contributeTaskGraph(IActivityGraphBuilder builder) {
        BuildAndPartitionActivityNode phase1 = new BuildAndPartitionActivityNode(BUILDRELATION);
        PartitionAndJoinActivityNode phase2 = new PartitionAndJoinActivityNode(PROBERELATION);

        builder.addTask(phase1);
        builder.addSourceEdge(1, phase1, 0);

        builder.addTask(phase2);
=======
    public void contributeActivities(IActivityGraphBuilder builder) {
        BuildAndPartitionActivityNode phase1 = new BuildAndPartitionActivityNode(new ActivityId(odId, 0), BUILDRELATION);
        PartitionAndJoinActivityNode phase2 = new PartitionAndJoinActivityNode(new ActivityId(odId, 1), PROBERELATION);

        builder.addActivity(phase1);
        builder.addSourceEdge(1, phase1, 0);

        builder.addActivity(phase2);
>>>>>>> d0f1ffb9
        builder.addSourceEdge(0, phase2, 0);

        builder.addBlockingEdge(phase1, phase2);

        builder.addTargetEdge(0, phase2, 0);
    }

    private class BuildAndPartitionActivityNode extends AbstractActivityNode {
        private static final long serialVersionUID = 1L;
        private String relationName;

        public BuildAndPartitionActivityNode(ActivityId id, String relationName) {
            super(id);
            this.relationName = relationName;
        }

        @Override
        public IOperatorNodePushable createPushRuntime(final IHyracksTaskContext ctx, final IOperatorEnvironment env,
                IRecordDescriptorProvider recordDescProvider, int partition, final int nPartitions) {
            final RecordDescriptor rd0 = recordDescProvider.getInputRecordDescriptor(getOperatorId(), 0);
            final RecordDescriptor rd1 = recordDescProvider.getInputRecordDescriptor(getOperatorId(), 1);
            final IBinaryComparator[] comparators = new IBinaryComparator[comparatorFactories.length];
            for (int i = 0; i < comparatorFactories.length; ++i) {
                comparators[i] = comparatorFactories[i].createBinaryComparator();
            }
            final INullWriter[] nullWriters1 = isLeftOuter ? new INullWriter[nullWriterFactories1.length] : null;
            if (isLeftOuter) {
                for (int i = 0; i < nullWriterFactories1.length; i++) {
                    nullWriters1[i] = nullWriterFactories1[i].createNullWriter();
                }
            }

            IOperatorNodePushable op = new AbstractUnaryInputSinkOperatorNodePushable() {
                private InMemoryHashJoin joiner0;
                private final FrameTupleAccessor accessorBuild = new FrameTupleAccessor(ctx.getFrameSize(), rd1);
                private final ITuplePartitionComputer hpcBuild = new FieldHashPartitionComputerFactory(keys1,
                        hashFunctionFactories).createPartitioner();
                private final FrameTupleAppender appender = new FrameTupleAppender(ctx.getFrameSize());
                private final FrameTupleAppender ftappender = new FrameTupleAppender(ctx.getFrameSize());
                private ByteBuffer[] bufferForPartitions;
                private final ByteBuffer inBuffer = ctx.allocateFrame();
                private RunFileWriter[] fWriters;
                private int memoryForHashtable;
                private int B;

                @Override
                public void close() throws HyracksDataException {
                    if (memoryForHashtable != 0)
                        build(inBuffer);

                    for (int i = 0; i < B; i++) {
                        ByteBuffer buf = bufferForPartitions[i];
                        accessorBuild.reset(buf);
                        if (accessorBuild.getTupleCount() > 0) {
                            write(i, buf);
                        }
                        closeWriter(i);
                    }

                    env.set(relationName, fWriters);
                    env.set(JOINER0, joiner0);
                    env.set(NUM_PARTITION, B);
                    env.set(MEM_HASHTABLE, memoryForHashtable);
                }

                @Override
                public void nextFrame(ByteBuffer buffer) throws HyracksDataException {

                    if (memoryForHashtable != memsize - 2) {
                        accessorBuild.reset(buffer);
                        int tCount = accessorBuild.getTupleCount();
                        for (int i = 0; i < tCount; ++i) {
                            int entry = -1;
                            if (memoryForHashtable == 0) {
                                entry = hpcBuild.partition(accessorBuild, i, B);
                                boolean newBuffer = false;
                                ByteBuffer bufBi = bufferForPartitions[entry];
                                while (true) {
                                    appender.reset(bufBi, newBuffer);
                                    if (appender.append(accessorBuild, i)) {
                                        break;
                                    } else {
                                        write(entry, bufBi);
                                        bufBi.clear();
                                        newBuffer = true;
                                    }
                                }
                            } else {
                                entry = hpcBuild.partition(accessorBuild, i, (int) (inputsize0 * factor / nPartitions));
                                if (entry < memoryForHashtable) {
                                    while (true) {
                                        if (!ftappender.append(accessorBuild, i)) {
                                            build(inBuffer);

                                            ftappender.reset(inBuffer, true);
                                        } else {
                                            break;
                                        }
                                    }
                                } else {
                                    entry %= B;
                                    boolean newBuffer = false;
                                    ByteBuffer bufBi = bufferForPartitions[entry];
                                    while (true) {
                                        appender.reset(bufBi, newBuffer);
                                        if (appender.append(accessorBuild, i)) {
                                            break;
                                        } else {
                                            write(entry, bufBi);
                                            bufBi.clear();
                                            newBuffer = true;
                                        }
                                    }
                                }
                            }

                        }
                    } else {
                        build(buffer);
                    }

                }

                private void build(ByteBuffer inBuffer) throws HyracksDataException {
                    ByteBuffer copyBuffer = ctx.allocateFrame();
                    FrameUtils.copy(inBuffer, copyBuffer);
                    joiner0.build(copyBuffer);
                }

                @Override
                public void open() throws HyracksDataException {
                    if (memsize > 1) {
                        if (memsize > inputsize0) {
                            B = 0;
                        } else {
                            B = (int) (Math.ceil((double) (inputsize0 * factor / nPartitions - memsize)
                                    / (double) (memsize - 1)));
                        }
                        if (B <= 0) {
                            // becomes in-memory HJ
                            memoryForHashtable = memsize - 2;
                            B = 0;
                        } else {
                            memoryForHashtable = memsize - B - 2;
                            if (memoryForHashtable < 0) {
                                memoryForHashtable = 0;
                                B = (int) Math.ceil(Math.sqrt(inputsize0 * factor / nPartitions));
                            }
                        }
                    } else {
                        throw new HyracksDataException("not enough memory");
                    }

                    ITuplePartitionComputer hpc0 = new FieldHashPartitionComputerFactory(keys0, hashFunctionFactories)
                            .createPartitioner();
                    ITuplePartitionComputer hpc1 = new FieldHashPartitionComputerFactory(keys1, hashFunctionFactories)
                            .createPartitioner();
                    int tableSize = (int) (memoryForHashtable * recordsPerFrame * factor);
                    joiner0 = new InMemoryHashJoin(ctx, tableSize, new FrameTupleAccessor(ctx.getFrameSize(), rd0),
                            hpc0, new FrameTupleAccessor(ctx.getFrameSize(), rd1), hpc1, new FrameTuplePairComparator(
                                    keys0, keys1, comparators), isLeftOuter, nullWriters1);
                    bufferForPartitions = new ByteBuffer[B];
                    fWriters = new RunFileWriter[B];
                    for (int i = 0; i < B; i++) {
                        bufferForPartitions[i] = ctx.allocateFrame();
                    }

                    ftappender.reset(inBuffer, true);
                }

                @Override
                public void flush() throws HyracksDataException {
                }

                private void closeWriter(int i) throws HyracksDataException {
                    RunFileWriter writer = fWriters[i];
                    if (writer != null) {
                        writer.close();
                    }
                }

                private void write(int i, ByteBuffer head) throws HyracksDataException {
                    RunFileWriter writer = fWriters[i];
                    if (writer == null) {
                        FileReference file = ctx.getJobletContext().createManagedWorkspaceFile(relationName);
                        writer = new RunFileWriter(file, ctx.getIOManager());
                        writer.open();
                        fWriters[i] = writer;
                    }
                    writer.nextFrame(head);
                }
            };
            return op;
        }
    }

    private class PartitionAndJoinActivityNode extends AbstractActivityNode {
        private static final long serialVersionUID = 1L;
        private String relationName;

<<<<<<< HEAD
        public PartitionAndJoinActivityNode(String relationName) {
            super();
=======
        public PartitionAndJoinActivityNode(ActivityId id, String relationName) {
            super(id);
>>>>>>> d0f1ffb9
            this.relationName = relationName;
        }

        @Override
        public IOperatorNodePushable createPushRuntime(final IHyracksTaskContext ctx, final IOperatorEnvironment env,
                IRecordDescriptorProvider recordDescProvider, int partition, final int nPartitions) {
            final RecordDescriptor rd0 = recordDescProvider.getInputRecordDescriptor(getOperatorId(), 0);
            final RecordDescriptor rd1 = recordDescProvider.getInputRecordDescriptor(getOperatorId(), 1);
            final IBinaryComparator[] comparators = new IBinaryComparator[comparatorFactories.length];
            for (int i = 0; i < comparatorFactories.length; ++i) {
                comparators[i] = comparatorFactories[i].createBinaryComparator();
            }
            final INullWriter[] nullWriters1 = isLeftOuter ? new INullWriter[nullWriterFactories1.length] : null;
            if (isLeftOuter) {
                for (int i = 0; i < nullWriterFactories1.length; i++) {
                    nullWriters1[i] = nullWriterFactories1[i].createNullWriter();
                }
            }

            IOperatorNodePushable op = new AbstractUnaryInputUnaryOutputOperatorNodePushable() {
                private InMemoryHashJoin joiner0;
                private final FrameTupleAccessor accessorProbe = new FrameTupleAccessor(ctx.getFrameSize(), rd0);
                private final ITuplePartitionComputerFactory hpcf0 = new FieldHashPartitionComputerFactory(keys0,
                        hashFunctionFactories);
                private final ITuplePartitionComputerFactory hpcf1 = new FieldHashPartitionComputerFactory(keys1,
                        hashFunctionFactories);
                private final ITuplePartitionComputer hpcProbe = hpcf0.createPartitioner();

                private final FrameTupleAppender appender = new FrameTupleAppender(ctx.getFrameSize());
                private final FrameTupleAppender ftap = new FrameTupleAppender(ctx.getFrameSize());
                private final ByteBuffer inBuffer = ctx.allocateFrame();
                private final ByteBuffer outBuffer = ctx.allocateFrame();
                private RunFileWriter[] buildWriters;
                private RunFileWriter[] probeWriters;
                private ByteBuffer[] bufferForPartitions;
                private int B;
                private int memoryForHashtable;

                @Override
                public void open() throws HyracksDataException {
                    joiner0 = (InMemoryHashJoin) env.get(JOINER0);
                    writer.open();
                    buildWriters = (RunFileWriter[]) env.get(BUILDRELATION);
                    B = (Integer) env.get(NUM_PARTITION);
                    memoryForHashtable = (Integer) env.get(MEM_HASHTABLE);
                    probeWriters = new RunFileWriter[B];
                    bufferForPartitions = new ByteBuffer[B];
                    for (int i = 0; i < B; i++) {
                        bufferForPartitions[i] = ctx.allocateFrame();
                    }
                    appender.reset(outBuffer, true);
                    ftap.reset(inBuffer, true);
                }

                @Override
                public void nextFrame(ByteBuffer buffer) throws HyracksDataException {
                    if (memoryForHashtable != memsize - 2) {
                        accessorProbe.reset(buffer);
                        int tupleCount0 = accessorProbe.getTupleCount();
                        for (int i = 0; i < tupleCount0; ++i) {

                            int entry = -1;
                            if (memoryForHashtable == 0) {
                                entry = hpcProbe.partition(accessorProbe, i, B);
                                boolean newBuffer = false;
                                ByteBuffer outbuf = bufferForPartitions[entry];
                                while (true) {
                                    appender.reset(outbuf, newBuffer);
                                    if (appender.append(accessorProbe, i)) {
                                        break;
                                    } else {
                                        write(entry, outbuf);
                                        outbuf.clear();
                                        newBuffer = true;
                                    }
                                }
                            } else {
                                entry = hpcProbe.partition(accessorProbe, i, (int) (inputsize0 * factor / nPartitions));
                                if (entry < memoryForHashtable) {
                                    while (true) {
                                        if (!ftap.append(accessorProbe, i)) {
                                            joiner0.join(inBuffer, writer);
                                            ftap.reset(inBuffer, true);
                                        } else
                                            break;
                                    }

                                } else {
                                    entry %= B;
                                    boolean newBuffer = false;
                                    ByteBuffer outbuf = bufferForPartitions[entry];
                                    while (true) {
                                        appender.reset(outbuf, newBuffer);
                                        if (appender.append(accessorProbe, i)) {
                                            break;
                                        } else {
                                            write(entry, outbuf);
                                            outbuf.clear();
                                            newBuffer = true;
                                        }
                                    }
                                }
                            }
                        }
                    } else {
                        joiner0.join(buffer, writer);
                    }
                }

                @Override
                public void close() throws HyracksDataException {
                    joiner0.join(inBuffer, writer);
                    joiner0.closeJoin(writer);
                    ITuplePartitionComputer hpcRep0 = new RepartitionComputerFactory(B, hpcf0).createPartitioner();
                    ITuplePartitionComputer hpcRep1 = new RepartitionComputerFactory(B, hpcf1).createPartitioner();
                    if (memoryForHashtable != memsize - 2) {
                        for (int i = 0; i < B; i++) {
                            ByteBuffer buf = bufferForPartitions[i];
                            accessorProbe.reset(buf);
                            if (accessorProbe.getTupleCount() > 0) {
                                write(i, buf);
                            }
                            closeWriter(i);
                        }

                        inBuffer.clear();
                        int tableSize = -1;
                        if (memoryForHashtable == 0) {
                            tableSize = (int) (B * recordsPerFrame * factor);
                        } else {
                            tableSize = (int) (memsize * recordsPerFrame * factor);
                        }
                        for (int partitionid = 0; partitionid < B; partitionid++) {
                            RunFileWriter buildWriter = buildWriters[partitionid];
                            RunFileWriter probeWriter = probeWriters[partitionid];
                            if ((buildWriter == null && !isLeftOuter) || probeWriter == null) {
                                continue;
                            }

                            InMemoryHashJoin joiner = new InMemoryHashJoin(ctx, tableSize, new FrameTupleAccessor(
                                    ctx.getFrameSize(), rd0), hpcRep0, new FrameTupleAccessor(ctx.getFrameSize(), rd1),
                                    hpcRep1, new FrameTuplePairComparator(keys0, keys1, comparators), isLeftOuter,
                                    nullWriters1);

                            if (buildWriter != null) {
                                RunFileReader buildReader = buildWriter.createReader();
                                buildReader.open();
                                while (buildReader.nextFrame(inBuffer)) {
                                    ByteBuffer copyBuffer = ctx.allocateFrame();
                                    FrameUtils.copy(inBuffer, copyBuffer);
                                    joiner.build(copyBuffer);
                                    inBuffer.clear();
                                }
                                buildReader.close();
                            }

                            // probe
                            RunFileReader probeReader = probeWriter.createReader();
                            probeReader.open();
                            while (probeReader.nextFrame(inBuffer)) {
                                joiner.join(inBuffer, writer);
                                inBuffer.clear();
                            }
                            probeReader.close();
                            joiner.closeJoin(writer);
                        }
                    }
                    writer.close();
                    env.set(PROBERELATION, null);
                    env.set(BUILDRELATION, null);
                    env.set(JOINER0, null);
                    env.set(MEM_HASHTABLE, null);
                    env.set(NUM_PARTITION, null);
                }

                @Override
                public void flush() throws HyracksDataException {
                    writer.flush();
                }

                private void closeWriter(int i) throws HyracksDataException {
                    RunFileWriter writer = probeWriters[i];
                    if (writer != null) {
                        writer.close();
                    }
                }

                private void write(int i, ByteBuffer head) throws HyracksDataException {
                    RunFileWriter writer = probeWriters[i];
                    if (writer == null) {
<<<<<<< HEAD
                        FileReference file = ctx.createWorkspaceFile(relationName);
=======
                        FileReference file = ctx.createManagedWorkspaceFile(relationName);
>>>>>>> d0f1ffb9
                        writer = new RunFileWriter(file, ctx.getIOManager());
                        writer.open();
                        probeWriters[i] = writer;
                    }
                    writer.nextFrame(head);
                }
            };
            return op;
        }
    }
}<|MERGE_RESOLUTION|>--- conflicted
+++ resolved
@@ -116,16 +116,6 @@
     }
 
     @Override
-<<<<<<< HEAD
-    public void contributeTaskGraph(IActivityGraphBuilder builder) {
-        BuildAndPartitionActivityNode phase1 = new BuildAndPartitionActivityNode(BUILDRELATION);
-        PartitionAndJoinActivityNode phase2 = new PartitionAndJoinActivityNode(PROBERELATION);
-
-        builder.addTask(phase1);
-        builder.addSourceEdge(1, phase1, 0);
-
-        builder.addTask(phase2);
-=======
     public void contributeActivities(IActivityGraphBuilder builder) {
         BuildAndPartitionActivityNode phase1 = new BuildAndPartitionActivityNode(new ActivityId(odId, 0), BUILDRELATION);
         PartitionAndJoinActivityNode phase2 = new PartitionAndJoinActivityNode(new ActivityId(odId, 1), PROBERELATION);
@@ -134,7 +124,6 @@
         builder.addSourceEdge(1, phase1, 0);
 
         builder.addActivity(phase2);
->>>>>>> d0f1ffb9
         builder.addSourceEdge(0, phase2, 0);
 
         builder.addBlockingEdge(phase1, phase2);
@@ -335,13 +324,8 @@
         private static final long serialVersionUID = 1L;
         private String relationName;
 
-<<<<<<< HEAD
-        public PartitionAndJoinActivityNode(String relationName) {
-            super();
-=======
         public PartitionAndJoinActivityNode(ActivityId id, String relationName) {
             super(id);
->>>>>>> d0f1ffb9
             this.relationName = relationName;
         }
 
@@ -532,11 +516,7 @@
                 private void write(int i, ByteBuffer head) throws HyracksDataException {
                     RunFileWriter writer = probeWriters[i];
                     if (writer == null) {
-<<<<<<< HEAD
-                        FileReference file = ctx.createWorkspaceFile(relationName);
-=======
                         FileReference file = ctx.createManagedWorkspaceFile(relationName);
->>>>>>> d0f1ffb9
                         writer = new RunFileWriter(file, ctx.getIOManager());
                         writer.open();
                         probeWriters[i] = writer;
