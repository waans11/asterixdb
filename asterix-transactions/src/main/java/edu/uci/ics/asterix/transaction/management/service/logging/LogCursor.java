--- conflicted
+++ resolved
@@ -121,10 +121,6 @@
                 // indicates an absence of logs any further.
             }
 
-<<<<<<< HEAD
-            //if (logicalLogLocator.getLsn() > logManager.getLastFlushedLsn().get()) {
-=======
->>>>>>> 0942597b
             if (logManager.isMemoryRead(logicalLogLocator.getLsn())) {
                 return next(currentLogLocator); //should read from memory if there is any further log
             }
