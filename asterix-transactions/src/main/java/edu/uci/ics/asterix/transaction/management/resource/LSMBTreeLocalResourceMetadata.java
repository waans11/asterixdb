/*
 * Copyright 2009-2013 by The Regents of the University of California
 * Licensed under the Apache License, Version 2.0 (the "License");
 * you may not use this file except in compliance with the License.
 * you may obtain a copy of the License from
 * 
 *     http://www.apache.org/licenses/LICENSE-2.0
 * 
 * Unless required by applicable law or agreed to in writing, software
 * distributed under the License is distributed on an "AS IS" BASIS,
 * WITHOUT WARRANTIES OR CONDITIONS OF ANY KIND, either express or implied.
 * See the License for the specific language governing permissions and
 * limitations under the License.
 */
package edu.uci.ics.asterix.transaction.management.resource;

import java.io.File;
import java.util.List;

import edu.uci.ics.asterix.common.api.IAsterixAppRuntimeContext;
import edu.uci.ics.asterix.common.context.BaseOperationTracker;
import edu.uci.ics.asterix.common.context.DatasetLifecycleManager;
import edu.uci.ics.asterix.common.ioopcallbacks.LSMBTreeIOOperationCallbackFactory;
import edu.uci.ics.hyracks.api.dataflow.value.IBinaryComparatorFactory;
import edu.uci.ics.hyracks.api.dataflow.value.ITypeTraits;
import edu.uci.ics.hyracks.api.io.FileReference;
import edu.uci.ics.hyracks.storage.am.lsm.btree.impls.LSMBTree;
import edu.uci.ics.hyracks.storage.am.lsm.btree.util.LSMBTreeUtils;
import edu.uci.ics.hyracks.storage.am.lsm.common.api.ILSMIndex;
import edu.uci.ics.hyracks.storage.am.lsm.common.api.IVirtualBufferCache;

public class LSMBTreeLocalResourceMetadata extends AbstractLSMLocalResourceMetadata {

    private static final long serialVersionUID = 1L;

    private final ITypeTraits[] typeTraits;
    private final IBinaryComparatorFactory[] cmpFactories;
    private final int[] bloomFilterKeyFields;
    private final boolean isPrimary;

    public LSMBTreeLocalResourceMetadata(ITypeTraits[] typeTraits, IBinaryComparatorFactory[] cmpFactories,
            int[] bloomFilterKeyFields, boolean isPrimary, int datasetID) {
        super(datasetID);
        this.typeTraits = typeTraits;
        this.cmpFactories = cmpFactories;
        this.bloomFilterKeyFields = bloomFilterKeyFields;
        this.isPrimary = isPrimary;
    }

    @Override
    public ILSMIndex createIndexInstance(IAsterixAppRuntimeContext runtimeContext, String filePath, int partition) {
        FileReference file = new FileReference(new File(filePath));
<<<<<<< HEAD
        IVirtualBufferCache virtualBufferCache = runtimeContext.getVirtualBufferCache(datasetID);
        LSMBTree lsmBTree = LSMBTreeUtils.createLSMTree(virtualBufferCache, file, runtimeContext.getBufferCache(),
                runtimeContext.getFileMapManager(), typeTraits, cmpFactories, bloomFilterKeyFields, runtimeContext
                        .getBloomFilterFalsePositiveRate(), runtimeContext.getLSMMergePolicy(),
                isPrimary ? runtimeContext.getLSMBTreeOperationTracker(datasetID) : new BaseOperationTracker(
                        LSMBTreeIOOperationCallbackFactory.INSTANCE), runtimeContext.getLSMIOScheduler(),
                runtimeContext.getLSMBTreeIOOperationCallbackProvider(isPrimary));
=======
        List<IVirtualBufferCache> virtualBufferCaches = runtimeContextProvider.getVirtualBufferCaches(datasetID);
        LSMBTree lsmBTree = LSMBTreeUtils.createLSMTree(virtualBufferCaches, file, runtimeContextProvider
                .getBufferCache(), runtimeContextProvider.getFileMapManager(), typeTraits, cmpFactories,
                bloomFilterKeyFields, runtimeContextProvider.getBloomFilterFalsePositiveRate(), runtimeContextProvider
                        .getLSMMergePolicy(), isPrimary ? runtimeContextProvider.getLSMBTreeOperationTracker(datasetID)
                        : new BaseOperationTracker((DatasetLifecycleManager) runtimeContextProvider.getIndexLifecycleManager(),
                                LSMBTreeIOOperationCallbackFactory.INSTANCE, datasetID), runtimeContextProvider
                        .getLSMIOScheduler(), runtimeContextProvider.getLSMBTreeIOOperationCallbackProvider(isPrimary));
>>>>>>> 52d58e1d
        return lsmBTree;
    }

}<|MERGE_RESOLUTION|>--- conflicted
+++ resolved
@@ -17,10 +17,10 @@
 import java.io.File;
 import java.util.List;
 
-import edu.uci.ics.asterix.common.api.IAsterixAppRuntimeContext;
 import edu.uci.ics.asterix.common.context.BaseOperationTracker;
 import edu.uci.ics.asterix.common.context.DatasetLifecycleManager;
 import edu.uci.ics.asterix.common.ioopcallbacks.LSMBTreeIOOperationCallbackFactory;
+import edu.uci.ics.asterix.common.transactions.IAsterixAppRuntimeContextProvider;
 import edu.uci.ics.hyracks.api.dataflow.value.IBinaryComparatorFactory;
 import edu.uci.ics.hyracks.api.dataflow.value.ITypeTraits;
 import edu.uci.ics.hyracks.api.io.FileReference;
@@ -48,26 +48,18 @@
     }
 
     @Override
-    public ILSMIndex createIndexInstance(IAsterixAppRuntimeContext runtimeContext, String filePath, int partition) {
+    public ILSMIndex createIndexInstance(IAsterixAppRuntimeContextProvider runtimeContextProvider, String filePath,
+            int partition) {
         FileReference file = new FileReference(new File(filePath));
-<<<<<<< HEAD
-        IVirtualBufferCache virtualBufferCache = runtimeContext.getVirtualBufferCache(datasetID);
-        LSMBTree lsmBTree = LSMBTreeUtils.createLSMTree(virtualBufferCache, file, runtimeContext.getBufferCache(),
-                runtimeContext.getFileMapManager(), typeTraits, cmpFactories, bloomFilterKeyFields, runtimeContext
-                        .getBloomFilterFalsePositiveRate(), runtimeContext.getLSMMergePolicy(),
-                isPrimary ? runtimeContext.getLSMBTreeOperationTracker(datasetID) : new BaseOperationTracker(
-                        LSMBTreeIOOperationCallbackFactory.INSTANCE), runtimeContext.getLSMIOScheduler(),
-                runtimeContext.getLSMBTreeIOOperationCallbackProvider(isPrimary));
-=======
         List<IVirtualBufferCache> virtualBufferCaches = runtimeContextProvider.getVirtualBufferCaches(datasetID);
         LSMBTree lsmBTree = LSMBTreeUtils.createLSMTree(virtualBufferCaches, file, runtimeContextProvider
                 .getBufferCache(), runtimeContextProvider.getFileMapManager(), typeTraits, cmpFactories,
                 bloomFilterKeyFields, runtimeContextProvider.getBloomFilterFalsePositiveRate(), runtimeContextProvider
-                        .getLSMMergePolicy(), isPrimary ? runtimeContextProvider.getLSMBTreeOperationTracker(datasetID)
-                        : new BaseOperationTracker((DatasetLifecycleManager) runtimeContextProvider.getIndexLifecycleManager(),
-                                LSMBTreeIOOperationCallbackFactory.INSTANCE, datasetID), runtimeContextProvider
+                        .getLSMMergePolicy(),
+                isPrimary ? runtimeContextProvider.getLSMBTreeOperationTracker(datasetID) : new BaseOperationTracker(
+                        (DatasetLifecycleManager) runtimeContextProvider.getIndexLifecycleManager(),
+                        LSMBTreeIOOperationCallbackFactory.INSTANCE, datasetID), runtimeContextProvider
                         .getLSMIOScheduler(), runtimeContextProvider.getLSMBTreeIOOperationCallbackProvider(isPrimary));
->>>>>>> 52d58e1d
         return lsmBTree;
     }
 
