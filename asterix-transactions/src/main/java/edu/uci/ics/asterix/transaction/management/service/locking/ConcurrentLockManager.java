/*
 * Copyright 2009-2013 by The Regents of the University of California
 * Licensed under the Apache License, Version 2.0 (the "License");
 * you may not use this file except in compliance with the License.
 * you may obtain a copy of the License from
 * 
 *     http://www.apache.org/licenses/LICENSE-2.0
 * 
 * Unless required by applicable law or agreed to in writing, software
 * distributed under the License is distributed on an "AS IS" BASIS,
 * WITHOUT WARRANTIES OR CONDITIONS OF ANY KIND, either express or implied.
 * See the License for the specific language governing permissions and
 * limitations under the License.
 */

package edu.uci.ics.asterix.transaction.management.service.locking;

import java.io.IOException;
import java.io.OutputStream;
import java.util.HashMap;
import java.util.concurrent.ConcurrentHashMap;
import java.util.concurrent.atomic.AtomicLong;
import java.util.concurrent.locks.Condition;
import java.util.concurrent.locks.ReentrantReadWriteLock;
import java.util.logging.Level;
import java.util.logging.Logger;

import edu.uci.ics.asterix.common.config.AsterixTransactionProperties;
import edu.uci.ics.asterix.common.exceptions.ACIDException;
import edu.uci.ics.asterix.common.transactions.DatasetId;
import edu.uci.ics.asterix.common.transactions.ILockManager;
import edu.uci.ics.asterix.common.transactions.ITransactionContext;
import edu.uci.ics.asterix.common.transactions.ITransactionManager;
import edu.uci.ics.asterix.transaction.management.service.transaction.TransactionManagementConstants.LockManagerConstants.LockMode;
import edu.uci.ics.asterix.transaction.management.service.transaction.TransactionSubsystem;
import edu.uci.ics.hyracks.api.lifecycle.ILifeCycleComponent;

/**
 * An implementation of the ILockManager interface.
 * 
 * @author tillw
 */
public class ConcurrentLockManager implements ILockManager, ILifeCycleComponent {

    private static final Logger LOGGER
        = Logger.getLogger(ConcurrentLockManager.class.getName());
    private static final Level LVL = Level.FINER;
    
    public static final boolean DEBUG_MODE = false;//true

    private TransactionSubsystem txnSubsystem;
    private ResourceGroupTable table;
    private ResourceArenaManager resArenaMgr;
    private RequestArenaManager reqArenaMgr;
    private JobArenaManager jobArenaMgr;
    private ConcurrentHashMap<Integer, Long> jobIdSlotMap;
    private ThreadLocal<DatasetLockCache> dsLockCache;
<<<<<<< HEAD

=======
    
    private LockManagerStats stats = new LockManagerStats(10000); 
    
>>>>>>> 1ac24088
    enum LockAction {
        ERR(false, false),
        GET(false, false),
        UPD(false, true), // version of GET that updates the max lock mode
        WAIT(true, false),
        CONV(true, true) // convert (upgrade) a lock (e.g. from S to X)
        ;
        boolean wait;
        boolean modify;

        LockAction(boolean wait, boolean modify) {
            this.wait = wait;
            this.modify = modify;
        }
    }

    static LockAction[][] ACTION_MATRIX = {
            // new    NL              IS               IX                S                X
            { LockAction.ERR, LockAction.UPD, LockAction.UPD, LockAction.UPD, LockAction.UPD }, // NL
            { LockAction.ERR, LockAction.GET, LockAction.UPD, LockAction.UPD, LockAction.WAIT }, // IS
            { LockAction.ERR, LockAction.GET, LockAction.GET, LockAction.WAIT, LockAction.WAIT }, // IX
            { LockAction.ERR, LockAction.GET, LockAction.WAIT, LockAction.GET, LockAction.WAIT }, // S
            { LockAction.ERR, LockAction.WAIT, LockAction.WAIT, LockAction.WAIT, LockAction.WAIT } // X
    };

    public ConcurrentLockManager(TransactionSubsystem txnSubsystem) throws ACIDException {
        this.txnSubsystem = txnSubsystem;

        this.table = new ResourceGroupTable();

        final int lockManagerShrinkTimer = txnSubsystem.getTransactionProperties().getLockManagerShrinkTimer();

        int noArenas = Runtime.getRuntime().availableProcessors() * 2;

        resArenaMgr = new ResourceArenaManager(noArenas, lockManagerShrinkTimer);
        reqArenaMgr = new RequestArenaManager(noArenas, lockManagerShrinkTimer);
        jobArenaMgr = new JobArenaManager(noArenas, lockManagerShrinkTimer);
        jobIdSlotMap = new ConcurrentHashMap<>();
        dsLockCache = new ThreadLocal<DatasetLockCache>() {
            protected DatasetLockCache initialValue() {
                return new DatasetLockCache();
            }
        };
    }

    public AsterixTransactionProperties getTransactionProperties() {
        return this.txnSubsystem.getTransactionProperties();
    }

    @Override
    public void lock(DatasetId datasetId, int entityHashValue, byte lockMode, ITransactionContext txnContext)
            throws ACIDException {
        log("lock", datasetId.getId(), entityHashValue, lockMode, txnContext);
<<<<<<< HEAD

        final int dsId = datasetId.getId();
=======
        stats.lock();
        
        final int dsId = datasetId.getId();        
>>>>>>> 1ac24088
        final int jobId = txnContext.getJobId().getId();

        if (entityHashValue != -1) {
<<<<<<< HEAD
            // get the intention lock on the dataset, if we want to lock an individual item
            final byte dsLockMode = LockMode.intentionMode(lockMode);
            if (!dsLockCache.get().contains(jobId, dsId, dsLockMode)) {
                lock(datasetId, -1, dsLockMode, txnContext);
                dsLockCache.get().put(jobId, dsId, dsLockMode);
=======
            lock(datasetId, -1, LockMode.intentionMode(lockMode), txnContext);
        } else {
            if (dsLockCache.get().contains(jobId, dsId, lockMode)) {
                return;
>>>>>>> 1ac24088
            }
        }

        final long jobSlot = findOrAllocJobSlot(jobId);
<<<<<<< HEAD

        final ResourceGroup group = table.get(datasetId, entityHashValue);
=======
        
        final ResourceGroup group = table.get(dsId, entityHashValue);
>>>>>>> 1ac24088
        group.getLatch();
        try {
            validateJob(txnContext);

            final long resSlot = findOrAllocResourceSlot(group, dsId, entityHashValue);
            final long reqSlot = allocRequestSlot(resSlot, jobSlot, lockMode);
            boolean locked = false;
            while (!locked) {
                final LockAction act = determineLockAction(resSlot, jobSlot, lockMode);
                switch (act) {
                    case UPD:
                        resArenaMgr.setMaxMode(resSlot, lockMode);
                        // no break
                    case GET:
                        addHolder(reqSlot, resSlot, jobSlot);
                        locked = true;
                        break;
                    case WAIT:
                    case CONV:
                        enqueueWaiter(group, reqSlot, resSlot, jobSlot, act, txnContext);
                        break;
                    case ERR:
                    default:
                        throw new IllegalStateException();
                }
            }
            if (entityHashValue == -1) {
                dsLockCache.get().put(jobId, dsId, lockMode);
            }
        } finally {
            group.releaseLatch();
        }
    }

    private void enqueueWaiter(final ResourceGroup group, final long reqSlot, final long resSlot, final long jobSlot,
            final LockAction act, ITransactionContext txnContext) throws ACIDException {
        final Queue queue = act.modify ? upgrader : waiter;
        if (!introducesDeadlock(resSlot, jobSlot)) {
            queue.add(reqSlot, resSlot, jobSlot);
        } else {
            requestAbort(txnContext);
        }
        try {
            group.await(txnContext);
        } finally {
            queue.remove(reqSlot, resSlot, jobSlot);
        }
    }

    /**
     * determine if adding a job to the waiters of a resource will introduce a
     * cycle in the wait-graph where the job waits on itself
     * 
     * @param resSlot
     *            the slot that contains the information about the resource
     * @param jobSlot
     *            the slot that contains the information about the job
     * @return true if a cycle would be introduced, false otherwise
     */
    private boolean introducesDeadlock(final long resSlot, final long jobSlot) {
        synchronized (jobArenaMgr) {
            long reqSlot = resArenaMgr.getLastHolder(resSlot);
            while (reqSlot >= 0) {
                long holderJobSlot = reqArenaMgr.getJobSlot(reqSlot);
                if (holderJobSlot == jobSlot) {
                    return true;
                }
                boolean scanWaiters = true;
                long waiter = jobArenaMgr.getLastWaiter(holderJobSlot);
                while (waiter >= 0) {
                    long watingOnResSlot = reqArenaMgr.getResourceId(waiter);
                    if (introducesDeadlock(watingOnResSlot, jobSlot)) {
                        return true;
                    }
                    waiter = reqArenaMgr.getNextJobRequest(waiter);
                    if (waiter < 0 && scanWaiters) {
                        scanWaiters = false;
                        waiter = jobArenaMgr.getLastUpgrader(holderJobSlot);
                    }
                }
                reqSlot = reqArenaMgr.getNextRequest(reqSlot);
            }
            return false;
        }
    }

    @Override
    public void instantLock(DatasetId datasetId, int entityHashValue, byte lockMode, ITransactionContext txnContext)
            throws ACIDException {
        log("instantLock", datasetId.getId(), entityHashValue, lockMode, txnContext);
<<<<<<< HEAD

        final int dsId = datasetId.getId();
=======
        stats.instantLock();
        
        final int dsId = datasetId.getId();        
>>>>>>> 1ac24088
        final int jobId = txnContext.getJobId().getId();

        if (entityHashValue != -1) {
<<<<<<< HEAD
            // get the intention lock on the dataset, if we want to lock an individual item
            final byte dsLockMode = LockMode.intentionMode(lockMode);
            if (!dsLockCache.get().contains(jobId, dsId, dsLockMode)) {
                lock(datasetId, -1, dsLockMode, txnContext);
                dsLockCache.get().put(jobId, dsId, dsLockMode);
            }
=======
            lock(datasetId, -1, LockMode.intentionMode(lockMode), txnContext);
        } else {
            throw new UnsupportedOperationException("instant locks are not supported on datasets");
>>>>>>> 1ac24088
        }

        final ResourceGroup group = table.get(dsId, entityHashValue);
        if (group.firstResourceIndex.get() == -1l) {
            validateJob(txnContext);
            // if we do not have a resource in the group, we know that the
            // resource that we are looking for is not locked 
            return;
        }

        // we only allocate a request slot if we actually have to wait
        long reqSlot = -1;

        group.getLatch();
        try {
            validateJob(txnContext);

            final long resSlot = findResourceInGroup(group, dsId, entityHashValue);
            if (resSlot < 0) {
                // if we don't find the resource, there are no locks on it.
                return;
            }

            final long jobSlot = findOrAllocJobSlot(jobId);

            while (true) {
                final LockAction act = determineLockAction(resSlot, jobSlot, lockMode);
                switch (act) {
                    case UPD:
                    case GET:
                        return;
                    case WAIT:
                    case CONV:
                        if (reqSlot == -1) {
                            reqSlot = allocRequestSlot(resSlot, jobSlot, lockMode);
                        }
                        enqueueWaiter(group, reqSlot, resSlot, jobSlot, act, txnContext);
                        break;
                    case ERR:
                    default:
                        throw new IllegalStateException();
                }
            }
        } finally {
            if (reqSlot != -1) {
                // deallocate request, if we allocated one earlier
                if (DEBUG_MODE) LOGGER.finer("del req slot " + TypeUtil.Global.toString(reqSlot));
                reqArenaMgr.deallocate(reqSlot);
            }
            group.releaseLatch();
        }
    }

    @Override
    public boolean tryLock(DatasetId datasetId, int entityHashValue, byte lockMode, ITransactionContext txnContext)
            throws ACIDException {
        log("tryLock", datasetId.getId(), entityHashValue, lockMode, txnContext);
<<<<<<< HEAD

=======
        stats.tryLock();
        
>>>>>>> 1ac24088
        final int dsId = datasetId.getId();
        final int jobId = txnContext.getJobId().getId();

        if (entityHashValue != -1) {
<<<<<<< HEAD
            // get the intention lock on the dataset, if we want to lock an individual item
            final byte dsLockMode = LockMode.intentionMode(lockMode);
            if (!dsLockCache.get().contains(jobId, dsId, dsLockMode)) {
                if (!tryLock(datasetId, -1, dsLockMode, txnContext)) {
                    return false;
                }
                dsLockCache.get().put(jobId, dsId, dsLockMode);
=======
            if (! tryLock(datasetId, -1, LockMode.intentionMode(lockMode), txnContext)) {
                return false;
            }
        } else {
            if (dsLockCache.get().contains(jobId, dsId, lockMode)) {
                return true;
>>>>>>> 1ac24088
            }
        }

        final long jobSlot = findOrAllocJobSlot(jobId);
<<<<<<< HEAD

        final ResourceGroup group = table.get(datasetId, entityHashValue);
=======
        
        final ResourceGroup group = table.get(dsId, entityHashValue);
>>>>>>> 1ac24088
        group.getLatch();

        try {
            validateJob(txnContext);

            final long resSlot = findOrAllocResourceSlot(group, dsId, entityHashValue);
            final long reqSlot = allocRequestSlot(resSlot, jobSlot, lockMode);

            final LockAction act = determineLockAction(resSlot, jobSlot, lockMode);
            switch (act) {
                case UPD:
                    resArenaMgr.setMaxMode(resSlot, lockMode);
                    // no break
                case GET:
                    addHolder(reqSlot, resSlot, jobSlot);
                    if (entityHashValue == -1) {
                        dsLockCache.get().put(jobId, dsId, lockMode);
                    }
                    return true;
                case WAIT:
                case CONV:
                    return false;
                default:
                    throw new IllegalStateException();
            }
        } finally {
            group.releaseLatch();
        }

        // if we did acquire the dataset lock, but not the entity lock, we keep
        // it anyway and clean it up at the end of the job
    }

    @Override
    public boolean instantTryLock(DatasetId datasetId, int entityHashValue, byte lockMode,
            ITransactionContext txnContext) throws ACIDException {
        log("instantTryLock", datasetId.getId(), entityHashValue, lockMode, txnContext);
<<<<<<< HEAD

=======
        stats.instantTryLock();
        
>>>>>>> 1ac24088
        final int dsId = datasetId.getId();
        final int jobId = txnContext.getJobId().getId();

        if (entityHashValue != -1) {
<<<<<<< HEAD
            // get the intention lock on the dataset, if we want to lock an individual item
            final byte dsLockMode = LockMode.intentionMode(lockMode);
            if (!dsLockCache.get().contains(jobId, dsId, dsLockMode)) {
                if (!tryLock(datasetId, -1, dsLockMode, txnContext)) {
                    return false;
                }
                dsLockCache.get().put(jobId, dsId, dsLockMode);
=======
            if (! tryLock(datasetId, -1, LockMode.intentionMode(lockMode), txnContext)) {
                return false;
>>>>>>> 1ac24088
            }
        } else {
            throw new UnsupportedOperationException("instant locks are not supported on datasets");
        }

        final ResourceGroup group = table.get(dsId, entityHashValue);
        if (group.firstResourceIndex.get() == -1l) {
            validateJob(txnContext);
            // if we do not have a resource in the group, we know that the
            // resource that we are looking for is not locked 
            return true;
        }

        group.getLatch();
        try {
            validateJob(txnContext);

            final long resSlot = findResourceInGroup(group, dsId, entityHashValue);
            if (resSlot < 0) {
                // if we don't find the resource, there are no locks on it.
                return true;
            }

            final long jobSlot = findOrAllocJobSlot(jobId);

            LockAction act = determineLockAction(resSlot, jobSlot, lockMode);
            switch (act) {
                case UPD:
                case GET:
                    return true;
                case WAIT:
                case CONV:
                    return false;
                case ERR:
                default:
                    throw new IllegalStateException();
            }
        } finally {
            group.releaseLatch();
        }
    }

    @Override
    public void unlock(DatasetId datasetId, int entityHashValue, byte lockMode, ITransactionContext txnContext)
            throws ACIDException {
        log("unlock", datasetId.getId(), entityHashValue, lockMode, txnContext);
        final int jobId = txnContext.getJobId().getId();
        final long jobSlot = jobIdSlotMap.get(jobId);
        final int dsId = datasetId.getId();
        unlock(dsId, entityHashValue, lockMode, jobSlot);
    }

    private void unlock(int dsId, int entityHashValue, byte lockMode, long jobSlot) throws ACIDException {
        log("unlock", dsId, entityHashValue, lockMode, null);
        stats.unlock();

        ResourceGroup group = table.get(dsId, entityHashValue);
        group.getLatch();
        try {

            long resource = findResourceInGroup(group, dsId, entityHashValue);
            if (resource < 0) {
                throw new IllegalStateException("resource (" + dsId + ",  " + entityHashValue + ") not found");
            }

            long holder = removeLastHolder(resource, jobSlot, lockMode);

            // deallocate request
            if (DEBUG_MODE) LOGGER.finer("del req slot " + TypeUtil.Global.toString(holder));
            reqArenaMgr.deallocate(holder);
            // deallocate resource or fix max lock mode
            if (resourceNotUsed(resource)) {
                long prev = group.firstResourceIndex.get();
                if (prev == resource) {
                    group.firstResourceIndex.set(resArenaMgr.getNext(resource));
                } else {
                    while (resArenaMgr.getNext(prev) != resource) {
                        prev = resArenaMgr.getNext(prev);
                    }
                    resArenaMgr.setNext(prev, resArenaMgr.getNext(resource));
                }
                if (DEBUG_MODE) LOGGER.finer("del res slot " + TypeUtil.Global.toString(resource));
                resArenaMgr.deallocate(resource);
            } else {
                final int oldMaxMode = resArenaMgr.getMaxMode(resource);
                final int newMaxMode = determineNewMaxMode(resource, oldMaxMode);
                resArenaMgr.setMaxMode(resource, newMaxMode);
                if (oldMaxMode != newMaxMode) {
                    // the locking mode didn't change, current waiters won't be
                    // able to acquire the lock, so we do not need to signal them
                    group.wakeUp();
                }
            }
        } finally {
            group.releaseLatch();
        }

        // dataset intention locks are cleaned up at the end of the job
    }

    @Override
    public void releaseLocks(ITransactionContext txnContext) throws ACIDException {
        log("releaseLocks", -1, -1, LockMode.ANY, txnContext);
        stats.releaseLocks();

        int jobId = txnContext.getJobId().getId();
        Long jobSlot = jobIdSlotMap.get(jobId);
        if (jobSlot == null) {
            // we don't know the job, so there are no locks for it - we're done
            return;
        }
        //System.err.println(table.append(new StringBuilder(), true).toString());
        if (LOGGER.isLoggable(LVL)) {
            LOGGER.log(LVL, "jobArenaMgr " + jobArenaMgr.addTo(new RecordManagerStats()).toString());
            LOGGER.log(LVL, "resArenaMgr " + resArenaMgr.addTo(new RecordManagerStats()).toString());
            LOGGER.log(LVL, "reqArenaMgr " + reqArenaMgr.addTo(new RecordManagerStats()).toString());
        }
        long holder;
        synchronized (jobArenaMgr) {
            holder = jobArenaMgr.getLastHolder(jobSlot);
        }
        while (holder != -1) {
            long resource = reqArenaMgr.getResourceId(holder);
            int dsId = resArenaMgr.getDatasetId(resource);
            int pkHashVal = resArenaMgr.getPkHashVal(resource);
            unlock(dsId, pkHashVal, LockMode.ANY, jobSlot);
            synchronized (jobArenaMgr) {
                holder = jobArenaMgr.getLastHolder(jobSlot);
            }
        }
        if (DEBUG_MODE) LOGGER.finer("del job slot " + TypeUtil.Global.toString(jobSlot));
        jobArenaMgr.deallocate(jobSlot);
        jobIdSlotMap.remove(jobId);
        stats.logCounters(LOGGER, Level.INFO, true);
        //LOGGER.info(toString());
    }

    private long findOrAllocJobSlot(int jobId) {
        Long jobSlot = jobIdSlotMap.get(jobId);
        if (jobSlot == null) {
            jobSlot = new Long(jobArenaMgr.allocate());
            if (DEBUG_MODE) LOGGER.finer("new job slot " + TypeUtil.Global.toString(jobSlot) + " (" + jobId + ")");
            jobArenaMgr.setJobId(jobSlot, jobId);
            Long oldSlot = jobIdSlotMap.putIfAbsent(jobId, jobSlot);
            if (oldSlot != null) {
                // if another thread allocated a slot for this jobId between
                // get(..) and putIfAbsent(..), we'll use that slot and
                // deallocate the one we allocated
                if (DEBUG_MODE) LOGGER.finer("del job slot " + TypeUtil.Global.toString(jobSlot) + " due to conflict");
                jobArenaMgr.deallocate(jobSlot);
                jobSlot = oldSlot;
            }
        }
        assert (jobSlot >= 0);
        return jobSlot;
    }

    private long findOrAllocResourceSlot(ResourceGroup group, int dsId, int entityHashValue) {
        long resSlot = findResourceInGroup(group, dsId, entityHashValue);

        if (resSlot == -1) {
            // we don't know about this resource, let's alloc a slot
            resSlot = resArenaMgr.allocate();
            resArenaMgr.setDatasetId(resSlot, dsId);
            resArenaMgr.setPkHashVal(resSlot, entityHashValue);
            resArenaMgr.setNext(resSlot, group.firstResourceIndex.get());
            group.firstResourceIndex.set(resSlot);
            if (DEBUG_MODE) LOGGER.finer("new res slot " + TypeUtil.Global.toString(resSlot) + " (" + dsId + ", " + entityHashValue + ")");
        } else {
            if (DEBUG_MODE) LOGGER.finer("fnd res slot " + TypeUtil.Global.toString(resSlot) + " (" + dsId + ", " + entityHashValue + ")");
        }
        return resSlot;
    }

    private long allocRequestSlot(long resSlot, long jobSlot, byte lockMode) {
        long reqSlot = reqArenaMgr.allocate();
        reqArenaMgr.setResourceId(reqSlot, resSlot);
        reqArenaMgr.setLockMode(reqSlot, lockMode); // lock mode is a byte!!
        reqArenaMgr.setJobSlot(reqSlot, jobSlot);
        if (DEBUG_MODE) {
            LOGGER.finer("new req slot " + TypeUtil.Global.toString(reqSlot)
                    + " (" + TypeUtil.Global.toString(resSlot)
                    + ", " + TypeUtil.Global.toString(jobSlot)
                    + ", " + LockMode.toString(lockMode) + ")");
        }
        return reqSlot;
    }

    private LockAction determineLockAction(long resSlot, long jobSlot, byte lockMode) {
        final int curLockMode = resArenaMgr.getMaxMode(resSlot);
        final LockAction act = ACTION_MATRIX[curLockMode][lockMode];
        if (act == LockAction.WAIT) {
            return updateActionForSameJob(resSlot, jobSlot, lockMode);
        }
        return act;
    }

    /**
     * when we've got a lock conflict for a different job, we always have to
     * wait, if it is for the same job we either have to
     * a) (wait and) convert the lock once conversion becomes viable or
     * b) acquire the lock if we want to lock the same resource with the same
     * lock mode for the same job.
     * 
     * @param resource
     *            the resource slot that's being locked
     * @param job
     *            the job slot of the job locking the resource
     * @param lockMode
     *            the lock mode that the resource should be locked with
     * @return
     */
    private LockAction updateActionForSameJob(long resource, long job, byte lockMode) {
        // TODO we can reduce the number of things we have to look at by
        // carefully distinguishing the different lock modes
        long holder = resArenaMgr.getLastHolder(resource);
        LockAction res = LockAction.WAIT;
        while (holder != -1) {
            if (job == reqArenaMgr.getJobSlot(holder)) {
                if (reqArenaMgr.getLockMode(holder) == lockMode) {
                    return LockAction.GET;
                } else {
                    res = LockAction.CONV;
                }
            }
            holder = reqArenaMgr.getNextRequest(holder);
        }
        return res;
    }

    private long findResourceInGroup(ResourceGroup group, int dsId, int entityHashValue) {
        stats.logCounters(LOGGER, Level.INFO, false);
        long resSlot = group.firstResourceIndex.get();
        while (resSlot != -1) {
            // either we already have a lock on this resource or we have a 
            // hash collision
            if (resArenaMgr.getDatasetId(resSlot) == dsId && resArenaMgr.getPkHashVal(resSlot) == entityHashValue) {
                return resSlot;
            } else {
                resSlot = resArenaMgr.getNext(resSlot);
            }
        }
        return -1;
    }

    private void addHolder(long request, long resource, long job) {
        long lastHolder = resArenaMgr.getLastHolder(resource);
        reqArenaMgr.setNextRequest(request, lastHolder);
        resArenaMgr.setLastHolder(resource, request);

        synchronized (jobArenaMgr) {
            long lastJobHolder = jobArenaMgr.getLastHolder(job);
            insertIntoJobQueue(request, lastJobHolder);
            jobArenaMgr.setLastHolder(job, request);
        }
    }

    private long removeLastHolder(long resource, long jobSlot, byte lockMode) {
        long holder = resArenaMgr.getLastHolder(resource);
        if (holder < 0) {
            throw new IllegalStateException("no holder for resource " + resource);
        }

        // remove from the list of holders for a resource
        if (requestMatches(holder, jobSlot, lockMode)) {
            // if the head of the queue matches, we need to update the resource
            long next = reqArenaMgr.getNextRequest(holder);
            resArenaMgr.setLastHolder(resource, next);
        } else {
            holder = removeRequestFromQueueForJob(holder, jobSlot, lockMode);
        }

        synchronized (jobArenaMgr) {
            // remove from the list of requests for a job
            long newHead = removeRequestFromJob(jobSlot, holder);
            jobArenaMgr.setLastHolder(jobSlot, newHead);
        }
        return holder;
    }

    private boolean requestMatches(long holder, long jobSlot, byte lockMode) {
        return jobSlot == reqArenaMgr.getJobSlot(holder)
                && (lockMode == LockMode.ANY || lockMode == reqArenaMgr.getLockMode(holder));
    }

    private long removeRequestFromJob(long jobSlot, long holder) {
        long prevForJob = reqArenaMgr.getPrevJobRequest(holder);
        long nextForJob = reqArenaMgr.getNextJobRequest(holder);
        if (nextForJob != -1) {
            reqArenaMgr.setPrevJobRequest(nextForJob, prevForJob);
        }
        if (prevForJob == -1) {
            return nextForJob;
        } else {
            reqArenaMgr.setNextJobRequest(prevForJob, nextForJob);
            return -1;
        }
    }

    interface Queue {
        void add(long request, long resource, long job);

        void remove(long request, long resource, long job);
    }

    final Queue waiter = new Queue() {
        public void add(long request, long resource, long job) {
            long waiter = resArenaMgr.getFirstWaiter(resource);
            reqArenaMgr.setNextRequest(request, -1);
            if (waiter == -1) {
                resArenaMgr.setFirstWaiter(resource, request);
            } else {
                appendToRequestQueue(waiter, request);
            }
            synchronized (jobArenaMgr) {
                waiter = jobArenaMgr.getLastWaiter(job);
                insertIntoJobQueue(request, waiter);
                jobArenaMgr.setLastWaiter(job, request);
            }
        }

        public void remove(long request, long resource, long job) {
            long waiter = resArenaMgr.getFirstWaiter(resource);
            if (waiter == request) {
                long next = reqArenaMgr.getNextRequest(waiter);
                resArenaMgr.setFirstWaiter(resource, next);
            } else {
                waiter = removeRequestFromQueueForSlot(waiter, request);
            }
            synchronized (jobArenaMgr) {
                // remove from the list of requests for a job
                long newHead = removeRequestFromJob(job, waiter);
                jobArenaMgr.setLastWaiter(job, newHead);
            }
        }
    };

    final Queue upgrader = new Queue() {
        public void add(long request, long resource, long job) {
            long upgrader = resArenaMgr.getFirstUpgrader(resource);
            reqArenaMgr.setNextRequest(request, -1);
            if (upgrader == -1) {
                resArenaMgr.setFirstUpgrader(resource, request);
            } else {
                appendToRequestQueue(upgrader, request);
            }
            synchronized (jobArenaMgr) {
                upgrader = jobArenaMgr.getLastUpgrader(job);
                insertIntoJobQueue(request, upgrader);
                jobArenaMgr.setLastUpgrader(job, request);
            }
        }

        public void remove(long request, long resource, long job) {
            long upgrader = resArenaMgr.getFirstUpgrader(resource);
            if (upgrader == request) {
                long next = reqArenaMgr.getNextRequest(upgrader);
                resArenaMgr.setFirstUpgrader(resource, next);
            } else {
                upgrader = removeRequestFromQueueForSlot(upgrader, request);
            }
            synchronized (jobArenaMgr) {
                // remove from the list of requests for a job
                long newHead = removeRequestFromJob(job, upgrader);
                jobArenaMgr.setLastUpgrader(job, newHead);
            }
        }
    };

    private void insertIntoJobQueue(long newRequest, long oldRequest) {
        reqArenaMgr.setNextJobRequest(newRequest, oldRequest);
        reqArenaMgr.setPrevJobRequest(newRequest, -1);
        if (oldRequest >= 0) {
            reqArenaMgr.setPrevJobRequest(oldRequest, newRequest);
        }
    }

    private void appendToRequestQueue(long head, long appendee) {
        long next = reqArenaMgr.getNextRequest(head);
        while (next != -1) {
            head = next;
            next = reqArenaMgr.getNextRequest(head);
        }
        reqArenaMgr.setNextRequest(head, appendee);
    }

    private long removeRequestFromQueueForSlot(long head, long reqSlot) {
        long cur = head;
        long prev = cur;
        while (prev != -1) {
            cur = reqArenaMgr.getNextRequest(prev);
            if (cur == -1) {
                throw new IllegalStateException("request " + reqSlot + " not in queue");
            }
            if (cur == reqSlot) {
                break;
            }
            prev = cur;
        }
        long next = reqArenaMgr.getNextRequest(cur);
        reqArenaMgr.setNextRequest(prev, next);
        return cur;
    }

    /**
     * remove the first request for a given job and lock mode from a request queue.
     * If the value of the parameter lockMode is LockMode.NL the first request
     * for the job is removed - independent of the LockMode.
     * 
     * @param head
     *            the head of the request queue
     * @param jobSlot
     *            the job slot
     * @param lockMode
     *            the lock mode
     * @return the slot of the first request that matched the given job
     */
    private long removeRequestFromQueueForJob(long head, long jobSlot, byte lockMode) {
        long holder = head;
        long prev = holder;
        while (prev != -1) {
            holder = reqArenaMgr.getNextRequest(prev);
            if (holder == -1) {
                throw new IllegalStateException("no entry for job " + jobSlot + " in queue");
            }
            if (requestMatches(holder, jobSlot, lockMode)) {
                break;
            }
            prev = holder;
        }
        long next = reqArenaMgr.getNextRequest(holder);
        reqArenaMgr.setNextRequest(prev, next);
        return holder;
    }

    private int determineNewMaxMode(long resource, int oldMaxMode) {
        int newMaxMode = LockMode.NL;
        long holder = resArenaMgr.getLastHolder(resource);
        while (holder != -1) {
            int curLockMode = reqArenaMgr.getLockMode(holder);
            if (curLockMode == oldMaxMode) {
                // we have another lock of the same mode - we're done
                return oldMaxMode;
            }
            switch (ACTION_MATRIX[newMaxMode][curLockMode]) {
                case UPD:
                    newMaxMode = curLockMode;
                    break;
                case GET:
                    break;
                case WAIT:
                    throw new IllegalStateException("incompatible locks in holder queue");
            }
            holder = reqArenaMgr.getNextRequest(holder);
        }
        return newMaxMode;
    }

    private boolean resourceNotUsed(long resource) {
        return resArenaMgr.getLastHolder(resource) == -1 && resArenaMgr.getFirstUpgrader(resource) == -1
                && resArenaMgr.getFirstWaiter(resource) == -1;
    }

    private void log(String string, int id, int entityHashValue, byte lockMode, ITransactionContext txnContext) {
<<<<<<< HEAD
        if (!LOGGER.isLoggable(Level.FINEST)) {
=======
        if (! LOGGER.isLoggable(LVL)) {
>>>>>>> 1ac24088
            return;
        }
        StringBuilder sb = new StringBuilder();
        sb.append("{ op : ").append(string);
        if (id != -1) {
            sb.append(" , dataset : ").append(id);
        }
        if (entityHashValue != -1) {
            sb.append(" , entity : ").append(entityHashValue);
        }
        if (lockMode != LockMode.NL) {
            sb.append(" , mode : ").append(LockMode.toString(lockMode));
        }
        if (txnContext != null) {
            sb.append(" , jobId : ").append(txnContext.getJobId());
        }
        sb.append(" }");
        LOGGER.log(LVL, sb.toString());
    }

    private void validateJob(ITransactionContext txnContext) throws ACIDException {
        if (txnContext.getTxnState() == ITransactionManager.ABORTED) {
            throw new ACIDException("" + txnContext.getJobId() + " is in ABORTED state.");
        } else if (txnContext.isTimeout()) {
            requestAbort(txnContext);
        }
    }

    private void requestAbort(ITransactionContext txnContext) throws ACIDException {
        txnContext.setTimeout(true);
        throw new ACIDException("Transaction " + txnContext.getJobId()
                + " should abort (requested by the Lock Manager)");
    }

    public StringBuilder append(StringBuilder sb) {
        table.getAllLatches();
        try {
            sb.append(">>dump_begin\t>>----- [resTable] -----\n");
            table.append(sb);
            sb.append(">>dump_end\t>>----- [resTable] -----\n");

            sb.append(">>dump_begin\t>>----- [resArenaMgr] -----\n");
            resArenaMgr.append(sb);
            sb.append(">>dump_end\t>>----- [resArenaMgr] -----\n");

            sb.append(">>dump_begin\t>>----- [reqArenaMgr] -----\n");
            reqArenaMgr.append(sb);
            sb.append(">>dump_end\t>>----- [reqArenaMgr] -----\n");

            sb.append(">>dump_begin\t>>----- [jobIdSlotMap] -----\n");
            for (Integer i : jobIdSlotMap.keySet()) {
                sb.append(i).append(" : ");
                TypeUtil.Global.append(sb, jobIdSlotMap.get(i));
                sb.append("\n");
            }
            sb.append(">>dump_end\t>>----- [jobIdSlotMap] -----\n");

            sb.append(">>dump_begin\t>>----- [jobArenaMgr] -----\n");
            jobArenaMgr.append(sb);
            sb.append(">>dump_end\t>>----- [jobArenaMgr] -----\n");
        } finally {
            table.releaseAllLatches();
        }
        return sb;
    }

    public String toString() {
        return append(new StringBuilder()).toString();
    }

    @Override
    public String prettyPrint() throws ACIDException {
        StringBuilder s = new StringBuilder("\n########### LockManager Status #############\n");
        return append(s).toString() + "\n";
    }

    @Override
    public void start() {
        //no op
    }

    @Override
    public void dumpState(OutputStream os) throws IOException {
        os.write(toString().getBytes());
    }

    @Override
    public void stop(boolean dumpState, OutputStream os) throws IOException {
        if (dumpState) {
<<<<<<< HEAD
            dumpState(os);
=======
            try {
                os.write(toString().getBytes());
                os.flush();
            } catch (IOException e) {
                LOGGER.warning("caught exception when dumping state of ConcurrentLockManager: " + e.toString());
                //ignore
            }
>>>>>>> 1ac24088
        }
    }

    private static class DatasetLockCache {
        private long jobId = -1;
        private HashMap<Integer, Byte> lockCache = new HashMap<Integer, Byte>();
        // size 1 cache to avoid the boxing/unboxing that comes with the 
        // access to the HashMap
        private int cDsId = -1;
        private byte cDsLockMode = -1;

        public boolean contains(final int jobId, final int dsId, byte dsLockMode) {
            if (this.jobId == jobId) {
                if (this.cDsId == dsId && this.cDsLockMode == dsLockMode) {
                    return true;
                }
                final Byte cachedLockMode = this.lockCache.get(dsId);
                if (cachedLockMode != null && cachedLockMode == dsLockMode) {
                    this.cDsId = dsId;
                    this.cDsLockMode = dsLockMode;
                    return true;
                }
            } else {
                this.jobId = -1;
                this.cDsId = -1;
                this.cDsLockMode = -1;
                this.lockCache.clear();
            }
            return false;
        }

        public void put(final int jobId, final int dsId, byte dsLockMode) {
            this.jobId = jobId;
            this.cDsId = dsId;
            this.cDsLockMode = dsLockMode;
            this.lockCache.put(dsId, dsLockMode);
        }

        public String toString() {
            return "[ " + jobId + " : " + lockCache.toString() + "]";
        }
    }

    private static class ResourceGroupTable {
        public static final int TABLE_SIZE = 1024; // TODO increase?

        private ResourceGroup[] table;

        public ResourceGroupTable() {
            table = new ResourceGroup[TABLE_SIZE];
            for (int i = 0; i < TABLE_SIZE; ++i) {
                table[i] = new ResourceGroup();
            }
        }
<<<<<<< HEAD

        ResourceGroup get(DatasetId dId, int entityHashValue) {
            // TODO ensure good properties of hash function
            int h = Math.abs(dId.getId() ^ entityHashValue);
            if (h < 0)
                h = 0;
=======
        
        ResourceGroup get(int dId, int entityHashValue) {
            // TODO ensure good properties of hash function
            int h = Math.abs(dId ^ entityHashValue);
            if (h < 0) h = 0;
>>>>>>> 1ac24088
            return table[h % TABLE_SIZE];
        }

        public void getAllLatches() {
            for (int i = 0; i < TABLE_SIZE; ++i) {
                table[i].getLatch();
            }
        }

        public void releaseAllLatches() {
            for (int i = 0; i < TABLE_SIZE; ++i) {
                table[i].releaseLatch();
            }
        }

        public StringBuilder append(StringBuilder sb) {
            return append(sb, false);
        }

        public StringBuilder append(StringBuilder sb, boolean detail) {
            for (int i = 0; i < table.length; ++i) {
                sb.append(i).append(" : ");
                if (detail) {
                    sb.append(table[i]);
                } else {
                    sb.append(table[i].firstResourceIndex);
                }
                sb.append('\n');
            }
            return sb;
        }
    }

    private static class ResourceGroup {
        private ReentrantReadWriteLock latch;
        private Condition condition;
        AtomicLong firstResourceIndex;

        ResourceGroup() {
            latch = new ReentrantReadWriteLock();
            condition = latch.writeLock().newCondition();
            firstResourceIndex = new AtomicLong(-1);
        }

        void getLatch() {
            log("latch");
            latch.writeLock().lock();
        }

        void releaseLatch() {
            log("release");
            latch.writeLock().unlock();
        }

        boolean hasWaiters() {
            return latch.hasQueuedThreads();
        }

        void await(ITransactionContext txnContext) throws ACIDException {
            log("wait for");
            try {
                condition.await();
            } catch (InterruptedException e) {
                LOGGER.finer("interrupted while wating on ResourceGroup");
                throw new ACIDException(txnContext, "interrupted", e);
            }
        }

        void wakeUp() {
            log("notify");
            condition.signalAll();
        }

        void log(String s) {
<<<<<<< HEAD
            if (LOGGER.isLoggable(Level.FINEST)) {
                LOGGER.finest(s + " " + toString());
            }
=======
            if (LOGGER.isLoggable(LVL)) {
                LOGGER.log(LVL, s + " " + toString());
            }            
>>>>>>> 1ac24088
        }

        public String toString() {
            return "{ id : " + hashCode() + ", first : " + firstResourceIndex.toString() + ", waiters : "
                    + (hasWaiters() ? "true" : "false") + " }";
        }
    }
}<|MERGE_RESOLUTION|>--- conflicted
+++ resolved
@@ -55,13 +55,8 @@
     private JobArenaManager jobArenaMgr;
     private ConcurrentHashMap<Integer, Long> jobIdSlotMap;
     private ThreadLocal<DatasetLockCache> dsLockCache;
-<<<<<<< HEAD
-
-=======
-    
     private LockManagerStats stats = new LockManagerStats(10000); 
     
->>>>>>> 1ac24088
     enum LockAction {
         ERR(false, false),
         GET(false, false),
@@ -115,40 +110,22 @@
     public void lock(DatasetId datasetId, int entityHashValue, byte lockMode, ITransactionContext txnContext)
             throws ACIDException {
         log("lock", datasetId.getId(), entityHashValue, lockMode, txnContext);
-<<<<<<< HEAD
-
-        final int dsId = datasetId.getId();
-=======
         stats.lock();
         
         final int dsId = datasetId.getId();        
->>>>>>> 1ac24088
         final int jobId = txnContext.getJobId().getId();
 
         if (entityHashValue != -1) {
-<<<<<<< HEAD
-            // get the intention lock on the dataset, if we want to lock an individual item
-            final byte dsLockMode = LockMode.intentionMode(lockMode);
-            if (!dsLockCache.get().contains(jobId, dsId, dsLockMode)) {
-                lock(datasetId, -1, dsLockMode, txnContext);
-                dsLockCache.get().put(jobId, dsId, dsLockMode);
-=======
             lock(datasetId, -1, LockMode.intentionMode(lockMode), txnContext);
         } else {
             if (dsLockCache.get().contains(jobId, dsId, lockMode)) {
                 return;
->>>>>>> 1ac24088
             }
         }
 
         final long jobSlot = findOrAllocJobSlot(jobId);
-<<<<<<< HEAD
-
-        final ResourceGroup group = table.get(datasetId, entityHashValue);
-=======
         
         final ResourceGroup group = table.get(dsId, entityHashValue);
->>>>>>> 1ac24088
         group.getLatch();
         try {
             validateJob(txnContext);
@@ -239,29 +216,15 @@
     public void instantLock(DatasetId datasetId, int entityHashValue, byte lockMode, ITransactionContext txnContext)
             throws ACIDException {
         log("instantLock", datasetId.getId(), entityHashValue, lockMode, txnContext);
-<<<<<<< HEAD
-
-        final int dsId = datasetId.getId();
-=======
         stats.instantLock();
         
         final int dsId = datasetId.getId();        
->>>>>>> 1ac24088
         final int jobId = txnContext.getJobId().getId();
 
         if (entityHashValue != -1) {
-<<<<<<< HEAD
-            // get the intention lock on the dataset, if we want to lock an individual item
-            final byte dsLockMode = LockMode.intentionMode(lockMode);
-            if (!dsLockCache.get().contains(jobId, dsId, dsLockMode)) {
-                lock(datasetId, -1, dsLockMode, txnContext);
-                dsLockCache.get().put(jobId, dsId, dsLockMode);
-            }
-=======
             lock(datasetId, -1, LockMode.intentionMode(lockMode), txnContext);
         } else {
             throw new UnsupportedOperationException("instant locks are not supported on datasets");
->>>>>>> 1ac24088
         }
 
         final ResourceGroup group = table.get(dsId, entityHashValue);
@@ -319,43 +282,24 @@
     public boolean tryLock(DatasetId datasetId, int entityHashValue, byte lockMode, ITransactionContext txnContext)
             throws ACIDException {
         log("tryLock", datasetId.getId(), entityHashValue, lockMode, txnContext);
-<<<<<<< HEAD
-
-=======
         stats.tryLock();
         
->>>>>>> 1ac24088
         final int dsId = datasetId.getId();
         final int jobId = txnContext.getJobId().getId();
 
         if (entityHashValue != -1) {
-<<<<<<< HEAD
-            // get the intention lock on the dataset, if we want to lock an individual item
-            final byte dsLockMode = LockMode.intentionMode(lockMode);
-            if (!dsLockCache.get().contains(jobId, dsId, dsLockMode)) {
-                if (!tryLock(datasetId, -1, dsLockMode, txnContext)) {
-                    return false;
-                }
-                dsLockCache.get().put(jobId, dsId, dsLockMode);
-=======
             if (! tryLock(datasetId, -1, LockMode.intentionMode(lockMode), txnContext)) {
                 return false;
             }
         } else {
             if (dsLockCache.get().contains(jobId, dsId, lockMode)) {
                 return true;
->>>>>>> 1ac24088
             }
         }
 
         final long jobSlot = findOrAllocJobSlot(jobId);
-<<<<<<< HEAD
-
-        final ResourceGroup group = table.get(datasetId, entityHashValue);
-=======
         
         final ResourceGroup group = table.get(dsId, entityHashValue);
->>>>>>> 1ac24088
         group.getLatch();
 
         try {
@@ -393,28 +337,14 @@
     public boolean instantTryLock(DatasetId datasetId, int entityHashValue, byte lockMode,
             ITransactionContext txnContext) throws ACIDException {
         log("instantTryLock", datasetId.getId(), entityHashValue, lockMode, txnContext);
-<<<<<<< HEAD
-
-=======
         stats.instantTryLock();
         
->>>>>>> 1ac24088
         final int dsId = datasetId.getId();
         final int jobId = txnContext.getJobId().getId();
 
         if (entityHashValue != -1) {
-<<<<<<< HEAD
-            // get the intention lock on the dataset, if we want to lock an individual item
-            final byte dsLockMode = LockMode.intentionMode(lockMode);
-            if (!dsLockCache.get().contains(jobId, dsId, dsLockMode)) {
-                if (!tryLock(datasetId, -1, dsLockMode, txnContext)) {
-                    return false;
-                }
-                dsLockCache.get().put(jobId, dsId, dsLockMode);
-=======
             if (! tryLock(datasetId, -1, LockMode.intentionMode(lockMode), txnContext)) {
                 return false;
->>>>>>> 1ac24088
             }
         } else {
             throw new UnsupportedOperationException("instant locks are not supported on datasets");
@@ -879,11 +809,7 @@
     }
 
     private void log(String string, int id, int entityHashValue, byte lockMode, ITransactionContext txnContext) {
-<<<<<<< HEAD
-        if (!LOGGER.isLoggable(Level.FINEST)) {
-=======
         if (! LOGGER.isLoggable(LVL)) {
->>>>>>> 1ac24088
             return;
         }
         StringBuilder sb = new StringBuilder();
@@ -973,17 +899,7 @@
     @Override
     public void stop(boolean dumpState, OutputStream os) throws IOException {
         if (dumpState) {
-<<<<<<< HEAD
             dumpState(os);
-=======
-            try {
-                os.write(toString().getBytes());
-                os.flush();
-            } catch (IOException e) {
-                LOGGER.warning("caught exception when dumping state of ConcurrentLockManager: " + e.toString());
-                //ignore
-            }
->>>>>>> 1ac24088
         }
     }
 
@@ -1038,20 +954,10 @@
                 table[i] = new ResourceGroup();
             }
         }
-<<<<<<< HEAD
-
-        ResourceGroup get(DatasetId dId, int entityHashValue) {
-            // TODO ensure good properties of hash function
-            int h = Math.abs(dId.getId() ^ entityHashValue);
-            if (h < 0)
-                h = 0;
-=======
-        
         ResourceGroup get(int dId, int entityHashValue) {
             // TODO ensure good properties of hash function
             int h = Math.abs(dId ^ entityHashValue);
             if (h < 0) h = 0;
->>>>>>> 1ac24088
             return table[h % TABLE_SIZE];
         }
 
@@ -1126,15 +1032,9 @@
         }
 
         void log(String s) {
-<<<<<<< HEAD
-            if (LOGGER.isLoggable(Level.FINEST)) {
-                LOGGER.finest(s + " " + toString());
-            }
-=======
             if (LOGGER.isLoggable(LVL)) {
                 LOGGER.log(LVL, s + " " + toString());
             }            
->>>>>>> 1ac24088
         }
 
         public String toString() {
