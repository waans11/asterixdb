/*
 * Copyright 2009-2013 by The Regents of the University of California
 * Licensed under the Apache License, Version 2.0 (the "License");
 * you may not use this file except in compliance with the License.
 * you may obtain a copy of the License from
 * 
 *     http://www.apache.org/licenses/LICENSE-2.0
 * 
 * Unless required by applicable law or agreed to in writing, software
 * distributed under the License is distributed on an "AS IS" BASIS,
 * WITHOUT WARRANTIES OR CONDITIONS OF ANY KIND, either express or implied.
 * See the License for the specific language governing permissions and
 * limitations under the License.
 */

package edu.uci.ics.asterix.transaction.management.service.locking;

import java.io.IOException;
import java.io.OutputStream;
import java.util.HashMap;
import java.util.concurrent.ConcurrentHashMap;
import java.util.concurrent.atomic.AtomicLong;
import java.util.concurrent.locks.Condition;
import java.util.concurrent.locks.ReentrantReadWriteLock;
import java.util.logging.Level;
import java.util.logging.Logger;

import edu.uci.ics.asterix.common.config.AsterixTransactionProperties;
import edu.uci.ics.asterix.common.exceptions.ACIDException;
import edu.uci.ics.asterix.common.transactions.DatasetId;
import edu.uci.ics.asterix.common.transactions.ILockManager;
import edu.uci.ics.asterix.common.transactions.ITransactionContext;
import edu.uci.ics.asterix.common.transactions.ITransactionManager;
import edu.uci.ics.asterix.transaction.management.service.transaction.TransactionManagementConstants.LockManagerConstants.LockMode;
import edu.uci.ics.asterix.transaction.management.service.transaction.TransactionSubsystem;
import edu.uci.ics.hyracks.api.lifecycle.ILifeCycleComponent;

/**
 * An implementation of the ILockManager interface.
 * 
 * @author tillw
 */
public class ConcurrentLockManager implements ILockManager, ILifeCycleComponent {

    private static final Logger LOGGER
        = Logger.getLogger(ConcurrentLockManager.class.getName());
    private static final Level LVL = Level.FINER;
    
    public static final boolean DEBUG_MODE = false;//true

    private TransactionSubsystem txnSubsystem;
    private ResourceGroupTable table;
    private ResourceArenaManager resArenaMgr;
    private RequestArenaManager reqArenaMgr;
    private JobArenaManager jobArenaMgr;
    private ConcurrentHashMap<Integer, Long> jobIdSlotMap;
    private ThreadLocal<DatasetLockCache> dsLockCache;
    
    private LockManagerStats stats = new LockManagerStats(10000); 
    
    enum LockAction {
        ERR(false, false),
        GET(false, false),
        UPD(false, true), // version of GET that updates the max lock mode
        WAIT(true, false),
        CONV(true, true) // convert (upgrade) a lock (e.g. from S to X)
        ;
        boolean wait;
        boolean modify;
        LockAction(boolean wait, boolean modify) {
            this.wait = wait;
            this.modify = modify;
        }
    }
    
    static LockAction[][] ACTION_MATRIX = {
        // new    NL              IS               IX                S                X
        { LockAction.ERR, LockAction.UPD,  LockAction.UPD,  LockAction.UPD,  LockAction.UPD  }, // NL
        { LockAction.ERR, LockAction.GET,  LockAction.UPD,  LockAction.UPD,  LockAction.WAIT }, // IS
        { LockAction.ERR, LockAction.GET,  LockAction.GET,  LockAction.WAIT, LockAction.WAIT }, // IX
        { LockAction.ERR, LockAction.GET,  LockAction.WAIT, LockAction.GET,  LockAction.WAIT }, // S
        { LockAction.ERR, LockAction.WAIT, LockAction.WAIT, LockAction.WAIT, LockAction.WAIT }  // X
    };
        
    public ConcurrentLockManager(TransactionSubsystem txnSubsystem) throws ACIDException {
        this.txnSubsystem = txnSubsystem;
        
        this.table = new ResourceGroupTable();
        
        final int lockManagerShrinkTimer = txnSubsystem.getTransactionProperties()
                .getLockManagerShrinkTimer();

        int noArenas = Runtime.getRuntime().availableProcessors() * 2;

        resArenaMgr = new ResourceArenaManager(noArenas, lockManagerShrinkTimer);
        reqArenaMgr = new RequestArenaManager(noArenas, lockManagerShrinkTimer);
        jobArenaMgr = new JobArenaManager(noArenas, lockManagerShrinkTimer);
        jobIdSlotMap = new ConcurrentHashMap<>();
        dsLockCache = new ThreadLocal<DatasetLockCache>() {
            protected DatasetLockCache initialValue() {
                return new DatasetLockCache();
            }
        };
    }

    public AsterixTransactionProperties getTransactionProperties() {
        return this.txnSubsystem.getTransactionProperties();
    }

    @Override
    public void lock(DatasetId datasetId, int entityHashValue, byte lockMode, ITransactionContext txnContext)
            throws ACIDException {
        log("lock", datasetId.getId(), entityHashValue, lockMode, txnContext);
        stats.lock();
        
        final int dsId = datasetId.getId();        
        final int jobId = txnContext.getJobId().getId();
        
        if (entityHashValue != -1) {
            lock(datasetId, -1, LockMode.intentionMode(lockMode), txnContext);
        } else {
            if (dsLockCache.get().contains(jobId, dsId, lockMode)) {
                return;
            }
        }

        final long jobSlot = findOrAllocJobSlot(jobId);
        
        final ResourceGroup group = table.get(dsId, entityHashValue);
        group.getLatch();
        try {
            validateJob(txnContext);
            
            final long resSlot = findOrAllocResourceSlot(group, dsId, entityHashValue);
            final long reqSlot = allocRequestSlot(resSlot, jobSlot, lockMode);
            boolean locked = false;
            while (! locked) {
                final LockAction act = determineLockAction(resSlot, jobSlot, lockMode);
                switch (act) {
                    case UPD:
                        resArenaMgr.setMaxMode(resSlot, lockMode);
                        // no break
                    case GET:
                        addHolder(reqSlot, resSlot, jobSlot);
                        locked = true;
                        break;
                    case WAIT:
                    case CONV:
                        enqueueWaiter(group, reqSlot, resSlot, jobSlot, act, txnContext);
                        break;
                    case ERR:
                    default:
                        throw new IllegalStateException();
                }
            }
            if (entityHashValue == -1) {
                dsLockCache.get().put(jobId, dsId, lockMode);
            }
        } finally {
            group.releaseLatch();
        }
    }

    private void enqueueWaiter(final ResourceGroup group, final long reqSlot,
            final long resSlot, final long jobSlot, final LockAction act,
            ITransactionContext txnContext) throws ACIDException {
        final Queue queue = act.modify ? upgrader : waiter;
        if (! introducesDeadlock(resSlot, jobSlot)) {
            queue.add(reqSlot, resSlot, jobSlot);
        } else {
            requestAbort(txnContext);
        }
        try {
            group.await(txnContext);
        } finally {
            queue.remove(reqSlot, resSlot, jobSlot);
        }
    }

    /**
     * determine if adding a job to the waiters of a resource will introduce a 
     * cycle in the wait-graph where the job waits on itself
     * @param resSlot the slot that contains the information about the resource
     * @param jobSlot the slot that contains the information about the job
     * @return true if a cycle would be introduced, false otherwise
     */
    private boolean introducesDeadlock(final long resSlot, final long jobSlot) {
        synchronized (jobArenaMgr) {
            long reqSlot = resArenaMgr.getLastHolder(resSlot);
            while (reqSlot >= 0) {
                long holderJobSlot = reqArenaMgr.getJobSlot(reqSlot);
                if (holderJobSlot == jobSlot) {
                    return true;
                }
                boolean scanWaiters = true;
                long waiter = jobArenaMgr.getLastWaiter(holderJobSlot);
                while (waiter >= 0) {
                    long watingOnResSlot = reqArenaMgr.getResourceId(waiter);
                    if (introducesDeadlock(watingOnResSlot, jobSlot)) {
                        return true;
                    }
                    waiter = reqArenaMgr.getNextJobRequest(waiter);
                    if (waiter < 0 && scanWaiters) {
                        scanWaiters = false;
                        waiter = jobArenaMgr.getLastUpgrader(holderJobSlot);
                    }
                }
                reqSlot = reqArenaMgr.getNextRequest(reqSlot);
            }
            return false;
        }
    }

    @Override
    public void instantLock(DatasetId datasetId, int entityHashValue, byte lockMode, ITransactionContext txnContext)
            throws ACIDException {
        log("instantLock", datasetId.getId(), entityHashValue, lockMode, txnContext);
        stats.instantLock();
        
        final int dsId = datasetId.getId();        
        final int jobId = txnContext.getJobId().getId();
        
        if (entityHashValue != -1) {
            lock(datasetId, -1, LockMode.intentionMode(lockMode), txnContext);
        } else {
            throw new UnsupportedOperationException("instant locks are not supported on datasets");
        }

        final ResourceGroup group = table.get(dsId, entityHashValue);
        if (group.firstResourceIndex.get() == -1l) {
            validateJob(txnContext);
            // if we do not have a resource in the group, we know that the
            // resource that we are looking for is not locked 
            return;
        }
        
        // we only allocate a request slot if we actually have to wait
        long reqSlot = -1;

        group.getLatch();
        try {
            validateJob(txnContext);
            
            final long resSlot = findResourceInGroup(group, dsId, entityHashValue);
            if (resSlot < 0) {
                // if we don't find the resource, there are no locks on it.
                return;
            }

            final long jobSlot = findOrAllocJobSlot(jobId);
            
            while (true) {
                final LockAction act = determineLockAction(resSlot, jobSlot, lockMode);
                switch (act) {
                    case UPD:
                    case GET:
                        return;
                    case WAIT:
                    case CONV:
                        if (reqSlot == -1) {
                            reqSlot = allocRequestSlot(resSlot, jobSlot, lockMode);
                        }
                        enqueueWaiter(group, reqSlot, resSlot, jobSlot, act, txnContext);
                        break;
                    case ERR:
                    default:
                        throw new IllegalStateException();
                }
            }
        } finally {
            if (reqSlot != -1) {
                // deallocate request, if we allocated one earlier
                if (DEBUG_MODE) LOGGER.finer("del req slot " + TypeUtil.Global.toString(reqSlot));
                reqArenaMgr.deallocate(reqSlot);
            }
            group.releaseLatch();
        }
    }

    @Override
    public boolean tryLock(DatasetId datasetId, int entityHashValue, byte lockMode, ITransactionContext txnContext)
            throws ACIDException {
        log("tryLock", datasetId.getId(), entityHashValue, lockMode, txnContext);
        stats.tryLock();
        
        final int dsId = datasetId.getId();
        final int jobId = txnContext.getJobId().getId();

        if (entityHashValue != -1) {
            if (! tryLock(datasetId, -1, LockMode.intentionMode(lockMode), txnContext)) {
                return false;
            }
        } else {
            if (dsLockCache.get().contains(jobId, dsId, lockMode)) {
                return true;
            }
        }

        final long jobSlot = findOrAllocJobSlot(jobId);
        
        final ResourceGroup group = table.get(dsId, entityHashValue);
        group.getLatch();

        try {
            validateJob(txnContext);

            final long resSlot = findOrAllocResourceSlot(group, dsId, entityHashValue);
            final long reqSlot = allocRequestSlot(resSlot, jobSlot, lockMode);

            final LockAction act = determineLockAction(resSlot, jobSlot, lockMode);
            switch (act) {
                case UPD:
                    resArenaMgr.setMaxMode(resSlot, lockMode);
                    // no break
                case GET:
                    addHolder(reqSlot, resSlot, jobSlot);
                    if (entityHashValue == -1) {
                        dsLockCache.get().put(jobId, dsId, lockMode);
                    }
                    return true;
                case WAIT:
                case CONV:
                    return false;
                default:
                    throw new IllegalStateException();
            }
        } finally {
            group.releaseLatch();
        }

        // if we did acquire the dataset lock, but not the entity lock, we keep
        // it anyway and clean it up at the end of the job
    }

    @Override
    public boolean instantTryLock(DatasetId datasetId, int entityHashValue, byte lockMode,
            ITransactionContext txnContext) throws ACIDException {
        log("instantTryLock", datasetId.getId(), entityHashValue, lockMode, txnContext);
        stats.instantTryLock();
        
        final int dsId = datasetId.getId();
        final int jobId = txnContext.getJobId().getId();

        if (entityHashValue != -1) {
            if (! tryLock(datasetId, -1, LockMode.intentionMode(lockMode), txnContext)) {
                return false;
            }
        } else {
            throw new UnsupportedOperationException("instant locks are not supported on datasets");
        }

        final ResourceGroup group = table.get(dsId, entityHashValue);
        if (group.firstResourceIndex.get() == -1l) {
            validateJob(txnContext);
            // if we do not have a resource in the group, we know that the
            // resource that we are looking for is not locked 
            return true;
        }
        
        group.getLatch();
        try {
            validateJob(txnContext);
            
            final long resSlot = findResourceInGroup(group, dsId, entityHashValue);
            if (resSlot < 0) {
                // if we don't find the resource, there are no locks on it.
                return true;
            }

            final long jobSlot = findOrAllocJobSlot(jobId);
            
            LockAction act = determineLockAction(resSlot, jobSlot, lockMode);
            switch (act) {
                case UPD:
                case GET:
                    return true;
                case WAIT:
                case CONV:
                    return false;
                case ERR:
                default:
                    throw new IllegalStateException();
                }
        } finally {
            group.releaseLatch();
        }
    }

    @Override
    public void unlock(DatasetId datasetId, int entityHashValue, byte lockMode, ITransactionContext txnContext) throws ACIDException {
        log("unlock", datasetId.getId(), entityHashValue, lockMode, txnContext);
        final int jobId = txnContext.getJobId().getId();
        final long jobSlot = jobIdSlotMap.get(jobId);
        final int dsId = datasetId.getId();
        unlock(dsId, entityHashValue, lockMode, jobSlot);
    }

    private void unlock(int dsId, int entityHashValue, byte lockMode, long jobSlot) throws ACIDException {
        log("unlock", dsId, entityHashValue, lockMode, null);
        stats.unlock();

        ResourceGroup group = table.get(dsId, entityHashValue);
        group.getLatch();
        try {

            long resource = findResourceInGroup(group, dsId, entityHashValue);
            if (resource < 0) {
                throw new IllegalStateException("resource (" + dsId + ",  " + entityHashValue + ") not found");
            }

            long holder = removeLastHolder(resource, jobSlot, lockMode);

            // deallocate request
            if (DEBUG_MODE) LOGGER.finer("del req slot " + TypeUtil.Global.toString(holder));
            reqArenaMgr.deallocate(holder);
            // deallocate resource or fix max lock mode
            if (resourceNotUsed(resource)) {
                long prev = group.firstResourceIndex.get();
                if (prev == resource) {
                    group.firstResourceIndex.set(resArenaMgr.getNext(resource));
                } else {
                    while (resArenaMgr.getNext(prev) != resource) {
                        prev = resArenaMgr.getNext(prev);
                    }
                    resArenaMgr.setNext(prev, resArenaMgr.getNext(resource));
                }
                if (DEBUG_MODE) LOGGER.finer("del res slot " + TypeUtil.Global.toString(resource));
                resArenaMgr.deallocate(resource);
            } else {
                final int oldMaxMode = resArenaMgr.getMaxMode(resource);
                final int newMaxMode = determineNewMaxMode(resource, oldMaxMode);
                resArenaMgr.setMaxMode(resource, newMaxMode);
                if (oldMaxMode != newMaxMode) {
                    // the locking mode didn't change, current waiters won't be
                    // able to acquire the lock, so we do not need to signal them
                    group.wakeUp();
                }
            }
        } finally {
            group.releaseLatch();
        }

        // dataset intention locks are cleaned up at the end of the job
    }
    
    @Override
    public void releaseLocks(ITransactionContext txnContext) throws ACIDException {
        log("releaseLocks", -1, -1, LockMode.ANY, txnContext);
        stats.releaseLocks();

        int jobId = txnContext.getJobId().getId();
        Long jobSlot = jobIdSlotMap.get(jobId);
        if (jobSlot == null) {
            // we don't know the job, so there are no locks for it - we're done
            return;
        }
<<<<<<< HEAD
        //System.err.println(table.append(new StringBuilder(), true).toString());
        if (LOGGER.isLoggable(LVL)) {
            LOGGER.log(LVL, "jobArenaMgr " + jobArenaMgr.addTo(new RecordManagerStats()).toString());
            LOGGER.log(LVL, "resArenaMgr " + resArenaMgr.addTo(new RecordManagerStats()).toString());
            LOGGER.log(LVL, "reqArenaMgr " + reqArenaMgr.addTo(new RecordManagerStats()).toString());
        }
        synchronized (jobArenaMgr) {
            long holder = jobArenaMgr.getLastHolder(jobSlot);
            while (holder != -1) {
                long resource = reqArenaMgr.getResourceId(holder);
                int dsId = resArenaMgr.getDatasetId(resource);
                int pkHashVal = resArenaMgr.getPkHashVal(resource);
                unlock(dsId, pkHashVal, LockMode.ANY, jobSlot);
                holder = jobArenaMgr.getLastHolder(jobSlot);
            }
            if (DEBUG_MODE) LOGGER.finer("del job slot " + TypeUtil.Global.toString(jobSlot));
            jobArenaMgr.deallocate(jobSlot);
            jobIdSlotMap.remove(jobId);
        }
        stats.logCounters(LOGGER, Level.INFO, true);
        //LOGGER.info(toString());
=======
        long holder;
        synchronized (jobArenaMgr) {
            holder = jobArenaMgr.getLastHolder(jobSlot);
        }
        while (holder != -1) {
            long resource = reqArenaMgr.getResourceId(holder);
            int dsId = resArenaMgr.getDatasetId(resource);
            int pkHashVal = resArenaMgr.getPkHashVal(resource);
            unlock(new DatasetId(dsId), pkHashVal, LockMode.ANY, txnContext);
            synchronized (jobArenaMgr) {
                holder = jobArenaMgr.getLastHolder(jobSlot);
            }
        }
        jobArenaMgr.deallocate(jobSlot);
        //System.err.println(table.append(new StringBuilder(), true).toString());        
        //System.out.println("jobArenaMgr " + jobArenaMgr.addTo(new Stats()).toString());
        //System.out.println("resArenaMgr " + resArenaMgr.addTo(new Stats()).toString());
        //System.out.println("reqArenaMgr " + reqArenaMgr.addTo(new Stats()).toString());
>>>>>>> 00bf47ac
    }
        
    private long findOrAllocJobSlot(int jobId) {
        Long jobSlot = jobIdSlotMap.get(jobId);
        if (jobSlot == null) {
            jobSlot = new Long(jobArenaMgr.allocate());
            if (DEBUG_MODE) LOGGER.finer("new job slot " + TypeUtil.Global.toString(jobSlot) + " (" + jobId + ")");
            jobArenaMgr.setJobId(jobSlot, jobId);
            Long oldSlot = jobIdSlotMap.putIfAbsent(jobId, jobSlot);
            if (oldSlot != null) {
                // if another thread allocated a slot for this jobId between
                // get(..) and putIfAbsent(..), we'll use that slot and
                // deallocate the one we allocated
                if (DEBUG_MODE) LOGGER.finer("del job slot " + TypeUtil.Global.toString(jobSlot) + " due to conflict");
                jobArenaMgr.deallocate(jobSlot);
                jobSlot = oldSlot;
            }
        }
        assert(jobSlot >= 0);
        return jobSlot;
    }

    private long findOrAllocResourceSlot(ResourceGroup group, int dsId, int entityHashValue) {
        long resSlot = findResourceInGroup(group, dsId, entityHashValue);
        
        if (resSlot == -1) {
            // we don't know about this resource, let's alloc a slot
            resSlot = resArenaMgr.allocate();
            resArenaMgr.setDatasetId(resSlot, dsId);
            resArenaMgr.setPkHashVal(resSlot, entityHashValue);
            resArenaMgr.setNext(resSlot, group.firstResourceIndex.get());
            group.firstResourceIndex.set(resSlot);
            if (DEBUG_MODE) LOGGER.finer("new res slot " + TypeUtil.Global.toString(resSlot) + " (" + dsId + ", " + entityHashValue + ")");
        } else {
            if (DEBUG_MODE) LOGGER.finer("fnd res slot " + TypeUtil.Global.toString(resSlot) + " (" + dsId + ", " + entityHashValue + ")");
        }
        return resSlot;
    }

    private long allocRequestSlot(long resSlot, long jobSlot, byte lockMode) {
        long reqSlot = reqArenaMgr.allocate();
        reqArenaMgr.setResourceId(reqSlot, resSlot);
        reqArenaMgr.setLockMode(reqSlot, lockMode); // lock mode is a byte!!
        reqArenaMgr.setJobSlot(reqSlot, jobSlot);
        if (DEBUG_MODE) {
            LOGGER.finer("new req slot " + TypeUtil.Global.toString(reqSlot)
                    + " (" + TypeUtil.Global.toString(resSlot)
                    + ", " + TypeUtil.Global.toString(jobSlot)
                    + ", " + LockMode.toString(lockMode) + ")");
        }
        return reqSlot;
    }

    private LockAction determineLockAction(long resSlot, long jobSlot, byte lockMode) {
        final int curLockMode = resArenaMgr.getMaxMode(resSlot);
        final LockAction act = ACTION_MATRIX[curLockMode][lockMode];
        if (act == LockAction.WAIT) {
            return updateActionForSameJob(resSlot, jobSlot, lockMode);
        }
        return act;
    }

    /**
     * when we've got a lock conflict for a different job, we always have to
     * wait, if it is for the same job we either have to
     * a) (wait and) convert the lock once conversion becomes viable or
     * b) acquire the lock if we want to lock the same resource with the same 
     * lock mode for the same job.
     * @param resource the resource slot that's being locked
     * @param job the job slot of the job locking the resource
     * @param lockMode the lock mode that the resource should be locked with
     * @return
     */
    private LockAction updateActionForSameJob(long resource, long job, byte lockMode) {
        // TODO we can reduce the number of things we have to look at by
        // carefully distinguishing the different lock modes
        long holder = resArenaMgr.getLastHolder(resource);
        LockAction res = LockAction.WAIT;
        while (holder != -1) {
            if (job == reqArenaMgr.getJobSlot(holder)) {
                if (reqArenaMgr.getLockMode(holder) == lockMode) {
                    return LockAction.GET;
                } else {
                    res = LockAction.CONV;
                }
            }
            holder = reqArenaMgr.getNextRequest(holder);
        }
        return res;
    }
    
    private long findResourceInGroup(ResourceGroup group, int dsId, int entityHashValue) {
        stats.logCounters(LOGGER, Level.INFO, false);
        long resSlot = group.firstResourceIndex.get();
        while (resSlot != -1) {
            // either we already have a lock on this resource or we have a 
            // hash collision
            if (resArenaMgr.getDatasetId(resSlot) == dsId && 
                    resArenaMgr.getPkHashVal(resSlot) == entityHashValue) {
                return resSlot;
            } else {
                resSlot = resArenaMgr.getNext(resSlot);
            }
        }
        return -1;        
    }

    private void addHolder(long request, long resource, long job) {
        long lastHolder = resArenaMgr.getLastHolder(resource);
        reqArenaMgr.setNextRequest(request, lastHolder);
        resArenaMgr.setLastHolder(resource, request);
        
        synchronized (jobArenaMgr) {
            long lastJobHolder = jobArenaMgr.getLastHolder(job);
            insertIntoJobQueue(request, lastJobHolder);
            jobArenaMgr.setLastHolder(job, request);
        }
    }
    
    private long removeLastHolder(long resource, long jobSlot, byte lockMode) {
        long holder = resArenaMgr.getLastHolder(resource);
        if (holder < 0) {
            throw new IllegalStateException("no holder for resource " + resource);
        }
        
        // remove from the list of holders for a resource
        if (requestMatches(holder, jobSlot, lockMode)) {
            // if the head of the queue matches, we need to update the resource
            long next = reqArenaMgr.getNextRequest(holder);
            resArenaMgr.setLastHolder(resource, next);
        } else {
            holder = removeRequestFromQueueForJob(holder, jobSlot, lockMode);
        }
        
        synchronized (jobArenaMgr) {
            // remove from the list of requests for a job
            long newHead = removeRequestFromJob(jobSlot, holder);
            jobArenaMgr.setLastHolder(jobSlot, newHead);            
        }
        return holder;
    }

    private boolean requestMatches(long holder, long jobSlot, byte lockMode) {
        return jobSlot == reqArenaMgr.getJobSlot(holder) 
                && (lockMode == LockMode.ANY
                || lockMode == reqArenaMgr.getLockMode(holder));
    }

    private long removeRequestFromJob(long jobSlot, long holder) {
        long prevForJob = reqArenaMgr.getPrevJobRequest(holder);
        long nextForJob = reqArenaMgr.getNextJobRequest(holder);
        if (nextForJob != -1) {
            reqArenaMgr.setPrevJobRequest(nextForJob, prevForJob);
        }
        if (prevForJob == -1) {
            return nextForJob;
        } else {
            reqArenaMgr.setNextJobRequest(prevForJob, nextForJob);
            return -1;
        }
    }

    interface Queue {
        void add(long request, long resource, long job);
        void remove(long request, long resource, long job);
    }
    
    final Queue waiter = new Queue() {
        public void add(long request, long resource, long job) {
            long waiter = resArenaMgr.getFirstWaiter(resource);
            reqArenaMgr.setNextRequest(request, -1);
            if (waiter == -1) {
                resArenaMgr.setFirstWaiter(resource, request);
            } else {
                appendToRequestQueue(waiter, request);
            }
            synchronized (jobArenaMgr) {
                waiter = jobArenaMgr.getLastWaiter(job);
                insertIntoJobQueue(request, waiter);
                jobArenaMgr.setLastWaiter(job, request);
            }            
        }
        public void remove(long request, long resource, long job) {
            long waiter = resArenaMgr.getFirstWaiter(resource);
            if (waiter == request) {
                long next = reqArenaMgr.getNextRequest(waiter);
                resArenaMgr.setFirstWaiter(resource, next);
            } else {
                waiter = removeRequestFromQueueForSlot(waiter, request);
            }
            synchronized (jobArenaMgr) {
                // remove from the list of requests for a job
                long newHead = removeRequestFromJob(job, waiter);
                jobArenaMgr.setLastWaiter(job, newHead);            
            }            
        }
    };
        
    final Queue upgrader = new Queue() {
        public void add(long request, long resource, long job) {
            long upgrader = resArenaMgr.getFirstUpgrader(resource);
            reqArenaMgr.setNextRequest(request, -1);
            if (upgrader == -1) {
                resArenaMgr.setFirstUpgrader(resource, request);
            } else {
                appendToRequestQueue(upgrader, request);
            }
            synchronized (jobArenaMgr) {
                upgrader = jobArenaMgr.getLastUpgrader(job);
                insertIntoJobQueue(request, upgrader);
                jobArenaMgr.setLastUpgrader(job, request);            
            }
        }
        public void remove(long request, long resource, long job) {
            long upgrader = resArenaMgr.getFirstUpgrader(resource);
            if (upgrader == request) {
                long next = reqArenaMgr.getNextRequest(upgrader);
                resArenaMgr.setFirstUpgrader(resource, next);
            } else {
                upgrader = removeRequestFromQueueForSlot(upgrader, request);
            }
            synchronized (jobArenaMgr) {
                // remove from the list of requests for a job
                long newHead = removeRequestFromJob(job, upgrader);
                jobArenaMgr.setLastUpgrader(job, newHead);            
            }
        }
    };
        
    private void insertIntoJobQueue(long newRequest, long oldRequest) {
        reqArenaMgr.setNextJobRequest(newRequest, oldRequest);
        reqArenaMgr.setPrevJobRequest(newRequest, -1);
        if (oldRequest >= 0) {
            reqArenaMgr.setPrevJobRequest(oldRequest, newRequest);
        }
    }

    private void appendToRequestQueue(long head, long appendee) {
        long next = reqArenaMgr.getNextRequest(head);
        while(next != -1) {
            head = next;
            next = reqArenaMgr.getNextRequest(head);
        }
        reqArenaMgr.setNextRequest(head, appendee);        
    }
        
    private long removeRequestFromQueueForSlot(long head, long reqSlot) {
        long cur = head;
        long prev = cur;
        while (prev != -1) {
            cur = reqArenaMgr.getNextRequest(prev);
            if (cur == -1) {
                throw new IllegalStateException("request " + reqSlot+ " not in queue");
            }
            if (cur == reqSlot) {
                break;
            }
            prev = cur;
        }
        long next = reqArenaMgr.getNextRequest(cur);
        reqArenaMgr.setNextRequest(prev, next);
        return cur;        
    }
    
    /**
     * remove the first request for a given job and lock mode from a request queue.
     * If the value of the parameter lockMode is LockMode.NL the first request
     * for the job is removed - independent of the LockMode.
     * @param head the head of the request queue
     * @param jobSlot the job slot
     * @param lockMode the lock mode 
     * @return the slot of the first request that matched the given job
     */
    private long removeRequestFromQueueForJob(long head, long jobSlot, byte lockMode) {
        long holder = head;
        long prev = holder;
        while (prev != -1) {
            holder = reqArenaMgr.getNextRequest(prev);
            if (holder == -1) {
                throw new IllegalStateException("no entry for job " + jobSlot + " in queue");
            }
            if (requestMatches(holder, jobSlot, lockMode)) {
                break;
            }
            prev = holder;
        }
        long next = reqArenaMgr.getNextRequest(holder);
        reqArenaMgr.setNextRequest(prev, next);
        return holder;
    }
    
    private int determineNewMaxMode(long resource, int oldMaxMode) {
        int newMaxMode = LockMode.NL;
        long holder = resArenaMgr.getLastHolder(resource);
        while (holder != -1) {
            int curLockMode = reqArenaMgr.getLockMode(holder);
            if (curLockMode == oldMaxMode) {
                // we have another lock of the same mode - we're done
                return oldMaxMode;
            }
            switch (ACTION_MATRIX[newMaxMode][curLockMode]) {
                case UPD:
                    newMaxMode = curLockMode;
                    break;
                case GET:
                    break;
                case WAIT:
                    throw new IllegalStateException("incompatible locks in holder queue");
            }
            holder = reqArenaMgr.getNextRequest(holder);
        }
        return newMaxMode;        
    }
    
    private boolean resourceNotUsed(long resource) {
        return resArenaMgr.getLastHolder(resource) == -1
                && resArenaMgr.getFirstUpgrader(resource) == -1
                && resArenaMgr.getFirstWaiter(resource) == -1;
    }

    private void log(String string, int id, int entityHashValue, byte lockMode, ITransactionContext txnContext) {
        if (! LOGGER.isLoggable(LVL)) {
            return;
        }
        StringBuilder sb = new StringBuilder();
        sb.append("{ op : ").append(string);
        if (id != -1) {
            sb.append(" , dataset : ").append(id);
        }
        if (entityHashValue != -1) {
            sb.append(" , entity : ").append(entityHashValue);
        }
        if (lockMode != LockMode.NL) {
            sb.append(" , mode : ").append(LockMode.toString(lockMode));
        }
        if (txnContext != null) {
            sb.append(" , jobId : ").append(txnContext.getJobId());            
        }
        sb.append(" }");
        LOGGER.log(LVL, sb.toString());
    }

    private void validateJob(ITransactionContext txnContext) throws ACIDException {
        if (txnContext.getTxnState() == ITransactionManager.ABORTED) {
            throw new ACIDException("" + txnContext.getJobId() + " is in ABORTED state.");
        } else if (txnContext.isTimeout()) {
            requestAbort(txnContext);
        }
    }

    private void requestAbort(ITransactionContext txnContext) throws ACIDException {
        txnContext.setTimeout(true);
        throw new ACIDException("Transaction " + txnContext.getJobId()
                + " should abort (requested by the Lock Manager)");
    }

    public StringBuilder append(StringBuilder sb) {
        table.getAllLatches();
        try {
            sb.append(">>dump_begin\t>>----- [resTable] -----\n");
            table.append(sb);
            sb.append(">>dump_end\t>>----- [resTable] -----\n");

            sb.append(">>dump_begin\t>>----- [resArenaMgr] -----\n");
            resArenaMgr.append(sb);
            sb.append(">>dump_end\t>>----- [resArenaMgr] -----\n");

            sb.append(">>dump_begin\t>>----- [reqArenaMgr] -----\n");
            reqArenaMgr.append(sb);
            sb.append(">>dump_end\t>>----- [reqArenaMgr] -----\n");

            sb.append(">>dump_begin\t>>----- [jobIdSlotMap] -----\n");
            for(Integer i : jobIdSlotMap.keySet()) {
                sb.append(i).append(" : ");
                TypeUtil.Global.append(sb, jobIdSlotMap.get(i));
                sb.append("\n");
            }
            sb.append(">>dump_end\t>>----- [jobIdSlotMap] -----\n");

            sb.append(">>dump_begin\t>>----- [jobArenaMgr] -----\n");
            jobArenaMgr.append(sb);
            sb.append(">>dump_end\t>>----- [jobArenaMgr] -----\n");
        } finally {
            table.releaseAllLatches();
        }
        return sb;
    }
    
    public String toString() {
        return append(new StringBuilder()).toString();
    }
    
    @Override
    public String prettyPrint() throws ACIDException {
        StringBuilder s = new StringBuilder("\n########### LockManager Status #############\n");
        return append(s).toString() + "\n";
    }

    @Override
    public void start() {
        //no op
    }

    @Override
    public void stop(boolean dumpState, OutputStream os) {
        if (dumpState) {
            try {
                os.write(toString().getBytes());
                os.flush();
            } catch (IOException e) {
                LOGGER.warning("caught exception when dumping state of ConcurrentLockManager: " + e.toString());
                //ignore
            }
        }
    }
    
    private static class DatasetLockCache {
        private long jobId = -1;
        private HashMap<Integer,Byte> lockCache =  new HashMap<Integer,Byte>();
        // size 1 cache to avoid the boxing/unboxing that comes with the 
        // access to the HashMap
        private int cDsId = -1;
        private byte cDsLockMode = -1;
        
        public boolean contains(final int jobId, final int dsId, byte dsLockMode) {
            if (this.jobId == jobId) {
                if (this.cDsId == dsId && this.cDsLockMode == dsLockMode) {
                    return true;
                }
                final Byte cachedLockMode = this.lockCache.get(dsId);
                if (cachedLockMode != null && cachedLockMode == dsLockMode) {
                    this.cDsId = dsId;
                    this.cDsLockMode = dsLockMode;
                    return true;
                }            
            } else {
                this.jobId = -1;
                this.cDsId = -1;
                this.cDsLockMode = -1;
                this.lockCache.clear();
            }
            return false;
        }
        
        public void put(final int jobId, final int dsId, byte dsLockMode) {
            this.jobId = jobId;
            this.cDsId = dsId;
            this.cDsLockMode = dsLockMode;
            this.lockCache.put(dsId, dsLockMode);
        }
        
        public String toString() {
            return "[ " + jobId + " : " + lockCache.toString() + "]";
        }
    }

    private static class ResourceGroupTable {
        public static final int TABLE_SIZE = 1024; // TODO increase?

        private ResourceGroup[] table;
        
        public ResourceGroupTable() {
            table = new ResourceGroup[TABLE_SIZE];
            for (int i = 0; i < TABLE_SIZE; ++i) {
                table[i] = new ResourceGroup();
            }
        }
        
        ResourceGroup get(int dId, int entityHashValue) {
            // TODO ensure good properties of hash function
            int h = Math.abs(dId ^ entityHashValue);
            if (h < 0) h = 0;
            return table[h % TABLE_SIZE];
        }
        
        public void getAllLatches() {
            for (int i = 0; i < TABLE_SIZE; ++i) {
                table[i].getLatch();
            }
        }
        
        public void releaseAllLatches() {
            for (int i = 0; i < TABLE_SIZE; ++i) {
                table[i].releaseLatch();
            }
        }
        
        public StringBuilder append(StringBuilder sb) {
            return append(sb, false);
        }

        public StringBuilder append(StringBuilder sb, boolean detail) {
            for (int i = 0; i < table.length; ++i) {
                sb.append(i).append(" : ");
                if (detail) {
                    sb.append(table[i]);
                } else {
                    sb.append(table[i].firstResourceIndex);
                }
                sb.append('\n');
            }
            return sb;
        }
    }
    
    private static class ResourceGroup {
        private ReentrantReadWriteLock latch;
        private Condition condition;
        AtomicLong firstResourceIndex;

        ResourceGroup() {
            latch = new ReentrantReadWriteLock();
            condition = latch.writeLock().newCondition();
            firstResourceIndex = new AtomicLong(-1);
        }
        
        void getLatch() {
            log("latch");
            latch.writeLock().lock();
        }
        
        void releaseLatch() {
            log("release");
            latch.writeLock().unlock();
        }
        
        boolean hasWaiters() {
            return latch.hasQueuedThreads();
        }
        
        void await(ITransactionContext txnContext) throws ACIDException {
            log("wait for");
            try {
                condition.await();
            } catch (InterruptedException e) {
                LOGGER.finer("interrupted while wating on ResourceGroup");
                throw new ACIDException(txnContext, "interrupted", e);
            }
        }
        
        void wakeUp() {
            log("notify");
            condition.signalAll();
        }
        
        void log(String s) {
            if (LOGGER.isLoggable(LVL)) {
                LOGGER.log(LVL, s + " " + toString());
            }            
        }
        
        public String toString() {
            return "{ id : " + hashCode()
                    + ", first : " + firstResourceIndex.toString() 
                    + ", waiters : " + (hasWaiters() ? "true" : "false") + " }";
        }
    }
}<|MERGE_RESOLUTION|>--- conflicted
+++ resolved
@@ -454,29 +454,12 @@
             // we don't know the job, so there are no locks for it - we're done
             return;
         }
-<<<<<<< HEAD
         //System.err.println(table.append(new StringBuilder(), true).toString());
         if (LOGGER.isLoggable(LVL)) {
             LOGGER.log(LVL, "jobArenaMgr " + jobArenaMgr.addTo(new RecordManagerStats()).toString());
             LOGGER.log(LVL, "resArenaMgr " + resArenaMgr.addTo(new RecordManagerStats()).toString());
             LOGGER.log(LVL, "reqArenaMgr " + reqArenaMgr.addTo(new RecordManagerStats()).toString());
         }
-        synchronized (jobArenaMgr) {
-            long holder = jobArenaMgr.getLastHolder(jobSlot);
-            while (holder != -1) {
-                long resource = reqArenaMgr.getResourceId(holder);
-                int dsId = resArenaMgr.getDatasetId(resource);
-                int pkHashVal = resArenaMgr.getPkHashVal(resource);
-                unlock(dsId, pkHashVal, LockMode.ANY, jobSlot);
-                holder = jobArenaMgr.getLastHolder(jobSlot);
-            }
-            if (DEBUG_MODE) LOGGER.finer("del job slot " + TypeUtil.Global.toString(jobSlot));
-            jobArenaMgr.deallocate(jobSlot);
-            jobIdSlotMap.remove(jobId);
-        }
-        stats.logCounters(LOGGER, Level.INFO, true);
-        //LOGGER.info(toString());
-=======
         long holder;
         synchronized (jobArenaMgr) {
             holder = jobArenaMgr.getLastHolder(jobSlot);
@@ -485,17 +468,16 @@
             long resource = reqArenaMgr.getResourceId(holder);
             int dsId = resArenaMgr.getDatasetId(resource);
             int pkHashVal = resArenaMgr.getPkHashVal(resource);
-            unlock(new DatasetId(dsId), pkHashVal, LockMode.ANY, txnContext);
+            unlock(dsId, pkHashVal, LockMode.ANY, jobSlot);
             synchronized (jobArenaMgr) {
                 holder = jobArenaMgr.getLastHolder(jobSlot);
             }
         }
+        if (DEBUG_MODE) LOGGER.finer("del job slot " + TypeUtil.Global.toString(jobSlot));
         jobArenaMgr.deallocate(jobSlot);
-        //System.err.println(table.append(new StringBuilder(), true).toString());        
-        //System.out.println("jobArenaMgr " + jobArenaMgr.addTo(new Stats()).toString());
-        //System.out.println("resArenaMgr " + resArenaMgr.addTo(new Stats()).toString());
-        //System.out.println("reqArenaMgr " + reqArenaMgr.addTo(new Stats()).toString());
->>>>>>> 00bf47ac
+        jobIdSlotMap.remove(jobId);
+        stats.logCounters(LOGGER, Level.INFO, true);
+        //LOGGER.info(toString());
     }
         
     private long findOrAllocJobSlot(int jobId) {
