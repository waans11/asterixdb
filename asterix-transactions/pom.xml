<!--
 ! Licensed to the Apache Software Foundation (ASF) under one
 ! or more contributor license agreements.  See the NOTICE file
 ! distributed with this work for additional information
 ! regarding copyright ownership.  The ASF licenses this file
 ! to you under the Apache License, Version 2.0 (the
 ! "License"); you may not use this file except in compliance
 ! with the License.  You may obtain a copy of the License at
 !
 !   http://www.apache.org/licenses/LICENSE-2.0
 !
 ! Unless required by applicable law or agreed to in writing,
 ! software distributed under the License is distributed on an
 ! "AS IS" BASIS, WITHOUT WARRANTIES OR CONDITIONS OF ANY
 ! KIND, either express or implied.  See the License for the
 ! specific language governing permissions and limitations
 ! under the License.
 !-->
<project xmlns="http://maven.apache.org/POM/4.0.0" xmlns:xsi="http://www.w3.org/2001/XMLSchema-instance" xsi:schemaLocation="http://maven.apache.org/POM/4.0.0 http://maven.apache.org/xsd/maven-4.0.0.xsd">
	<modelVersion>4.0.0</modelVersion>
	<parent>
		<artifactId>asterix</artifactId>
		<groupId>org.apache.asterix</groupId>
		<version>0.8.7-SNAPSHOT</version>
	</parent>
	<artifactId>asterix-transactions</artifactId>

  <licenses>
    <license>
      <name>Apache License, Version 2.0</name>
      <url>http://www.apache.org/licenses/LICENSE-2.0.txt</url>
      <distribution>repo</distribution>
      <comments>A business-friendly OSS license</comments>
    </license>
  </licenses>

	<build>
		<plugins>
			<plugin>
                <groupId>org.apache.asterix</groupId>
                <artifactId>record-manager-generator-maven-plugin</artifactId>
                <version>0.8.7-SNAPSHOT</version>
                <configuration>
                    <debug>false</debug>
                    <inputFiles>
                        <param>src/main/java/org/apache/asterix/transaction/management/service/locking/Job.json</param>
                        <param>src/main/java/org/apache/asterix/transaction/management/service/locking/Resource.json</param>
                        <param>src/main/java/org/apache/asterix/transaction/management/service/locking/Request.json</param>
                    </inputFiles>
                    <packageName>org.apache.asterix.transaction.management.service.locking</packageName>
                </configuration>
                <executions>
                    <execution>
                        <id>generate-record-manager</id>
                        <phase>generate-sources</phase>
                        <goals>
                            <goal>generate-record-manager</goal>
                        </goals>
                    </execution>
                </executions>
            </plugin>
            <plugin>
                <groupId>org.codehaus.mojo</groupId>
                <artifactId>build-helper-maven-plugin</artifactId>
                <version>1.9</version>
                <executions>
                    <execution>
                        <id>add-source</id>
                        <phase>generate-sources</phase>
                        <goals>
                            <goal>add-source</goal>
                        </goals>
                        <configuration>
                            <sources>
                                <source>${project.build.directory}/generated-sources/java/</source>
                            </sources>
                        </configuration>
                    </execution>
                </executions>
            </plugin>
		</plugins>

	</build>

	<dependencies>
		<dependency>
			<groupId>org.apache.hyracks</groupId>
			<artifactId>hyracks-storage-am-lsm-btree</artifactId>
		</dependency>
		<dependency>
			<groupId>org.apache.hyracks</groupId>
			<artifactId>hyracks-storage-am-lsm-rtree</artifactId>
		</dependency>
		<dependency>
			<groupId>org.apache.hyracks</groupId>
			<artifactId>hyracks-storage-am-lsm-invertedindex</artifactId>
		</dependency>
<<<<<<< HEAD
                <dependency>
                        <groupId>org.apache.asterix</groupId>
                        <artifactId>asterix-common</artifactId>
                        <version>0.8.7-SNAPSHOT</version>
                        <type>jar</type>
                        <scope>compile</scope>
                </dependency>
                <dependency>
                	<groupId>org.apache.hyracks</groupId>
                	<artifactId>hyracks-storage-am-common</artifactId>
                </dependency>
=======
        <dependency>
            <groupId>org.apache.asterix</groupId>
            <artifactId>asterix-common</artifactId>
            <version>0.8.7-SNAPSHOT</version>
            <type>jar</type>
            <scope>compile</scope>
        </dependency>
        <dependency>
			<groupId>com.google.guava</groupId>
			<artifactId>guava</artifactId>
			<version>18.0</version>
		</dependency>
>>>>>>> ba7b55f2
	</dependencies>

</project><|MERGE_RESOLUTION|>--- conflicted
+++ resolved
@@ -95,19 +95,6 @@
 			<groupId>org.apache.hyracks</groupId>
 			<artifactId>hyracks-storage-am-lsm-invertedindex</artifactId>
 		</dependency>
-<<<<<<< HEAD
-                <dependency>
-                        <groupId>org.apache.asterix</groupId>
-                        <artifactId>asterix-common</artifactId>
-                        <version>0.8.7-SNAPSHOT</version>
-                        <type>jar</type>
-                        <scope>compile</scope>
-                </dependency>
-                <dependency>
-                	<groupId>org.apache.hyracks</groupId>
-                	<artifactId>hyracks-storage-am-common</artifactId>
-                </dependency>
-=======
         <dependency>
             <groupId>org.apache.asterix</groupId>
             <artifactId>asterix-common</artifactId>
@@ -120,7 +107,6 @@
 			<artifactId>guava</artifactId>
 			<version>18.0</version>
 		</dependency>
->>>>>>> ba7b55f2
 	</dependencies>
 
 </project>