<project xmlns="http://maven.apache.org/POM/4.0.0" xmlns:xsi="http://www.w3.org/2001/XMLSchema-instance" xsi:schemaLocation="http://maven.apache.org/POM/4.0.0 http://maven.apache.org/maven-v4_0_0.xsd">
  <modelVersion>4.0.0</modelVersion>
  <artifactId>algebricks-tests</artifactId>
  <name>algebricks-tests</name>

  <parent>
    <groupId>edu.uci.ics.hyracks</groupId>
    <artifactId>algebricks</artifactId>
<<<<<<< HEAD
    <version>0.2.4-SNAPSHOT</version>
=======
    <version>0.2.5-SNAPSHOT</version>
>>>>>>> 8867a1a8
  </parent>

  <build>
    <plugins>
      <plugin>
        <groupId>org.apache.maven.plugins</groupId>
        <artifactId>maven-compiler-plugin</artifactId>
        <version>2.0.2</version>
        <configuration>
          <source>1.7</source>
          <target>1.7</target>
          <fork>true</fork>
	  <encoding>UTF-8</encoding>
	</configuration>
      </plugin>
      <plugin>
        <artifactId>maven-antrun-plugin</artifactId>
        <executions>
          <execution>
            <phase>generate-sources</phase>
            <configuration>
              <tasks>
                <ant antfile="build-script.xml" target="build">
                  <property name="main.class" value="edu.uci.ics.hyracks.algebricks.tests.script.IdentityStreamingScript" />
                  <property name="script.classpath" refid="maven.compile.classpath" />
                  <property name="jvm.params" value="" />
                  <property name="program.params" value="" />
                  <property name="source" value="${basedir}/src/main/scripts/run" />
                  <property name="target.dir" value="${basedir}/target/testscripts" />
                  <property name="target" value="idscript" />
                </ant>
              </tasks>
            </configuration>
            <goals>
              <goal>run</goal>
            </goals>
          </execution>
        </executions>
      </plugin>
    </plugins>
    <pluginManagement>
    	<plugins>
    		<!--This plugin's configuration is used to store Eclipse m2e settings only. It has no influence on the Maven build itself.-->
    		<plugin>
    			<groupId>org.eclipse.m2e</groupId>
    			<artifactId>lifecycle-mapping</artifactId>
    			<version>1.0.0</version>
    			<configuration>
    				<lifecycleMappingMetadata>
    					<pluginExecutions>
    						<pluginExecution>
    							<pluginExecutionFilter>
    								<groupId>
    									org.apache.maven.plugins
    								</groupId>
    								<artifactId>
    									maven-antrun-plugin
    								</artifactId>
    								<versionRange>[1.3,)</versionRange>
    								<goals>
    									<goal>run</goal>
    								</goals>
    							</pluginExecutionFilter>
    							<action>
    								<ignore />
    							</action>
    						</pluginExecution>
    					</pluginExecutions>
    				</lifecycleMappingMetadata>
    			</configuration>
    		</plugin>
    	</plugins>
    </pluginManagement>
  </build>
  <dependencies>
  <dependency>
  	<groupId>edu.uci.ics.hyracks</groupId>
  	<artifactId>algebricks-compiler</artifactId>
<<<<<<< HEAD
  	<version>0.2.4-SNAPSHOT</version>
=======
  	<version>0.2.5-SNAPSHOT</version>
>>>>>>> 8867a1a8
  </dependency>
  <dependency>
  	<groupId>junit</groupId>
  	<artifactId>junit</artifactId>
  	<version>4.8.1</version>
  	<scope>test</scope>
  </dependency>
  <dependency>
  	<groupId>edu.uci.ics.hyracks</groupId>
  	<artifactId>hyracks-control-cc</artifactId>
<<<<<<< HEAD
  	<version>0.2.4-SNAPSHOT</version>
=======
  	<version>0.2.5-SNAPSHOT</version>
>>>>>>> 8867a1a8
  </dependency>
  <dependency>
  	<groupId>edu.uci.ics.hyracks</groupId>
  	<artifactId>hyracks-control-nc</artifactId>
<<<<<<< HEAD
  	<version>0.2.4-SNAPSHOT</version>
=======
  	<version>0.2.5-SNAPSHOT</version>
>>>>>>> 8867a1a8
  </dependency>
  <dependency>
  	<groupId>edu.uci.ics.hyracks</groupId>
  	<artifactId>hyracks-data-std</artifactId>
<<<<<<< HEAD
  	<version>0.2.4-SNAPSHOT</version>
=======
  	<version>0.2.5-SNAPSHOT</version>
>>>>>>> 8867a1a8
  </dependency>
  </dependencies>
</project><|MERGE_RESOLUTION|>--- conflicted
+++ resolved
@@ -6,11 +6,7 @@
   <parent>
     <groupId>edu.uci.ics.hyracks</groupId>
     <artifactId>algebricks</artifactId>
-<<<<<<< HEAD
-    <version>0.2.4-SNAPSHOT</version>
-=======
     <version>0.2.5-SNAPSHOT</version>
->>>>>>> 8867a1a8
   </parent>
 
   <build>
@@ -89,11 +85,7 @@
   <dependency>
   	<groupId>edu.uci.ics.hyracks</groupId>
   	<artifactId>algebricks-compiler</artifactId>
-<<<<<<< HEAD
-  	<version>0.2.4-SNAPSHOT</version>
-=======
   	<version>0.2.5-SNAPSHOT</version>
->>>>>>> 8867a1a8
   </dependency>
   <dependency>
   	<groupId>junit</groupId>
@@ -104,29 +96,17 @@
   <dependency>
   	<groupId>edu.uci.ics.hyracks</groupId>
   	<artifactId>hyracks-control-cc</artifactId>
-<<<<<<< HEAD
-  	<version>0.2.4-SNAPSHOT</version>
-=======
   	<version>0.2.5-SNAPSHOT</version>
->>>>>>> 8867a1a8
   </dependency>
   <dependency>
   	<groupId>edu.uci.ics.hyracks</groupId>
   	<artifactId>hyracks-control-nc</artifactId>
-<<<<<<< HEAD
-  	<version>0.2.4-SNAPSHOT</version>
-=======
   	<version>0.2.5-SNAPSHOT</version>
->>>>>>> 8867a1a8
   </dependency>
   <dependency>
   	<groupId>edu.uci.ics.hyracks</groupId>
   	<artifactId>hyracks-data-std</artifactId>
-<<<<<<< HEAD
-  	<version>0.2.4-SNAPSHOT</version>
-=======
   	<version>0.2.5-SNAPSHOT</version>
->>>>>>> 8867a1a8
   </dependency>
   </dependencies>
 </project>