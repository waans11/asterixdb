/*
 * Copyright 2009-2013 by The Regents of the University of California
 * Licensed under the Apache License, Version 2.0 (the "License");
 * you may not use this file except in compliance with the License.
 * you may obtain a copy of the License from
 * 
 *     http://www.apache.org/licenses/LICENSE-2.0
 * 
 * Unless required by applicable law or agreed to in writing, software
 * distributed under the License is distributed on an "AS IS" BASIS,
 * WITHOUT WARRANTIES OR CONDITIONS OF ANY KIND, either express or implied.
 * See the License for the specific language governing permissions and
 * limitations under the License.
 */
package edu.uci.ics.hyracks.algebricks.core.algebra.operators.logical.visitors;

import java.util.ArrayList;
import java.util.Collection;
import java.util.HashMap;
import java.util.HashSet;
import java.util.LinkedList;
import java.util.List;
import java.util.Map;
import java.util.Set;

import org.apache.commons.lang3.mutable.Mutable;

import edu.uci.ics.hyracks.algebricks.common.exceptions.AlgebricksException;
import edu.uci.ics.hyracks.algebricks.common.exceptions.NotImplementedException;
import edu.uci.ics.hyracks.algebricks.common.utils.Pair;
import edu.uci.ics.hyracks.algebricks.core.algebra.base.EquivalenceClass;
import edu.uci.ics.hyracks.algebricks.core.algebra.base.ILogicalExpression;
import edu.uci.ics.hyracks.algebricks.core.algebra.base.ILogicalOperator;
import edu.uci.ics.hyracks.algebricks.core.algebra.base.ILogicalPlan;
import edu.uci.ics.hyracks.algebricks.core.algebra.base.IOptimizationContext;
import edu.uci.ics.hyracks.algebricks.core.algebra.base.LogicalExpressionTag;
import edu.uci.ics.hyracks.algebricks.core.algebra.base.LogicalOperatorTag;
import edu.uci.ics.hyracks.algebricks.core.algebra.base.LogicalVariable;
import edu.uci.ics.hyracks.algebricks.core.algebra.expressions.AbstractFunctionCallExpression;
import edu.uci.ics.hyracks.algebricks.core.algebra.expressions.AbstractFunctionCallExpression.FunctionKind;
import edu.uci.ics.hyracks.algebricks.core.algebra.expressions.UnnestingFunctionCallExpression;
import edu.uci.ics.hyracks.algebricks.core.algebra.expressions.VariableReferenceExpression;
import edu.uci.ics.hyracks.algebricks.core.algebra.operators.logical.AbstractLogicalOperator;
import edu.uci.ics.hyracks.algebricks.core.algebra.operators.logical.AbstractUnnestOperator;
import edu.uci.ics.hyracks.algebricks.core.algebra.operators.logical.AggregateOperator;
import edu.uci.ics.hyracks.algebricks.core.algebra.operators.logical.AssignOperator;
import edu.uci.ics.hyracks.algebricks.core.algebra.operators.logical.DataSourceScanOperator;
import edu.uci.ics.hyracks.algebricks.core.algebra.operators.logical.DistinctOperator;
import edu.uci.ics.hyracks.algebricks.core.algebra.operators.logical.DistributeResultOperator;
import edu.uci.ics.hyracks.algebricks.core.algebra.operators.logical.EmptyTupleSourceOperator;
import edu.uci.ics.hyracks.algebricks.core.algebra.operators.logical.ExchangeOperator;
import edu.uci.ics.hyracks.algebricks.core.algebra.operators.logical.ExtensionOperator;
import edu.uci.ics.hyracks.algebricks.core.algebra.operators.logical.GroupByOperator;
import edu.uci.ics.hyracks.algebricks.core.algebra.operators.logical.IndexInsertDeleteOperator;
import edu.uci.ics.hyracks.algebricks.core.algebra.operators.logical.InnerJoinOperator;
import edu.uci.ics.hyracks.algebricks.core.algebra.operators.logical.InsertDeleteOperator;
import edu.uci.ics.hyracks.algebricks.core.algebra.operators.logical.LeftOuterJoinOperator;
import edu.uci.ics.hyracks.algebricks.core.algebra.operators.logical.LimitOperator;
import edu.uci.ics.hyracks.algebricks.core.algebra.operators.logical.NestedTupleSourceOperator;
import edu.uci.ics.hyracks.algebricks.core.algebra.operators.logical.OrderOperator;
import edu.uci.ics.hyracks.algebricks.core.algebra.operators.logical.PartitioningSplitOperator;
import edu.uci.ics.hyracks.algebricks.core.algebra.operators.logical.ProjectOperator;
import edu.uci.ics.hyracks.algebricks.core.algebra.operators.logical.ReplicateOperator;
import edu.uci.ics.hyracks.algebricks.core.algebra.operators.logical.RunningAggregateOperator;
import edu.uci.ics.hyracks.algebricks.core.algebra.operators.logical.ScriptOperator;
import edu.uci.ics.hyracks.algebricks.core.algebra.operators.logical.SelectOperator;
import edu.uci.ics.hyracks.algebricks.core.algebra.operators.logical.SinkOperator;
import edu.uci.ics.hyracks.algebricks.core.algebra.operators.logical.SubplanOperator;
import edu.uci.ics.hyracks.algebricks.core.algebra.operators.logical.UnionAllOperator;
import edu.uci.ics.hyracks.algebricks.core.algebra.operators.logical.UnnestMapOperator;
import edu.uci.ics.hyracks.algebricks.core.algebra.operators.logical.UnnestOperator;
import edu.uci.ics.hyracks.algebricks.core.algebra.operators.logical.WriteOperator;
import edu.uci.ics.hyracks.algebricks.core.algebra.operators.logical.WriteResultOperator;
import edu.uci.ics.hyracks.algebricks.core.algebra.properties.FunctionalDependency;
import edu.uci.ics.hyracks.algebricks.core.algebra.properties.LocalGroupingProperty;
import edu.uci.ics.hyracks.algebricks.core.algebra.visitors.ILogicalOperatorVisitor;
import edu.uci.ics.hyracks.algebricks.core.config.AlgebricksConfig;

public class FDsAndEquivClassesVisitor implements ILogicalOperatorVisitor<Void, IOptimizationContext> {

<<<<<<< HEAD
	@Override
	public Void visitAggregateOperator(AggregateOperator op, IOptimizationContext ctx) throws AlgebricksException {
		ctx.putEquivalenceClassMap(op, new HashMap<LogicalVariable, EquivalenceClass>());
		ctx.putFDList(op, new ArrayList<FunctionalDependency>());
		return null;
	}

	@Override
	public Void visitAssignOperator(AssignOperator op, IOptimizationContext ctx) throws AlgebricksException {
		ILogicalOperator inp1 = op.getInputs().get(0).getValue();
		Map<LogicalVariable, EquivalenceClass> eqClasses = getOrComputeEqClasses(inp1, ctx);
		ctx.putEquivalenceClassMap(op, eqClasses);
		List<LogicalVariable> used = new ArrayList<LogicalVariable>();
		VariableUtilities.getUsedVariables(op, used);
		List<FunctionalDependency> fds1 = getOrComputeFDs(inp1, ctx);
		List<FunctionalDependency> eFds = new ArrayList<FunctionalDependency>(fds1.size());
		for (FunctionalDependency fd : fds1) {
			if (fd.getTail().containsAll(used)) {
				List<LogicalVariable> hd = new ArrayList<LogicalVariable>(fd.getHead());
				List<LogicalVariable> tl = new ArrayList<LogicalVariable>(fd.getTail());
				tl.addAll(op.getVariables());
				FunctionalDependency fd2 = new FunctionalDependency(hd, tl);
				eFds.add(fd2);
			} else {
				eFds.add(fd);
			}
		}
		ctx.putFDList(op, eFds);
		return null;
	}

	@Override
	public Void visitDataScanOperator(DataSourceScanOperator op, IOptimizationContext ctx) throws AlgebricksException {
		ILogicalOperator inp1 = op.getInputs().get(0).getValue();
		Map<LogicalVariable, EquivalenceClass> eqClasses = getOrComputeEqClasses(inp1, ctx);
		ctx.putEquivalenceClassMap(op, eqClasses);
		List<FunctionalDependency> fds = new ArrayList<FunctionalDependency>(getOrComputeFDs(inp1, ctx));
		ctx.putFDList(op, fds);
		op.getDataSource().computeFDs(op.getVariables(), fds);
		return null;
	}

	@Override
	public Void visitDistinctOperator(DistinctOperator op, IOptimizationContext ctx) throws AlgebricksException {
		ILogicalOperator op0 = op.getInputs().get(0).getValue();
		List<FunctionalDependency> functionalDependencies = new ArrayList<FunctionalDependency>();
		ctx.putFDList(op, functionalDependencies);
		for (FunctionalDependency inherited : getOrComputeFDs(op0, ctx)) {
			boolean isCoveredByDistinctByVars = true;
			for (LogicalVariable v : inherited.getHead()) {
				if (!op.isDistinctByVar(v)) {
					isCoveredByDistinctByVars = false;
				}
			}
			if (isCoveredByDistinctByVars) {
				List<LogicalVariable> newTail = new ArrayList<LogicalVariable>();
				for (LogicalVariable v2 : inherited.getTail()) {
					if (op.isDistinctByVar(v2)) {
						newTail.add(v2);
					}
				}
				if (!newTail.isEmpty()) {
					List<LogicalVariable> newHead = new ArrayList<LogicalVariable>(inherited.getHead());
					FunctionalDependency newFd = new FunctionalDependency(newHead, newTail);
					functionalDependencies.add(newFd);
				}
			}
		}
		Set<LogicalVariable> gbySet = new HashSet<LogicalVariable>();
		List<Mutable<ILogicalExpression>> expressions = op.getExpressions();
		for (Mutable<ILogicalExpression> pRef : expressions) {
			ILogicalExpression p = pRef.getValue();
			if (p.getExpressionTag() == LogicalExpressionTag.VARIABLE) {
				VariableReferenceExpression v = (VariableReferenceExpression) p;
				gbySet.add(v.getVariableReference());
			}
		}
		LocalGroupingProperty lgp = new LocalGroupingProperty(gbySet);

		Map<LogicalVariable, EquivalenceClass> equivalenceClasses = getOrComputeEqClasses(op0, ctx);
		ctx.putEquivalenceClassMap(op, equivalenceClasses);

		lgp.normalizeGroupingColumns(equivalenceClasses, functionalDependencies);
		Set<LogicalVariable> normSet = lgp.getColumnSet();
		List<Mutable<ILogicalExpression>> newDistinctByList = new ArrayList<Mutable<ILogicalExpression>>();
		for (Mutable<ILogicalExpression> p2Ref : expressions) {
			ILogicalExpression p2 = p2Ref.getValue();
			if (p2.getExpressionTag() == LogicalExpressionTag.VARIABLE) {
				VariableReferenceExpression var2 = (VariableReferenceExpression) p2;
				LogicalVariable v2 = var2.getVariableReference();
				if (normSet.contains(v2)) {
					newDistinctByList.add(p2Ref);
				}
			} else {
				newDistinctByList.add(p2Ref);
			}
		}
		expressions.clear();
		expressions.addAll(newDistinctByList);
		return null;
	}

	@Override
	public Void visitEmptyTupleSourceOperator(EmptyTupleSourceOperator op, IOptimizationContext ctx)
			throws AlgebricksException {
		ctx.putEquivalenceClassMap(op, new HashMap<LogicalVariable, EquivalenceClass>());
		ctx.putFDList(op, new ArrayList<FunctionalDependency>());
		return null;
	}

	@Override
	public Void visitExchangeOperator(ExchangeOperator op, IOptimizationContext ctx) throws AlgebricksException {
		propagateFDsAndEquivClasses(op, ctx);
		return null;
	}

	@Override
	public Void visitGroupByOperator(GroupByOperator op, IOptimizationContext ctx) throws AlgebricksException {
		Map<LogicalVariable, EquivalenceClass> equivalenceClasses = new HashMap<LogicalVariable, EquivalenceClass>();
		List<FunctionalDependency> functionalDependencies = new ArrayList<FunctionalDependency>();
		ctx.putEquivalenceClassMap(op, equivalenceClasses);
		ctx.putFDList(op, functionalDependencies);

		List<FunctionalDependency> inheritedFDs = new ArrayList<FunctionalDependency>();
		for (ILogicalPlan p : op.getNestedPlans()) {
			for (Mutable<ILogicalOperator> r : p.getRoots()) {
				ILogicalOperator op2 = r.getValue();
				equivalenceClasses.putAll(getOrComputeEqClasses(op2, ctx));
				inheritedFDs.addAll(getOrComputeFDs(op2, ctx));
			}
		}

		ILogicalOperator op0 = op.getInputs().get(0).getValue();
		inheritedFDs.addAll(getOrComputeFDs(op0, ctx));
		Map<LogicalVariable, EquivalenceClass> inheritedEcs = getOrComputeEqClasses(op0, ctx);
		for (FunctionalDependency inherited : inheritedFDs) {
			boolean isCoveredByGbyOrDecorVars = true;
			List<LogicalVariable> newHead = new ArrayList<LogicalVariable>(inherited.getHead().size());
			for (LogicalVariable v : inherited.getHead()) {
				LogicalVariable vnew = getNewGbyVar(op, v);
				if (vnew == null) {
					vnew = getNewDecorVar(op, v);
					if (vnew == null) {
						isCoveredByGbyOrDecorVars = false;
					}
					break;
				}
				newHead.add(vnew);
			}

			if (isCoveredByGbyOrDecorVars) {
				List<LogicalVariable> newTail = new ArrayList<LogicalVariable>();
				for (LogicalVariable v2 : inherited.getTail()) {
					LogicalVariable v3 = getNewGbyVar(op, v2);
					if (v3 != null) {
						newTail.add(v3);
					}
				}
				if (!newTail.isEmpty()) {
					FunctionalDependency newFd = new FunctionalDependency(newHead, newTail);
					functionalDependencies.add(newFd);
				}
			}
		}

		List<LogicalVariable> premiseGby = new LinkedList<LogicalVariable>();
		List<Pair<LogicalVariable, Mutable<ILogicalExpression>>> gByList = op.getGroupByList();
		for (Pair<LogicalVariable, Mutable<ILogicalExpression>> p : gByList) {
			premiseGby.add(p.first);
		}

		List<Pair<LogicalVariable, Mutable<ILogicalExpression>>> decorList = op.getDecorList();

		LinkedList<LogicalVariable> conclDecor = new LinkedList<LogicalVariable>();
		for (Pair<LogicalVariable, Mutable<ILogicalExpression>> p : decorList) {
			conclDecor.add(GroupByOperator.getDecorVariable(p));
		}
		if (!conclDecor.isEmpty()) {
			functionalDependencies.add(new FunctionalDependency(premiseGby, conclDecor));
		}

		Set<LogicalVariable> gbySet = new HashSet<LogicalVariable>();
		for (Pair<LogicalVariable, Mutable<ILogicalExpression>> p : gByList) {
			ILogicalExpression expr = p.second.getValue();
			if (expr.getExpressionTag() == LogicalExpressionTag.VARIABLE) {
				VariableReferenceExpression v = (VariableReferenceExpression) expr;
				gbySet.add(v.getVariableReference());
			}
		}
		LocalGroupingProperty lgp = new LocalGroupingProperty(gbySet);
		lgp.normalizeGroupingColumns(inheritedEcs, inheritedFDs);
		Set<LogicalVariable> normSet = lgp.getColumnSet();
		List<Pair<LogicalVariable, Mutable<ILogicalExpression>>> newGbyList = new ArrayList<Pair<LogicalVariable, Mutable<ILogicalExpression>>>();
		boolean changed = false;
		for (Pair<LogicalVariable, Mutable<ILogicalExpression>> p : gByList) {
			ILogicalExpression expr = p.second.getValue();
			if (expr.getExpressionTag() == LogicalExpressionTag.VARIABLE) {
				VariableReferenceExpression varRef = (VariableReferenceExpression) expr;
				LogicalVariable v2 = varRef.getVariableReference();
				EquivalenceClass ec2 = inheritedEcs.get(v2);
				LogicalVariable v3;
				if (ec2 != null && !ec2.representativeIsConst()) {
					v3 = ec2.getVariableRepresentative();
				} else {
					v3 = v2;
				}
				if (normSet.contains(v3)) {
					newGbyList.add(p);
				} else {
					changed = true;
					decorList.add(p);
				}
			} else {
				newGbyList.add(p);
			}
		}
		if (changed) {
			AlgebricksConfig.ALGEBRICKS_LOGGER.fine(">>>> Group-by list changed from "
					+ GroupByOperator.veListToString(gByList) + " to " + GroupByOperator.veListToString(newGbyList)
					+ ".\n");
		}
		gByList.clear();
		gByList.addAll(newGbyList);
		return null;
	}

	@Override
	public Void visitInnerJoinOperator(InnerJoinOperator op, IOptimizationContext ctx) throws AlgebricksException {
		Map<LogicalVariable, EquivalenceClass> equivalenceClasses = new HashMap<LogicalVariable, EquivalenceClass>();
		List<FunctionalDependency> functionalDependencies = new ArrayList<FunctionalDependency>();
		ctx.putEquivalenceClassMap(op, equivalenceClasses);
		ctx.putFDList(op, functionalDependencies);
		ILogicalOperator op0 = op.getInputs().get(0).getValue();
		ILogicalOperator op1 = op.getInputs().get(1).getValue();
		functionalDependencies.addAll(getOrComputeFDs(op0, ctx));
		functionalDependencies.addAll(getOrComputeFDs(op1, ctx));
		equivalenceClasses.putAll(getOrComputeEqClasses(op0, ctx));
		equivalenceClasses.putAll(getOrComputeEqClasses(op1, ctx));
		ILogicalExpression expr = op.getCondition().getValue();
		expr.getConstraintsAndEquivClasses(functionalDependencies, equivalenceClasses);
		return null;
	}

	@Override
	public Void visitLeftOuterJoinOperator(LeftOuterJoinOperator op, IOptimizationContext ctx)
			throws AlgebricksException {
		Map<LogicalVariable, EquivalenceClass> equivalenceClasses = new HashMap<LogicalVariable, EquivalenceClass>();
		List<FunctionalDependency> functionalDependencies = new ArrayList<FunctionalDependency>();
		ctx.putEquivalenceClassMap(op, equivalenceClasses);
		ctx.putFDList(op, functionalDependencies);
		ILogicalOperator opLeft = op.getInputs().get(0).getValue();
		ILogicalOperator opRight = op.getInputs().get(1).getValue();
		functionalDependencies.addAll(getOrComputeFDs(opLeft, ctx));
		functionalDependencies.addAll(getOrComputeFDs(opRight, ctx));
		equivalenceClasses.putAll(getOrComputeEqClasses(opLeft, ctx));
		equivalenceClasses.putAll(getOrComputeEqClasses(opRight, ctx));

		Collection<LogicalVariable> leftSideVars;
		if (opLeft.getSchema() == null) {
			leftSideVars = new LinkedList<LogicalVariable>();
			VariableUtilities.getLiveVariables(opLeft, leftSideVars);
			// actually, not all produced vars. are visible (due to projection)
			// so using cached schema is better and faster
		} else {
			leftSideVars = opLeft.getSchema();
		}
		ILogicalExpression expr = op.getCondition().getValue();
		expr.getConstraintsForOuterJoin(functionalDependencies, leftSideVars);
		return null;
	}

	@Override
	public Void visitLimitOperator(LimitOperator op, IOptimizationContext ctx) throws AlgebricksException {
		propagateFDsAndEquivClasses(op, ctx);
		return null;
	}

	@Override
	public Void visitNestedTupleSourceOperator(NestedTupleSourceOperator op, IOptimizationContext ctx)
			throws AlgebricksException {
		AbstractLogicalOperator op1 = (AbstractLogicalOperator) op.getDataSourceReference().getValue();
		ILogicalOperator inp1 = op1.getInputs().get(0).getValue();
		Map<LogicalVariable, EquivalenceClass> eqClasses = getOrComputeEqClasses(inp1, ctx);
		ctx.putEquivalenceClassMap(op, eqClasses);
		List<FunctionalDependency> fds = new ArrayList<FunctionalDependency>(getOrComputeFDs(inp1, ctx));
		if (op1.getOperatorTag() == LogicalOperatorTag.GROUP) {
			GroupByOperator gby = (GroupByOperator) op1;
			LinkedList<LogicalVariable> tail = new LinkedList<LogicalVariable>();
			for (LogicalVariable v : gby.getGbyVarList()) {
				tail.add(v);
				// all values for gby vars. are the same
			}
			FunctionalDependency gbyfd = new FunctionalDependency(new LinkedList<LogicalVariable>(), tail);
			fds.add(gbyfd);
		}
		ctx.putFDList(op, fds);
		return null;
	}

	@Override
	public Void visitOrderOperator(OrderOperator op, IOptimizationContext ctx) throws AlgebricksException {
		propagateFDsAndEquivClasses(op, ctx);
		return null;
	}

	@Override
	public Void visitPartitioningSplitOperator(PartitioningSplitOperator op, IOptimizationContext ctx)
			throws AlgebricksException {
		throw new NotImplementedException();
	}

	@Override
	public Void visitProjectOperator(ProjectOperator op, IOptimizationContext ctx) throws AlgebricksException {
		propagateFDsAndEquivClassesForUsedVars(op, ctx, op.getVariables());
		return null;
	}

	@Override
	public Void visitReplicateOperator(ReplicateOperator op, IOptimizationContext ctx) throws AlgebricksException {
		propagateFDsAndEquivClasses(op, ctx);
		return null;
	}

	@Override
	public Void visitRunningAggregateOperator(RunningAggregateOperator op, IOptimizationContext ctx)
			throws AlgebricksException {
	    ctx.putEquivalenceClassMap(op, new HashMap<LogicalVariable, EquivalenceClass>());
        ctx.putFDList(op, new ArrayList<FunctionalDependency>());
        return null;
        //		propagateFDsAndEquivClasses(op, ctx);
        //		return null;
	}

	@Override
	public Void visitScriptOperator(ScriptOperator op, IOptimizationContext ctx) throws AlgebricksException {
		propagateFDsAndEquivClassesForUsedVars(op, ctx, op.getInputVariables());
		return null;
	}

	@Override
	public Void visitSelectOperator(SelectOperator op, IOptimizationContext ctx) throws AlgebricksException {
		Map<LogicalVariable, EquivalenceClass> equivalenceClasses = new HashMap<LogicalVariable, EquivalenceClass>();
		List<FunctionalDependency> functionalDependencies = new ArrayList<FunctionalDependency>();
		ctx.putEquivalenceClassMap(op, equivalenceClasses);
		ctx.putFDList(op, functionalDependencies);
		ILogicalOperator op0 = op.getInputs().get(0).getValue();
		functionalDependencies.addAll(getOrComputeFDs(op0, ctx));
		equivalenceClasses.putAll(getOrComputeEqClasses(op0, ctx));
		ILogicalExpression expr = op.getCondition().getValue();
		expr.getConstraintsAndEquivClasses(functionalDependencies, equivalenceClasses);
		return null;
	}

	@Override
	public Void visitSubplanOperator(SubplanOperator op, IOptimizationContext ctx) throws AlgebricksException {
		Map<LogicalVariable, EquivalenceClass> equivalenceClasses = new HashMap<LogicalVariable, EquivalenceClass>();
		List<FunctionalDependency> functionalDependencies = new ArrayList<FunctionalDependency>();
		ctx.putEquivalenceClassMap(op, equivalenceClasses);
		ctx.putFDList(op, functionalDependencies);
		for (ILogicalPlan p : op.getNestedPlans()) {
			for (Mutable<ILogicalOperator> r : p.getRoots()) {
				ILogicalOperator op2 = r.getValue();
				equivalenceClasses.putAll(getOrComputeEqClasses(op2, ctx));
				functionalDependencies.addAll(getOrComputeFDs(op2, ctx));
			}
		}
		return null;
	}

	@Override
	public Void visitUnionOperator(UnionAllOperator op, IOptimizationContext ctx) throws AlgebricksException {
		setEmptyFDsEqClasses(op, ctx);
		return null;
	}

	@Override
	public Void visitUnnestMapOperator(UnnestMapOperator op, IOptimizationContext ctx) throws AlgebricksException {
		fdsEqClassesForAbstractUnnestOperator(op, ctx);
		return null;
	}

	@Override
	public Void visitExternalDataAccessByRIDOperator(ExternalDataAccessByRIDOperator op, IOptimizationContext ctx) throws AlgebricksException {
		fdsEqClassesForExternalAccessOperator(op, ctx);
		return null;
	}

	@Override
	public Void visitUnnestOperator(UnnestOperator op, IOptimizationContext ctx) throws AlgebricksException {
		fdsEqClassesForAbstractUnnestOperator(op, ctx);
		return null;
	}

	@Override
	public Void visitWriteOperator(WriteOperator op, IOptimizationContext ctx) throws AlgebricksException {
		// propagateFDsAndEquivClasses(op, ctx);
		setEmptyFDsEqClasses(op, ctx);
		return null;
	}

	@Override
	public Void visitDistributeResultOperator(DistributeResultOperator op, IOptimizationContext ctx)
			throws AlgebricksException {
		// propagateFDsAndEquivClasses(op, ctx);
		setEmptyFDsEqClasses(op, ctx);
		return null;
	}

	@Override
	public Void visitWriteResultOperator(WriteResultOperator op, IOptimizationContext ctx) throws AlgebricksException {
		// propagateFDsAndEquivClasses(op, ctx);
		setEmptyFDsEqClasses(op, ctx);
		return null;
	}

	@Override
	public Void visitInsertDeleteOperator(InsertDeleteOperator op, IOptimizationContext ctx) throws AlgebricksException {
		setEmptyFDsEqClasses(op, ctx);
		return null;
	}

	@Override
	public Void visitIndexInsertDeleteOperator(IndexInsertDeleteOperator op, IOptimizationContext ctx)
			throws AlgebricksException {
		setEmptyFDsEqClasses(op, ctx);
		return null;
	}

	@Override
	public Void visitSinkOperator(SinkOperator op, IOptimizationContext ctx) throws AlgebricksException {
		setEmptyFDsEqClasses(op, ctx);
		return null;
	}

	private void propagateFDsAndEquivClasses(ILogicalOperator op, IOptimizationContext ctx) throws AlgebricksException {
		ILogicalOperator inp1 = op.getInputs().get(0).getValue();
		Map<LogicalVariable, EquivalenceClass> eqClasses = getOrComputeEqClasses(inp1, ctx);
		ctx.putEquivalenceClassMap(op, eqClasses);
		List<FunctionalDependency> fds = getOrComputeFDs(inp1, ctx);
		ctx.putFDList(op, fds);
	}

	private Map<LogicalVariable, EquivalenceClass> getOrComputeEqClasses(ILogicalOperator op, IOptimizationContext ctx)
			throws AlgebricksException {
		Map<LogicalVariable, EquivalenceClass> eqClasses = ctx.getEquivalenceClassMap(op);
		if (eqClasses == null) {
			op.accept(this, ctx);
			eqClasses = ctx.getEquivalenceClassMap(op);
		}
		return eqClasses;
	}

	private List<FunctionalDependency> getOrComputeFDs(ILogicalOperator op, IOptimizationContext ctx)
			throws AlgebricksException {
		List<FunctionalDependency> fds = ctx.getFDList(op);
		if (fds == null) {
			op.accept(this, ctx);
			fds = ctx.getFDList(op);
		}
		return fds;
	}

	private void propagateFDsAndEquivClassesForUsedVars(ILogicalOperator op, IOptimizationContext ctx,
			List<LogicalVariable> usedVariables) throws AlgebricksException {
		ILogicalOperator op2 = op.getInputs().get(0).getValue();
		Map<LogicalVariable, EquivalenceClass> eqClasses = new HashMap<LogicalVariable, EquivalenceClass>();
		ctx.putEquivalenceClassMap(op, eqClasses);
		List<FunctionalDependency> fds = new ArrayList<FunctionalDependency>();
		ctx.putFDList(op, fds);

		Map<LogicalVariable, EquivalenceClass> chldClasses = getOrComputeEqClasses(op2, ctx);
		for (LogicalVariable v : usedVariables) {
			EquivalenceClass ec = eqClasses.get(v);
			if (ec == null) {
				EquivalenceClass oc = chldClasses.get(v);
				if (oc == null) {
					continue;
				}
				List<LogicalVariable> m = new LinkedList<LogicalVariable>();
				for (LogicalVariable v2 : oc.getMembers()) {
					if (usedVariables.contains(v2)) {
						m.add(v2);
					}
				}
				EquivalenceClass nc;
				if (oc.representativeIsConst()) {
					nc = new EquivalenceClass(m, oc.getConstRepresentative());
				} else if (m.contains(oc.getVariableRepresentative())) {
					nc = new EquivalenceClass(m, oc.getVariableRepresentative());
				} else {
					nc = new EquivalenceClass(m, v);
				}
				for (LogicalVariable v3 : m) {
					eqClasses.put(v3, nc);
				}
			}
		}

		List<FunctionalDependency> chldFds = getOrComputeFDs(op2, ctx);
		for (FunctionalDependency fd : chldFds) {
			if (!usedVariables.containsAll(fd.getHead())) {
				continue;
			}
			List<LogicalVariable> tl = new LinkedList<LogicalVariable>();
			for (LogicalVariable v : fd.getTail()) {
				if (usedVariables.contains(v)) {
					tl.add(v);
				}
			}
			if (!tl.isEmpty()) {
				FunctionalDependency newFd = new FunctionalDependency(fd.getHead(), tl);
				fds.add(newFd);
			}
		}
	}

	private void fdsEqClassesForAbstractUnnestOperator(AbstractUnnestOperator op, IOptimizationContext ctx)
			throws AlgebricksException {
		ILogicalOperator inp1 = op.getInputs().get(0).getValue();
		Map<LogicalVariable, EquivalenceClass> eqClasses = getOrComputeEqClasses(inp1, ctx);
		ctx.putEquivalenceClassMap(op, eqClasses);
		List<FunctionalDependency> fds = getOrComputeFDs(inp1, ctx);
		ctx.putFDList(op, fds);

		ILogicalExpression expr = op.getExpressionRef().getValue();
		if (expr.getExpressionTag() == LogicalExpressionTag.FUNCTION_CALL) {
			AbstractFunctionCallExpression afe = (AbstractFunctionCallExpression) expr;
			if (afe.getKind() == FunctionKind.UNNEST && ((UnnestingFunctionCallExpression) afe).returnsUniqueValues()) {
				List<LogicalVariable> vars = new ArrayList<LogicalVariable>();
				VariableUtilities.getLiveVariables(op, vars);
				ArrayList<LogicalVariable> h = new ArrayList<LogicalVariable>();
				h.addAll(op.getVariables());
				FunctionalDependency fd = new FunctionalDependency(h, vars);
				fds.add(fd);
			}
		}
	}

	private void fdsEqClassesForExternalAccessOperator(ExternalDataAccessByRIDOperator op, IOptimizationContext ctx)
			throws AlgebricksException {
		ILogicalOperator inp1 = op.getInputs().get(0).getValue();
		Map<LogicalVariable, EquivalenceClass> eqClasses = getOrComputeEqClasses(inp1, ctx);
		ctx.putEquivalenceClassMap(op, eqClasses);
		List<FunctionalDependency> fds = getOrComputeFDs(inp1, ctx);
		ctx.putFDList(op, fds);
		List<LogicalVariable> vars = new ArrayList<LogicalVariable>();
		VariableUtilities.getLiveVariables(op, vars);
		ArrayList<LogicalVariable> h = new ArrayList<LogicalVariable>();
		h.addAll(op.getVariables());
		FunctionalDependency fd = new FunctionalDependency(h, vars);
		fds.add(fd);
	}

	public static void setEmptyFDsEqClasses(ILogicalOperator op, IOptimizationContext ctx) {
		Map<LogicalVariable, EquivalenceClass> eqClasses = new HashMap<LogicalVariable, EquivalenceClass>();
		ctx.putEquivalenceClassMap(op, eqClasses);
		List<FunctionalDependency> fds = new ArrayList<FunctionalDependency>();
		ctx.putFDList(op, fds);
	}

	private LogicalVariable getNewGbyVar(GroupByOperator g, LogicalVariable v) {
		for (Pair<LogicalVariable, Mutable<ILogicalExpression>> p : g.getGroupByList()) {
			ILogicalExpression e = p.second.getValue();
			if (e.getExpressionTag() == LogicalExpressionTag.VARIABLE) {
				LogicalVariable v2 = ((VariableReferenceExpression) e).getVariableReference();
				if (v2 == v) {
					return p.first;
				}
			}
		}
		return null;
	}

	private LogicalVariable getNewDecorVar(GroupByOperator g, LogicalVariable v) {
		for (Pair<LogicalVariable, Mutable<ILogicalExpression>> p : g.getDecorList()) {
			ILogicalExpression e = p.second.getValue();
			if (e.getExpressionTag() == LogicalExpressionTag.VARIABLE) {
				LogicalVariable v2 = ((VariableReferenceExpression) e).getVariableReference();
				if (v2 == v) {
					return (p.first != null) ? p.first : v2;
				}
			}
		}
		return null;
	}

	@Override
	public Void visitExtensionOperator(ExtensionOperator op, IOptimizationContext ctx) throws AlgebricksException {
		propagateFDsAndEquivClasses(op, ctx);
		return null;
	}
=======
    @Override
    public Void visitAggregateOperator(AggregateOperator op, IOptimizationContext ctx) throws AlgebricksException {
        ctx.putEquivalenceClassMap(op, new HashMap<LogicalVariable, EquivalenceClass>());
        ctx.putFDList(op, new ArrayList<FunctionalDependency>());
        return null;
    }

    @Override
    public Void visitAssignOperator(AssignOperator op, IOptimizationContext ctx) throws AlgebricksException {
        ILogicalOperator inp1 = op.getInputs().get(0).getValue();
        Map<LogicalVariable, EquivalenceClass> eqClasses = getOrComputeEqClasses(inp1, ctx);
        ctx.putEquivalenceClassMap(op, eqClasses);
        List<LogicalVariable> used = new ArrayList<LogicalVariable>();
        VariableUtilities.getUsedVariables(op, used);
        List<FunctionalDependency> fds1 = getOrComputeFDs(inp1, ctx);
        List<FunctionalDependency> eFds = new ArrayList<FunctionalDependency>(fds1.size());
        for (FunctionalDependency fd : fds1) {
            if (fd.getTail().containsAll(used)) {
                List<LogicalVariable> hd = new ArrayList<LogicalVariable>(fd.getHead());
                List<LogicalVariable> tl = new ArrayList<LogicalVariable>(fd.getTail());
                tl.addAll(op.getVariables());
                FunctionalDependency fd2 = new FunctionalDependency(hd, tl);
                eFds.add(fd2);
            } else {
                eFds.add(fd);
            }
        }
        ctx.putFDList(op, eFds);
        return null;
    }

    @Override
    public Void visitDataScanOperator(DataSourceScanOperator op, IOptimizationContext ctx) throws AlgebricksException {
        ILogicalOperator inp1 = op.getInputs().get(0).getValue();
        Map<LogicalVariable, EquivalenceClass> eqClasses = getOrComputeEqClasses(inp1, ctx);
        ctx.putEquivalenceClassMap(op, eqClasses);
        List<FunctionalDependency> fds = new ArrayList<FunctionalDependency>(getOrComputeFDs(inp1, ctx));
        ctx.putFDList(op, fds);
        op.getDataSource().computeFDs(op.getVariables(), fds);
        return null;
    }

    @Override
    public Void visitDistinctOperator(DistinctOperator op, IOptimizationContext ctx) throws AlgebricksException {
        ILogicalOperator op0 = op.getInputs().get(0).getValue();
        List<FunctionalDependency> functionalDependencies = new ArrayList<FunctionalDependency>();
        ctx.putFDList(op, functionalDependencies);
        for (FunctionalDependency inherited : getOrComputeFDs(op0, ctx)) {
            boolean isCoveredByDistinctByVars = true;
            for (LogicalVariable v : inherited.getHead()) {
                if (!op.isDistinctByVar(v)) {
                    isCoveredByDistinctByVars = false;
                }
            }
            if (isCoveredByDistinctByVars) {
                List<LogicalVariable> newTail = new ArrayList<LogicalVariable>();
                for (LogicalVariable v2 : inherited.getTail()) {
                    if (op.isDistinctByVar(v2)) {
                        newTail.add(v2);
                    }
                }
                if (!newTail.isEmpty()) {
                    List<LogicalVariable> newHead = new ArrayList<LogicalVariable>(inherited.getHead());
                    FunctionalDependency newFd = new FunctionalDependency(newHead, newTail);
                    functionalDependencies.add(newFd);
                }
            }
        }
        Set<LogicalVariable> gbySet = new HashSet<LogicalVariable>();
        List<Mutable<ILogicalExpression>> expressions = op.getExpressions();
        for (Mutable<ILogicalExpression> pRef : expressions) {
            ILogicalExpression p = pRef.getValue();
            if (p.getExpressionTag() == LogicalExpressionTag.VARIABLE) {
                VariableReferenceExpression v = (VariableReferenceExpression) p;
                gbySet.add(v.getVariableReference());
            }
        }
        LocalGroupingProperty lgp = new LocalGroupingProperty(gbySet);

        Map<LogicalVariable, EquivalenceClass> equivalenceClasses = getOrComputeEqClasses(op0, ctx);
        ctx.putEquivalenceClassMap(op, equivalenceClasses);

        lgp.normalizeGroupingColumns(equivalenceClasses, functionalDependencies);
        Set<LogicalVariable> normSet = lgp.getColumnSet();
        List<Mutable<ILogicalExpression>> newDistinctByList = new ArrayList<Mutable<ILogicalExpression>>();
        for (Mutable<ILogicalExpression> p2Ref : expressions) {
            ILogicalExpression p2 = p2Ref.getValue();
            if (p2.getExpressionTag() == LogicalExpressionTag.VARIABLE) {
                VariableReferenceExpression var2 = (VariableReferenceExpression) p2;
                LogicalVariable v2 = var2.getVariableReference();
                if (normSet.contains(v2)) {
                    newDistinctByList.add(p2Ref);
                }
            } else {
                newDistinctByList.add(p2Ref);
            }
        }
        expressions.clear();
        expressions.addAll(newDistinctByList);
        return null;
    }

    @Override
    public Void visitEmptyTupleSourceOperator(EmptyTupleSourceOperator op, IOptimizationContext ctx)
            throws AlgebricksException {
        ctx.putEquivalenceClassMap(op, new HashMap<LogicalVariable, EquivalenceClass>());
        ctx.putFDList(op, new ArrayList<FunctionalDependency>());
        return null;
    }

    @Override
    public Void visitExchangeOperator(ExchangeOperator op, IOptimizationContext ctx) throws AlgebricksException {
        propagateFDsAndEquivClasses(op, ctx);
        return null;
    }

    @Override
    public Void visitGroupByOperator(GroupByOperator op, IOptimizationContext ctx) throws AlgebricksException {
        Map<LogicalVariable, EquivalenceClass> equivalenceClasses = new HashMap<LogicalVariable, EquivalenceClass>();
        List<FunctionalDependency> functionalDependencies = new ArrayList<FunctionalDependency>();
        ctx.putEquivalenceClassMap(op, equivalenceClasses);
        ctx.putFDList(op, functionalDependencies);

        List<FunctionalDependency> inheritedFDs = new ArrayList<FunctionalDependency>();
        for (ILogicalPlan p : op.getNestedPlans()) {
            for (Mutable<ILogicalOperator> r : p.getRoots()) {
                ILogicalOperator op2 = r.getValue();
                equivalenceClasses.putAll(getOrComputeEqClasses(op2, ctx));
                inheritedFDs.addAll(getOrComputeFDs(op2, ctx));
            }
        }

        ILogicalOperator op0 = op.getInputs().get(0).getValue();
        inheritedFDs.addAll(getOrComputeFDs(op0, ctx));
        Map<LogicalVariable, EquivalenceClass> inheritedEcs = getOrComputeEqClasses(op0, ctx);
        for (FunctionalDependency inherited : inheritedFDs) {
            boolean isCoveredByGbyOrDecorVars = true;
            List<LogicalVariable> newHead = new ArrayList<LogicalVariable>(inherited.getHead().size());
            for (LogicalVariable v : inherited.getHead()) {
                LogicalVariable vnew = getNewGbyVar(op, v);
                if (vnew == null) {
                    vnew = getNewDecorVar(op, v);
                    if (vnew == null) {
                        isCoveredByGbyOrDecorVars = false;
                    }
                    break;
                }
                newHead.add(vnew);
            }

            if (isCoveredByGbyOrDecorVars) {
                List<LogicalVariable> newTail = new ArrayList<LogicalVariable>();
                for (LogicalVariable v2 : inherited.getTail()) {
                    LogicalVariable v3 = getNewGbyVar(op, v2);
                    if (v3 != null) {
                        newTail.add(v3);
                    }
                }
                if (!newTail.isEmpty()) {
                    FunctionalDependency newFd = new FunctionalDependency(newHead, newTail);
                    functionalDependencies.add(newFd);
                }
            }
        }

        List<LogicalVariable> premiseGby = new LinkedList<LogicalVariable>();
        List<Pair<LogicalVariable, Mutable<ILogicalExpression>>> gByList = op.getGroupByList();
        for (Pair<LogicalVariable, Mutable<ILogicalExpression>> p : gByList) {
            premiseGby.add(p.first);
        }

        List<Pair<LogicalVariable, Mutable<ILogicalExpression>>> decorList = op.getDecorList();

        LinkedList<LogicalVariable> conclDecor = new LinkedList<LogicalVariable>();
        for (Pair<LogicalVariable, Mutable<ILogicalExpression>> p : decorList) {
            conclDecor.add(GroupByOperator.getDecorVariable(p));
        }
        if (!conclDecor.isEmpty()) {
            functionalDependencies.add(new FunctionalDependency(premiseGby, conclDecor));
        }

        Set<LogicalVariable> gbySet = new HashSet<LogicalVariable>();
        for (Pair<LogicalVariable, Mutable<ILogicalExpression>> p : gByList) {
            ILogicalExpression expr = p.second.getValue();
            if (expr.getExpressionTag() == LogicalExpressionTag.VARIABLE) {
                VariableReferenceExpression v = (VariableReferenceExpression) expr;
                gbySet.add(v.getVariableReference());
            }
        }
        LocalGroupingProperty lgp = new LocalGroupingProperty(gbySet);
        lgp.normalizeGroupingColumns(inheritedEcs, inheritedFDs);
        Set<LogicalVariable> normSet = lgp.getColumnSet();
        List<Pair<LogicalVariable, Mutable<ILogicalExpression>>> newGbyList = new ArrayList<Pair<LogicalVariable, Mutable<ILogicalExpression>>>();
        boolean changed = false;
        for (Pair<LogicalVariable, Mutable<ILogicalExpression>> p : gByList) {
            ILogicalExpression expr = p.second.getValue();
            if (expr.getExpressionTag() == LogicalExpressionTag.VARIABLE) {
                VariableReferenceExpression varRef = (VariableReferenceExpression) expr;
                LogicalVariable v2 = varRef.getVariableReference();
                EquivalenceClass ec2 = inheritedEcs.get(v2);
                LogicalVariable v3;
                if (ec2 != null && !ec2.representativeIsConst()) {
                    v3 = ec2.getVariableRepresentative();
                } else {
                    v3 = v2;
                }
                if (normSet.contains(v3)) {
                    newGbyList.add(p);
                } else {
                    changed = true;
                    decorList.add(p);
                }
            } else {
                newGbyList.add(p);
            }
        }
        if (changed) {
            AlgebricksConfig.ALGEBRICKS_LOGGER.fine(">>>> Group-by list changed from "
                    + GroupByOperator.veListToString(gByList) + " to " + GroupByOperator.veListToString(newGbyList)
                    + ".\n");
        }
        gByList.clear();
        gByList.addAll(newGbyList);
        return null;
    }

    @Override
    public Void visitInnerJoinOperator(InnerJoinOperator op, IOptimizationContext ctx) throws AlgebricksException {
        Map<LogicalVariable, EquivalenceClass> equivalenceClasses = new HashMap<LogicalVariable, EquivalenceClass>();
        List<FunctionalDependency> functionalDependencies = new ArrayList<FunctionalDependency>();
        ctx.putEquivalenceClassMap(op, equivalenceClasses);
        ctx.putFDList(op, functionalDependencies);
        ILogicalOperator op0 = op.getInputs().get(0).getValue();
        ILogicalOperator op1 = op.getInputs().get(1).getValue();
        functionalDependencies.addAll(getOrComputeFDs(op0, ctx));
        functionalDependencies.addAll(getOrComputeFDs(op1, ctx));
        equivalenceClasses.putAll(getOrComputeEqClasses(op0, ctx));
        equivalenceClasses.putAll(getOrComputeEqClasses(op1, ctx));
        ILogicalExpression expr = op.getCondition().getValue();
        expr.getConstraintsAndEquivClasses(functionalDependencies, equivalenceClasses);
        return null;
    }

    @Override
    public Void visitLeftOuterJoinOperator(LeftOuterJoinOperator op, IOptimizationContext ctx)
            throws AlgebricksException {
        Map<LogicalVariable, EquivalenceClass> equivalenceClasses = new HashMap<LogicalVariable, EquivalenceClass>();
        List<FunctionalDependency> functionalDependencies = new ArrayList<FunctionalDependency>();
        ctx.putEquivalenceClassMap(op, equivalenceClasses);
        ctx.putFDList(op, functionalDependencies);
        ILogicalOperator opLeft = op.getInputs().get(0).getValue();
        ILogicalOperator opRight = op.getInputs().get(1).getValue();
        functionalDependencies.addAll(getOrComputeFDs(opLeft, ctx));
        functionalDependencies.addAll(getOrComputeFDs(opRight, ctx));
        equivalenceClasses.putAll(getOrComputeEqClasses(opLeft, ctx));
        equivalenceClasses.putAll(getOrComputeEqClasses(opRight, ctx));

        Collection<LogicalVariable> leftSideVars;
        if (opLeft.getSchema() == null) {
            leftSideVars = new LinkedList<LogicalVariable>();
            VariableUtilities.getLiveVariables(opLeft, leftSideVars);
            // actually, not all produced vars. are visible (due to projection)
            // so using cached schema is better and faster
        } else {
            leftSideVars = opLeft.getSchema();
        }
        ILogicalExpression expr = op.getCondition().getValue();
        expr.getConstraintsForOuterJoin(functionalDependencies, leftSideVars);
        return null;
    }

    @Override
    public Void visitLimitOperator(LimitOperator op, IOptimizationContext ctx) throws AlgebricksException {
        propagateFDsAndEquivClasses(op, ctx);
        return null;
    }

    @Override
    public Void visitNestedTupleSourceOperator(NestedTupleSourceOperator op, IOptimizationContext ctx)
            throws AlgebricksException {
        AbstractLogicalOperator op1 = (AbstractLogicalOperator) op.getDataSourceReference().getValue();
        ILogicalOperator inp1 = op1.getInputs().get(0).getValue();
        Map<LogicalVariable, EquivalenceClass> eqClasses = getOrComputeEqClasses(inp1, ctx);
        ctx.putEquivalenceClassMap(op, eqClasses);
        List<FunctionalDependency> fds = new ArrayList<FunctionalDependency>(getOrComputeFDs(inp1, ctx));
        if (op1.getOperatorTag() == LogicalOperatorTag.GROUP) {
            GroupByOperator gby = (GroupByOperator) op1;
            LinkedList<LogicalVariable> tail = new LinkedList<LogicalVariable>();
            for (LogicalVariable v : gby.getGbyVarList()) {
                tail.add(v);
                // all values for gby vars. are the same
            }
            FunctionalDependency gbyfd = new FunctionalDependency(new LinkedList<LogicalVariable>(), tail);
            fds.add(gbyfd);
        }
        ctx.putFDList(op, fds);
        return null;
    }

    @Override
    public Void visitOrderOperator(OrderOperator op, IOptimizationContext ctx) throws AlgebricksException {
        propagateFDsAndEquivClasses(op, ctx);
        return null;
    }

    @Override
    public Void visitPartitioningSplitOperator(PartitioningSplitOperator op, IOptimizationContext ctx)
            throws AlgebricksException {
        throw new NotImplementedException();
    }

    @Override
    public Void visitProjectOperator(ProjectOperator op, IOptimizationContext ctx) throws AlgebricksException {
        propagateFDsAndEquivClassesForUsedVars(op, ctx, op.getVariables());
        return null;
    }

    @Override
    public Void visitReplicateOperator(ReplicateOperator op, IOptimizationContext ctx) throws AlgebricksException {
        propagateFDsAndEquivClasses(op, ctx);
        return null;
    }

    @Override
    public Void visitRunningAggregateOperator(RunningAggregateOperator op, IOptimizationContext ctx)
            throws AlgebricksException {
        propagateFDsAndEquivClasses(op, ctx);
        return null;
    }

    @Override
    public Void visitScriptOperator(ScriptOperator op, IOptimizationContext ctx) throws AlgebricksException {
        propagateFDsAndEquivClassesForUsedVars(op, ctx, op.getInputVariables());
        return null;
    }

    @Override
    public Void visitSelectOperator(SelectOperator op, IOptimizationContext ctx) throws AlgebricksException {
        Map<LogicalVariable, EquivalenceClass> equivalenceClasses = new HashMap<LogicalVariable, EquivalenceClass>();
        List<FunctionalDependency> functionalDependencies = new ArrayList<FunctionalDependency>();
        ctx.putEquivalenceClassMap(op, equivalenceClasses);
        ctx.putFDList(op, functionalDependencies);
        ILogicalOperator op0 = op.getInputs().get(0).getValue();
        functionalDependencies.addAll(getOrComputeFDs(op0, ctx));
        equivalenceClasses.putAll(getOrComputeEqClasses(op0, ctx));
        ILogicalExpression expr = op.getCondition().getValue();
        expr.getConstraintsAndEquivClasses(functionalDependencies, equivalenceClasses);
        return null;
    }

    @Override
    public Void visitSubplanOperator(SubplanOperator op, IOptimizationContext ctx) throws AlgebricksException {
        Map<LogicalVariable, EquivalenceClass> equivalenceClasses = new HashMap<LogicalVariable, EquivalenceClass>();
        List<FunctionalDependency> functionalDependencies = new ArrayList<FunctionalDependency>();
        ctx.putEquivalenceClassMap(op, equivalenceClasses);
        ctx.putFDList(op, functionalDependencies);
        for (ILogicalPlan p : op.getNestedPlans()) {
            for (Mutable<ILogicalOperator> r : p.getRoots()) {
                ILogicalOperator op2 = r.getValue();
                equivalenceClasses.putAll(getOrComputeEqClasses(op2, ctx));
                functionalDependencies.addAll(getOrComputeFDs(op2, ctx));
            }
        }
        return null;
    }

    @Override
    public Void visitUnionOperator(UnionAllOperator op, IOptimizationContext ctx) throws AlgebricksException {
        setEmptyFDsEqClasses(op, ctx);
        return null;
    }

    @Override
    public Void visitUnnestMapOperator(UnnestMapOperator op, IOptimizationContext ctx) throws AlgebricksException {
        fdsEqClassesForAbstractUnnestOperator(op, ctx);
        return null;
    }

    @Override
    public Void visitUnnestOperator(UnnestOperator op, IOptimizationContext ctx) throws AlgebricksException {
        fdsEqClassesForAbstractUnnestOperator(op, ctx);
        return null;
    }

    @Override
    public Void visitWriteOperator(WriteOperator op, IOptimizationContext ctx) throws AlgebricksException {
        // propagateFDsAndEquivClasses(op, ctx);
        setEmptyFDsEqClasses(op, ctx);
        return null;
    }

    @Override
    public Void visitDistributeResultOperator(DistributeResultOperator op, IOptimizationContext ctx)
            throws AlgebricksException {
        // propagateFDsAndEquivClasses(op, ctx);
        setEmptyFDsEqClasses(op, ctx);
        return null;
    }

    @Override
    public Void visitWriteResultOperator(WriteResultOperator op, IOptimizationContext ctx) throws AlgebricksException {
        // propagateFDsAndEquivClasses(op, ctx);
        setEmptyFDsEqClasses(op, ctx);
        return null;
    }

    @Override
    public Void visitInsertDeleteOperator(InsertDeleteOperator op, IOptimizationContext ctx) throws AlgebricksException {
        setEmptyFDsEqClasses(op, ctx);
        return null;
    }

    @Override
    public Void visitIndexInsertDeleteOperator(IndexInsertDeleteOperator op, IOptimizationContext ctx)
            throws AlgebricksException {
        setEmptyFDsEqClasses(op, ctx);
        return null;
    }

    @Override
    public Void visitSinkOperator(SinkOperator op, IOptimizationContext ctx) throws AlgebricksException {
        setEmptyFDsEqClasses(op, ctx);
        return null;
    }

    private void propagateFDsAndEquivClasses(ILogicalOperator op, IOptimizationContext ctx) throws AlgebricksException {
        ILogicalOperator inp1 = op.getInputs().get(0).getValue();
        Map<LogicalVariable, EquivalenceClass> eqClasses = getOrComputeEqClasses(inp1, ctx);
        ctx.putEquivalenceClassMap(op, eqClasses);
        List<FunctionalDependency> fds = getOrComputeFDs(inp1, ctx);
        ctx.putFDList(op, fds);
    }

    private Map<LogicalVariable, EquivalenceClass> getOrComputeEqClasses(ILogicalOperator op, IOptimizationContext ctx)
            throws AlgebricksException {
        Map<LogicalVariable, EquivalenceClass> eqClasses = ctx.getEquivalenceClassMap(op);
        if (eqClasses == null) {
            op.accept(this, ctx);
            eqClasses = ctx.getEquivalenceClassMap(op);
        }
        return eqClasses;
    }

    private List<FunctionalDependency> getOrComputeFDs(ILogicalOperator op, IOptimizationContext ctx)
            throws AlgebricksException {
        List<FunctionalDependency> fds = ctx.getFDList(op);
        if (fds == null) {
            op.accept(this, ctx);
            fds = ctx.getFDList(op);
        }
        return fds;
    }

    private void propagateFDsAndEquivClassesForUsedVars(ILogicalOperator op, IOptimizationContext ctx,
            List<LogicalVariable> usedVariables) throws AlgebricksException {
        ILogicalOperator op2 = op.getInputs().get(0).getValue();
        Map<LogicalVariable, EquivalenceClass> eqClasses = new HashMap<LogicalVariable, EquivalenceClass>();
        ctx.putEquivalenceClassMap(op, eqClasses);
        List<FunctionalDependency> fds = new ArrayList<FunctionalDependency>();
        ctx.putFDList(op, fds);

        Map<LogicalVariable, EquivalenceClass> chldClasses = getOrComputeEqClasses(op2, ctx);
        for (LogicalVariable v : usedVariables) {
            EquivalenceClass ec = eqClasses.get(v);
            if (ec == null) {
                EquivalenceClass oc = chldClasses.get(v);
                if (oc == null) {
                    continue;
                }
                List<LogicalVariable> m = new LinkedList<LogicalVariable>();
                for (LogicalVariable v2 : oc.getMembers()) {
                    if (usedVariables.contains(v2)) {
                        m.add(v2);
                    }
                }
                EquivalenceClass nc;
                if (oc.representativeIsConst()) {
                    nc = new EquivalenceClass(m, oc.getConstRepresentative());
                } else if (m.contains(oc.getVariableRepresentative())) {
                    nc = new EquivalenceClass(m, oc.getVariableRepresentative());
                } else {
                    nc = new EquivalenceClass(m, v);
                }
                for (LogicalVariable v3 : m) {
                    eqClasses.put(v3, nc);
                }
            }
        }

        List<FunctionalDependency> chldFds = getOrComputeFDs(op2, ctx);
        for (FunctionalDependency fd : chldFds) {
            if (!usedVariables.containsAll(fd.getHead())) {
                continue;
            }
            List<LogicalVariable> tl = new LinkedList<LogicalVariable>();
            for (LogicalVariable v : fd.getTail()) {
                if (usedVariables.contains(v)) {
                    tl.add(v);
                }
            }
            if (!tl.isEmpty()) {
                FunctionalDependency newFd = new FunctionalDependency(fd.getHead(), tl);
                fds.add(newFd);
            }
        }
    }

    private void fdsEqClassesForAbstractUnnestOperator(AbstractUnnestOperator op, IOptimizationContext ctx)
            throws AlgebricksException {
        ILogicalOperator inp1 = op.getInputs().get(0).getValue();
        Map<LogicalVariable, EquivalenceClass> eqClasses = getOrComputeEqClasses(inp1, ctx);
        ctx.putEquivalenceClassMap(op, eqClasses);
        List<FunctionalDependency> fds = getOrComputeFDs(inp1, ctx);
        ctx.putFDList(op, fds);

        ILogicalExpression expr = op.getExpressionRef().getValue();
        if (expr.getExpressionTag() == LogicalExpressionTag.FUNCTION_CALL) {
            AbstractFunctionCallExpression afe = (AbstractFunctionCallExpression) expr;
            if (afe.getKind() == FunctionKind.UNNEST && ((UnnestingFunctionCallExpression) afe).returnsUniqueValues()) {
                List<LogicalVariable> vars = new ArrayList<LogicalVariable>();
                VariableUtilities.getLiveVariables(op, vars);
                ArrayList<LogicalVariable> h = new ArrayList<LogicalVariable>();
                h.addAll(op.getVariables());
                FunctionalDependency fd = new FunctionalDependency(h, vars);
                fds.add(fd);
            }
        }
    }

    public static void setEmptyFDsEqClasses(ILogicalOperator op, IOptimizationContext ctx) {
        Map<LogicalVariable, EquivalenceClass> eqClasses = new HashMap<LogicalVariable, EquivalenceClass>();
        ctx.putEquivalenceClassMap(op, eqClasses);
        List<FunctionalDependency> fds = new ArrayList<FunctionalDependency>();
        ctx.putFDList(op, fds);
    }

    private LogicalVariable getNewGbyVar(GroupByOperator g, LogicalVariable v) {
        for (Pair<LogicalVariable, Mutable<ILogicalExpression>> p : g.getGroupByList()) {
            ILogicalExpression e = p.second.getValue();
            if (e.getExpressionTag() == LogicalExpressionTag.VARIABLE) {
                LogicalVariable v2 = ((VariableReferenceExpression) e).getVariableReference();
                if (v2 == v) {
                    return p.first;
                }
            }
        }
        return null;
    }

    private LogicalVariable getNewDecorVar(GroupByOperator g, LogicalVariable v) {
        for (Pair<LogicalVariable, Mutable<ILogicalExpression>> p : g.getDecorList()) {
            ILogicalExpression e = p.second.getValue();
            if (e.getExpressionTag() == LogicalExpressionTag.VARIABLE) {
                LogicalVariable v2 = ((VariableReferenceExpression) e).getVariableReference();
                if (v2 == v) {
                    return (p.first != null) ? p.first : v2;
                }
            }
        }
        return null;
    }

    @Override
    public Void visitExtensionOperator(ExtensionOperator op, IOptimizationContext ctx) throws AlgebricksException {
        propagateFDsAndEquivClasses(op, ctx);
        return null;
    }
>>>>>>> 579729d7

}<|MERGE_RESOLUTION|>--- conflicted
+++ resolved
@@ -78,599 +78,6 @@
 
 public class FDsAndEquivClassesVisitor implements ILogicalOperatorVisitor<Void, IOptimizationContext> {
 
-<<<<<<< HEAD
-	@Override
-	public Void visitAggregateOperator(AggregateOperator op, IOptimizationContext ctx) throws AlgebricksException {
-		ctx.putEquivalenceClassMap(op, new HashMap<LogicalVariable, EquivalenceClass>());
-		ctx.putFDList(op, new ArrayList<FunctionalDependency>());
-		return null;
-	}
-
-	@Override
-	public Void visitAssignOperator(AssignOperator op, IOptimizationContext ctx) throws AlgebricksException {
-		ILogicalOperator inp1 = op.getInputs().get(0).getValue();
-		Map<LogicalVariable, EquivalenceClass> eqClasses = getOrComputeEqClasses(inp1, ctx);
-		ctx.putEquivalenceClassMap(op, eqClasses);
-		List<LogicalVariable> used = new ArrayList<LogicalVariable>();
-		VariableUtilities.getUsedVariables(op, used);
-		List<FunctionalDependency> fds1 = getOrComputeFDs(inp1, ctx);
-		List<FunctionalDependency> eFds = new ArrayList<FunctionalDependency>(fds1.size());
-		for (FunctionalDependency fd : fds1) {
-			if (fd.getTail().containsAll(used)) {
-				List<LogicalVariable> hd = new ArrayList<LogicalVariable>(fd.getHead());
-				List<LogicalVariable> tl = new ArrayList<LogicalVariable>(fd.getTail());
-				tl.addAll(op.getVariables());
-				FunctionalDependency fd2 = new FunctionalDependency(hd, tl);
-				eFds.add(fd2);
-			} else {
-				eFds.add(fd);
-			}
-		}
-		ctx.putFDList(op, eFds);
-		return null;
-	}
-
-	@Override
-	public Void visitDataScanOperator(DataSourceScanOperator op, IOptimizationContext ctx) throws AlgebricksException {
-		ILogicalOperator inp1 = op.getInputs().get(0).getValue();
-		Map<LogicalVariable, EquivalenceClass> eqClasses = getOrComputeEqClasses(inp1, ctx);
-		ctx.putEquivalenceClassMap(op, eqClasses);
-		List<FunctionalDependency> fds = new ArrayList<FunctionalDependency>(getOrComputeFDs(inp1, ctx));
-		ctx.putFDList(op, fds);
-		op.getDataSource().computeFDs(op.getVariables(), fds);
-		return null;
-	}
-
-	@Override
-	public Void visitDistinctOperator(DistinctOperator op, IOptimizationContext ctx) throws AlgebricksException {
-		ILogicalOperator op0 = op.getInputs().get(0).getValue();
-		List<FunctionalDependency> functionalDependencies = new ArrayList<FunctionalDependency>();
-		ctx.putFDList(op, functionalDependencies);
-		for (FunctionalDependency inherited : getOrComputeFDs(op0, ctx)) {
-			boolean isCoveredByDistinctByVars = true;
-			for (LogicalVariable v : inherited.getHead()) {
-				if (!op.isDistinctByVar(v)) {
-					isCoveredByDistinctByVars = false;
-				}
-			}
-			if (isCoveredByDistinctByVars) {
-				List<LogicalVariable> newTail = new ArrayList<LogicalVariable>();
-				for (LogicalVariable v2 : inherited.getTail()) {
-					if (op.isDistinctByVar(v2)) {
-						newTail.add(v2);
-					}
-				}
-				if (!newTail.isEmpty()) {
-					List<LogicalVariable> newHead = new ArrayList<LogicalVariable>(inherited.getHead());
-					FunctionalDependency newFd = new FunctionalDependency(newHead, newTail);
-					functionalDependencies.add(newFd);
-				}
-			}
-		}
-		Set<LogicalVariable> gbySet = new HashSet<LogicalVariable>();
-		List<Mutable<ILogicalExpression>> expressions = op.getExpressions();
-		for (Mutable<ILogicalExpression> pRef : expressions) {
-			ILogicalExpression p = pRef.getValue();
-			if (p.getExpressionTag() == LogicalExpressionTag.VARIABLE) {
-				VariableReferenceExpression v = (VariableReferenceExpression) p;
-				gbySet.add(v.getVariableReference());
-			}
-		}
-		LocalGroupingProperty lgp = new LocalGroupingProperty(gbySet);
-
-		Map<LogicalVariable, EquivalenceClass> equivalenceClasses = getOrComputeEqClasses(op0, ctx);
-		ctx.putEquivalenceClassMap(op, equivalenceClasses);
-
-		lgp.normalizeGroupingColumns(equivalenceClasses, functionalDependencies);
-		Set<LogicalVariable> normSet = lgp.getColumnSet();
-		List<Mutable<ILogicalExpression>> newDistinctByList = new ArrayList<Mutable<ILogicalExpression>>();
-		for (Mutable<ILogicalExpression> p2Ref : expressions) {
-			ILogicalExpression p2 = p2Ref.getValue();
-			if (p2.getExpressionTag() == LogicalExpressionTag.VARIABLE) {
-				VariableReferenceExpression var2 = (VariableReferenceExpression) p2;
-				LogicalVariable v2 = var2.getVariableReference();
-				if (normSet.contains(v2)) {
-					newDistinctByList.add(p2Ref);
-				}
-			} else {
-				newDistinctByList.add(p2Ref);
-			}
-		}
-		expressions.clear();
-		expressions.addAll(newDistinctByList);
-		return null;
-	}
-
-	@Override
-	public Void visitEmptyTupleSourceOperator(EmptyTupleSourceOperator op, IOptimizationContext ctx)
-			throws AlgebricksException {
-		ctx.putEquivalenceClassMap(op, new HashMap<LogicalVariable, EquivalenceClass>());
-		ctx.putFDList(op, new ArrayList<FunctionalDependency>());
-		return null;
-	}
-
-	@Override
-	public Void visitExchangeOperator(ExchangeOperator op, IOptimizationContext ctx) throws AlgebricksException {
-		propagateFDsAndEquivClasses(op, ctx);
-		return null;
-	}
-
-	@Override
-	public Void visitGroupByOperator(GroupByOperator op, IOptimizationContext ctx) throws AlgebricksException {
-		Map<LogicalVariable, EquivalenceClass> equivalenceClasses = new HashMap<LogicalVariable, EquivalenceClass>();
-		List<FunctionalDependency> functionalDependencies = new ArrayList<FunctionalDependency>();
-		ctx.putEquivalenceClassMap(op, equivalenceClasses);
-		ctx.putFDList(op, functionalDependencies);
-
-		List<FunctionalDependency> inheritedFDs = new ArrayList<FunctionalDependency>();
-		for (ILogicalPlan p : op.getNestedPlans()) {
-			for (Mutable<ILogicalOperator> r : p.getRoots()) {
-				ILogicalOperator op2 = r.getValue();
-				equivalenceClasses.putAll(getOrComputeEqClasses(op2, ctx));
-				inheritedFDs.addAll(getOrComputeFDs(op2, ctx));
-			}
-		}
-
-		ILogicalOperator op0 = op.getInputs().get(0).getValue();
-		inheritedFDs.addAll(getOrComputeFDs(op0, ctx));
-		Map<LogicalVariable, EquivalenceClass> inheritedEcs = getOrComputeEqClasses(op0, ctx);
-		for (FunctionalDependency inherited : inheritedFDs) {
-			boolean isCoveredByGbyOrDecorVars = true;
-			List<LogicalVariable> newHead = new ArrayList<LogicalVariable>(inherited.getHead().size());
-			for (LogicalVariable v : inherited.getHead()) {
-				LogicalVariable vnew = getNewGbyVar(op, v);
-				if (vnew == null) {
-					vnew = getNewDecorVar(op, v);
-					if (vnew == null) {
-						isCoveredByGbyOrDecorVars = false;
-					}
-					break;
-				}
-				newHead.add(vnew);
-			}
-
-			if (isCoveredByGbyOrDecorVars) {
-				List<LogicalVariable> newTail = new ArrayList<LogicalVariable>();
-				for (LogicalVariable v2 : inherited.getTail()) {
-					LogicalVariable v3 = getNewGbyVar(op, v2);
-					if (v3 != null) {
-						newTail.add(v3);
-					}
-				}
-				if (!newTail.isEmpty()) {
-					FunctionalDependency newFd = new FunctionalDependency(newHead, newTail);
-					functionalDependencies.add(newFd);
-				}
-			}
-		}
-
-		List<LogicalVariable> premiseGby = new LinkedList<LogicalVariable>();
-		List<Pair<LogicalVariable, Mutable<ILogicalExpression>>> gByList = op.getGroupByList();
-		for (Pair<LogicalVariable, Mutable<ILogicalExpression>> p : gByList) {
-			premiseGby.add(p.first);
-		}
-
-		List<Pair<LogicalVariable, Mutable<ILogicalExpression>>> decorList = op.getDecorList();
-
-		LinkedList<LogicalVariable> conclDecor = new LinkedList<LogicalVariable>();
-		for (Pair<LogicalVariable, Mutable<ILogicalExpression>> p : decorList) {
-			conclDecor.add(GroupByOperator.getDecorVariable(p));
-		}
-		if (!conclDecor.isEmpty()) {
-			functionalDependencies.add(new FunctionalDependency(premiseGby, conclDecor));
-		}
-
-		Set<LogicalVariable> gbySet = new HashSet<LogicalVariable>();
-		for (Pair<LogicalVariable, Mutable<ILogicalExpression>> p : gByList) {
-			ILogicalExpression expr = p.second.getValue();
-			if (expr.getExpressionTag() == LogicalExpressionTag.VARIABLE) {
-				VariableReferenceExpression v = (VariableReferenceExpression) expr;
-				gbySet.add(v.getVariableReference());
-			}
-		}
-		LocalGroupingProperty lgp = new LocalGroupingProperty(gbySet);
-		lgp.normalizeGroupingColumns(inheritedEcs, inheritedFDs);
-		Set<LogicalVariable> normSet = lgp.getColumnSet();
-		List<Pair<LogicalVariable, Mutable<ILogicalExpression>>> newGbyList = new ArrayList<Pair<LogicalVariable, Mutable<ILogicalExpression>>>();
-		boolean changed = false;
-		for (Pair<LogicalVariable, Mutable<ILogicalExpression>> p : gByList) {
-			ILogicalExpression expr = p.second.getValue();
-			if (expr.getExpressionTag() == LogicalExpressionTag.VARIABLE) {
-				VariableReferenceExpression varRef = (VariableReferenceExpression) expr;
-				LogicalVariable v2 = varRef.getVariableReference();
-				EquivalenceClass ec2 = inheritedEcs.get(v2);
-				LogicalVariable v3;
-				if (ec2 != null && !ec2.representativeIsConst()) {
-					v3 = ec2.getVariableRepresentative();
-				} else {
-					v3 = v2;
-				}
-				if (normSet.contains(v3)) {
-					newGbyList.add(p);
-				} else {
-					changed = true;
-					decorList.add(p);
-				}
-			} else {
-				newGbyList.add(p);
-			}
-		}
-		if (changed) {
-			AlgebricksConfig.ALGEBRICKS_LOGGER.fine(">>>> Group-by list changed from "
-					+ GroupByOperator.veListToString(gByList) + " to " + GroupByOperator.veListToString(newGbyList)
-					+ ".\n");
-		}
-		gByList.clear();
-		gByList.addAll(newGbyList);
-		return null;
-	}
-
-	@Override
-	public Void visitInnerJoinOperator(InnerJoinOperator op, IOptimizationContext ctx) throws AlgebricksException {
-		Map<LogicalVariable, EquivalenceClass> equivalenceClasses = new HashMap<LogicalVariable, EquivalenceClass>();
-		List<FunctionalDependency> functionalDependencies = new ArrayList<FunctionalDependency>();
-		ctx.putEquivalenceClassMap(op, equivalenceClasses);
-		ctx.putFDList(op, functionalDependencies);
-		ILogicalOperator op0 = op.getInputs().get(0).getValue();
-		ILogicalOperator op1 = op.getInputs().get(1).getValue();
-		functionalDependencies.addAll(getOrComputeFDs(op0, ctx));
-		functionalDependencies.addAll(getOrComputeFDs(op1, ctx));
-		equivalenceClasses.putAll(getOrComputeEqClasses(op0, ctx));
-		equivalenceClasses.putAll(getOrComputeEqClasses(op1, ctx));
-		ILogicalExpression expr = op.getCondition().getValue();
-		expr.getConstraintsAndEquivClasses(functionalDependencies, equivalenceClasses);
-		return null;
-	}
-
-	@Override
-	public Void visitLeftOuterJoinOperator(LeftOuterJoinOperator op, IOptimizationContext ctx)
-			throws AlgebricksException {
-		Map<LogicalVariable, EquivalenceClass> equivalenceClasses = new HashMap<LogicalVariable, EquivalenceClass>();
-		List<FunctionalDependency> functionalDependencies = new ArrayList<FunctionalDependency>();
-		ctx.putEquivalenceClassMap(op, equivalenceClasses);
-		ctx.putFDList(op, functionalDependencies);
-		ILogicalOperator opLeft = op.getInputs().get(0).getValue();
-		ILogicalOperator opRight = op.getInputs().get(1).getValue();
-		functionalDependencies.addAll(getOrComputeFDs(opLeft, ctx));
-		functionalDependencies.addAll(getOrComputeFDs(opRight, ctx));
-		equivalenceClasses.putAll(getOrComputeEqClasses(opLeft, ctx));
-		equivalenceClasses.putAll(getOrComputeEqClasses(opRight, ctx));
-
-		Collection<LogicalVariable> leftSideVars;
-		if (opLeft.getSchema() == null) {
-			leftSideVars = new LinkedList<LogicalVariable>();
-			VariableUtilities.getLiveVariables(opLeft, leftSideVars);
-			// actually, not all produced vars. are visible (due to projection)
-			// so using cached schema is better and faster
-		} else {
-			leftSideVars = opLeft.getSchema();
-		}
-		ILogicalExpression expr = op.getCondition().getValue();
-		expr.getConstraintsForOuterJoin(functionalDependencies, leftSideVars);
-		return null;
-	}
-
-	@Override
-	public Void visitLimitOperator(LimitOperator op, IOptimizationContext ctx) throws AlgebricksException {
-		propagateFDsAndEquivClasses(op, ctx);
-		return null;
-	}
-
-	@Override
-	public Void visitNestedTupleSourceOperator(NestedTupleSourceOperator op, IOptimizationContext ctx)
-			throws AlgebricksException {
-		AbstractLogicalOperator op1 = (AbstractLogicalOperator) op.getDataSourceReference().getValue();
-		ILogicalOperator inp1 = op1.getInputs().get(0).getValue();
-		Map<LogicalVariable, EquivalenceClass> eqClasses = getOrComputeEqClasses(inp1, ctx);
-		ctx.putEquivalenceClassMap(op, eqClasses);
-		List<FunctionalDependency> fds = new ArrayList<FunctionalDependency>(getOrComputeFDs(inp1, ctx));
-		if (op1.getOperatorTag() == LogicalOperatorTag.GROUP) {
-			GroupByOperator gby = (GroupByOperator) op1;
-			LinkedList<LogicalVariable> tail = new LinkedList<LogicalVariable>();
-			for (LogicalVariable v : gby.getGbyVarList()) {
-				tail.add(v);
-				// all values for gby vars. are the same
-			}
-			FunctionalDependency gbyfd = new FunctionalDependency(new LinkedList<LogicalVariable>(), tail);
-			fds.add(gbyfd);
-		}
-		ctx.putFDList(op, fds);
-		return null;
-	}
-
-	@Override
-	public Void visitOrderOperator(OrderOperator op, IOptimizationContext ctx) throws AlgebricksException {
-		propagateFDsAndEquivClasses(op, ctx);
-		return null;
-	}
-
-	@Override
-	public Void visitPartitioningSplitOperator(PartitioningSplitOperator op, IOptimizationContext ctx)
-			throws AlgebricksException {
-		throw new NotImplementedException();
-	}
-
-	@Override
-	public Void visitProjectOperator(ProjectOperator op, IOptimizationContext ctx) throws AlgebricksException {
-		propagateFDsAndEquivClassesForUsedVars(op, ctx, op.getVariables());
-		return null;
-	}
-
-	@Override
-	public Void visitReplicateOperator(ReplicateOperator op, IOptimizationContext ctx) throws AlgebricksException {
-		propagateFDsAndEquivClasses(op, ctx);
-		return null;
-	}
-
-	@Override
-	public Void visitRunningAggregateOperator(RunningAggregateOperator op, IOptimizationContext ctx)
-			throws AlgebricksException {
-	    ctx.putEquivalenceClassMap(op, new HashMap<LogicalVariable, EquivalenceClass>());
-        ctx.putFDList(op, new ArrayList<FunctionalDependency>());
-        return null;
-        //		propagateFDsAndEquivClasses(op, ctx);
-        //		return null;
-	}
-
-	@Override
-	public Void visitScriptOperator(ScriptOperator op, IOptimizationContext ctx) throws AlgebricksException {
-		propagateFDsAndEquivClassesForUsedVars(op, ctx, op.getInputVariables());
-		return null;
-	}
-
-	@Override
-	public Void visitSelectOperator(SelectOperator op, IOptimizationContext ctx) throws AlgebricksException {
-		Map<LogicalVariable, EquivalenceClass> equivalenceClasses = new HashMap<LogicalVariable, EquivalenceClass>();
-		List<FunctionalDependency> functionalDependencies = new ArrayList<FunctionalDependency>();
-		ctx.putEquivalenceClassMap(op, equivalenceClasses);
-		ctx.putFDList(op, functionalDependencies);
-		ILogicalOperator op0 = op.getInputs().get(0).getValue();
-		functionalDependencies.addAll(getOrComputeFDs(op0, ctx));
-		equivalenceClasses.putAll(getOrComputeEqClasses(op0, ctx));
-		ILogicalExpression expr = op.getCondition().getValue();
-		expr.getConstraintsAndEquivClasses(functionalDependencies, equivalenceClasses);
-		return null;
-	}
-
-	@Override
-	public Void visitSubplanOperator(SubplanOperator op, IOptimizationContext ctx) throws AlgebricksException {
-		Map<LogicalVariable, EquivalenceClass> equivalenceClasses = new HashMap<LogicalVariable, EquivalenceClass>();
-		List<FunctionalDependency> functionalDependencies = new ArrayList<FunctionalDependency>();
-		ctx.putEquivalenceClassMap(op, equivalenceClasses);
-		ctx.putFDList(op, functionalDependencies);
-		for (ILogicalPlan p : op.getNestedPlans()) {
-			for (Mutable<ILogicalOperator> r : p.getRoots()) {
-				ILogicalOperator op2 = r.getValue();
-				equivalenceClasses.putAll(getOrComputeEqClasses(op2, ctx));
-				functionalDependencies.addAll(getOrComputeFDs(op2, ctx));
-			}
-		}
-		return null;
-	}
-
-	@Override
-	public Void visitUnionOperator(UnionAllOperator op, IOptimizationContext ctx) throws AlgebricksException {
-		setEmptyFDsEqClasses(op, ctx);
-		return null;
-	}
-
-	@Override
-	public Void visitUnnestMapOperator(UnnestMapOperator op, IOptimizationContext ctx) throws AlgebricksException {
-		fdsEqClassesForAbstractUnnestOperator(op, ctx);
-		return null;
-	}
-
-	@Override
-	public Void visitExternalDataAccessByRIDOperator(ExternalDataAccessByRIDOperator op, IOptimizationContext ctx) throws AlgebricksException {
-		fdsEqClassesForExternalAccessOperator(op, ctx);
-		return null;
-	}
-
-	@Override
-	public Void visitUnnestOperator(UnnestOperator op, IOptimizationContext ctx) throws AlgebricksException {
-		fdsEqClassesForAbstractUnnestOperator(op, ctx);
-		return null;
-	}
-
-	@Override
-	public Void visitWriteOperator(WriteOperator op, IOptimizationContext ctx) throws AlgebricksException {
-		// propagateFDsAndEquivClasses(op, ctx);
-		setEmptyFDsEqClasses(op, ctx);
-		return null;
-	}
-
-	@Override
-	public Void visitDistributeResultOperator(DistributeResultOperator op, IOptimizationContext ctx)
-			throws AlgebricksException {
-		// propagateFDsAndEquivClasses(op, ctx);
-		setEmptyFDsEqClasses(op, ctx);
-		return null;
-	}
-
-	@Override
-	public Void visitWriteResultOperator(WriteResultOperator op, IOptimizationContext ctx) throws AlgebricksException {
-		// propagateFDsAndEquivClasses(op, ctx);
-		setEmptyFDsEqClasses(op, ctx);
-		return null;
-	}
-
-	@Override
-	public Void visitInsertDeleteOperator(InsertDeleteOperator op, IOptimizationContext ctx) throws AlgebricksException {
-		setEmptyFDsEqClasses(op, ctx);
-		return null;
-	}
-
-	@Override
-	public Void visitIndexInsertDeleteOperator(IndexInsertDeleteOperator op, IOptimizationContext ctx)
-			throws AlgebricksException {
-		setEmptyFDsEqClasses(op, ctx);
-		return null;
-	}
-
-	@Override
-	public Void visitSinkOperator(SinkOperator op, IOptimizationContext ctx) throws AlgebricksException {
-		setEmptyFDsEqClasses(op, ctx);
-		return null;
-	}
-
-	private void propagateFDsAndEquivClasses(ILogicalOperator op, IOptimizationContext ctx) throws AlgebricksException {
-		ILogicalOperator inp1 = op.getInputs().get(0).getValue();
-		Map<LogicalVariable, EquivalenceClass> eqClasses = getOrComputeEqClasses(inp1, ctx);
-		ctx.putEquivalenceClassMap(op, eqClasses);
-		List<FunctionalDependency> fds = getOrComputeFDs(inp1, ctx);
-		ctx.putFDList(op, fds);
-	}
-
-	private Map<LogicalVariable, EquivalenceClass> getOrComputeEqClasses(ILogicalOperator op, IOptimizationContext ctx)
-			throws AlgebricksException {
-		Map<LogicalVariable, EquivalenceClass> eqClasses = ctx.getEquivalenceClassMap(op);
-		if (eqClasses == null) {
-			op.accept(this, ctx);
-			eqClasses = ctx.getEquivalenceClassMap(op);
-		}
-		return eqClasses;
-	}
-
-	private List<FunctionalDependency> getOrComputeFDs(ILogicalOperator op, IOptimizationContext ctx)
-			throws AlgebricksException {
-		List<FunctionalDependency> fds = ctx.getFDList(op);
-		if (fds == null) {
-			op.accept(this, ctx);
-			fds = ctx.getFDList(op);
-		}
-		return fds;
-	}
-
-	private void propagateFDsAndEquivClassesForUsedVars(ILogicalOperator op, IOptimizationContext ctx,
-			List<LogicalVariable> usedVariables) throws AlgebricksException {
-		ILogicalOperator op2 = op.getInputs().get(0).getValue();
-		Map<LogicalVariable, EquivalenceClass> eqClasses = new HashMap<LogicalVariable, EquivalenceClass>();
-		ctx.putEquivalenceClassMap(op, eqClasses);
-		List<FunctionalDependency> fds = new ArrayList<FunctionalDependency>();
-		ctx.putFDList(op, fds);
-
-		Map<LogicalVariable, EquivalenceClass> chldClasses = getOrComputeEqClasses(op2, ctx);
-		for (LogicalVariable v : usedVariables) {
-			EquivalenceClass ec = eqClasses.get(v);
-			if (ec == null) {
-				EquivalenceClass oc = chldClasses.get(v);
-				if (oc == null) {
-					continue;
-				}
-				List<LogicalVariable> m = new LinkedList<LogicalVariable>();
-				for (LogicalVariable v2 : oc.getMembers()) {
-					if (usedVariables.contains(v2)) {
-						m.add(v2);
-					}
-				}
-				EquivalenceClass nc;
-				if (oc.representativeIsConst()) {
-					nc = new EquivalenceClass(m, oc.getConstRepresentative());
-				} else if (m.contains(oc.getVariableRepresentative())) {
-					nc = new EquivalenceClass(m, oc.getVariableRepresentative());
-				} else {
-					nc = new EquivalenceClass(m, v);
-				}
-				for (LogicalVariable v3 : m) {
-					eqClasses.put(v3, nc);
-				}
-			}
-		}
-
-		List<FunctionalDependency> chldFds = getOrComputeFDs(op2, ctx);
-		for (FunctionalDependency fd : chldFds) {
-			if (!usedVariables.containsAll(fd.getHead())) {
-				continue;
-			}
-			List<LogicalVariable> tl = new LinkedList<LogicalVariable>();
-			for (LogicalVariable v : fd.getTail()) {
-				if (usedVariables.contains(v)) {
-					tl.add(v);
-				}
-			}
-			if (!tl.isEmpty()) {
-				FunctionalDependency newFd = new FunctionalDependency(fd.getHead(), tl);
-				fds.add(newFd);
-			}
-		}
-	}
-
-	private void fdsEqClassesForAbstractUnnestOperator(AbstractUnnestOperator op, IOptimizationContext ctx)
-			throws AlgebricksException {
-		ILogicalOperator inp1 = op.getInputs().get(0).getValue();
-		Map<LogicalVariable, EquivalenceClass> eqClasses = getOrComputeEqClasses(inp1, ctx);
-		ctx.putEquivalenceClassMap(op, eqClasses);
-		List<FunctionalDependency> fds = getOrComputeFDs(inp1, ctx);
-		ctx.putFDList(op, fds);
-
-		ILogicalExpression expr = op.getExpressionRef().getValue();
-		if (expr.getExpressionTag() == LogicalExpressionTag.FUNCTION_CALL) {
-			AbstractFunctionCallExpression afe = (AbstractFunctionCallExpression) expr;
-			if (afe.getKind() == FunctionKind.UNNEST && ((UnnestingFunctionCallExpression) afe).returnsUniqueValues()) {
-				List<LogicalVariable> vars = new ArrayList<LogicalVariable>();
-				VariableUtilities.getLiveVariables(op, vars);
-				ArrayList<LogicalVariable> h = new ArrayList<LogicalVariable>();
-				h.addAll(op.getVariables());
-				FunctionalDependency fd = new FunctionalDependency(h, vars);
-				fds.add(fd);
-			}
-		}
-	}
-
-	private void fdsEqClassesForExternalAccessOperator(ExternalDataAccessByRIDOperator op, IOptimizationContext ctx)
-			throws AlgebricksException {
-		ILogicalOperator inp1 = op.getInputs().get(0).getValue();
-		Map<LogicalVariable, EquivalenceClass> eqClasses = getOrComputeEqClasses(inp1, ctx);
-		ctx.putEquivalenceClassMap(op, eqClasses);
-		List<FunctionalDependency> fds = getOrComputeFDs(inp1, ctx);
-		ctx.putFDList(op, fds);
-		List<LogicalVariable> vars = new ArrayList<LogicalVariable>();
-		VariableUtilities.getLiveVariables(op, vars);
-		ArrayList<LogicalVariable> h = new ArrayList<LogicalVariable>();
-		h.addAll(op.getVariables());
-		FunctionalDependency fd = new FunctionalDependency(h, vars);
-		fds.add(fd);
-	}
-
-	public static void setEmptyFDsEqClasses(ILogicalOperator op, IOptimizationContext ctx) {
-		Map<LogicalVariable, EquivalenceClass> eqClasses = new HashMap<LogicalVariable, EquivalenceClass>();
-		ctx.putEquivalenceClassMap(op, eqClasses);
-		List<FunctionalDependency> fds = new ArrayList<FunctionalDependency>();
-		ctx.putFDList(op, fds);
-	}
-
-	private LogicalVariable getNewGbyVar(GroupByOperator g, LogicalVariable v) {
-		for (Pair<LogicalVariable, Mutable<ILogicalExpression>> p : g.getGroupByList()) {
-			ILogicalExpression e = p.second.getValue();
-			if (e.getExpressionTag() == LogicalExpressionTag.VARIABLE) {
-				LogicalVariable v2 = ((VariableReferenceExpression) e).getVariableReference();
-				if (v2 == v) {
-					return p.first;
-				}
-			}
-		}
-		return null;
-	}
-
-	private LogicalVariable getNewDecorVar(GroupByOperator g, LogicalVariable v) {
-		for (Pair<LogicalVariable, Mutable<ILogicalExpression>> p : g.getDecorList()) {
-			ILogicalExpression e = p.second.getValue();
-			if (e.getExpressionTag() == LogicalExpressionTag.VARIABLE) {
-				LogicalVariable v2 = ((VariableReferenceExpression) e).getVariableReference();
-				if (v2 == v) {
-					return (p.first != null) ? p.first : v2;
-				}
-			}
-		}
-		return null;
-	}
-
-	@Override
-	public Void visitExtensionOperator(ExtensionOperator op, IOptimizationContext ctx) throws AlgebricksException {
-		propagateFDsAndEquivClasses(op, ctx);
-		return null;
-	}
-=======
     @Override
     public Void visitAggregateOperator(AggregateOperator op, IOptimizationContext ctx) throws AlgebricksException {
         ctx.putEquivalenceClassMap(op, new HashMap<LogicalVariable, EquivalenceClass>());
@@ -997,7 +404,8 @@
     @Override
     public Void visitRunningAggregateOperator(RunningAggregateOperator op, IOptimizationContext ctx)
             throws AlgebricksException {
-        propagateFDsAndEquivClasses(op, ctx);
+        ctx.putEquivalenceClassMap(op, new HashMap<LogicalVariable, EquivalenceClass>());
+        ctx.putFDList(op, new ArrayList<FunctionalDependency>());
         return null;
     }
 
@@ -1238,6 +646,5 @@
         propagateFDsAndEquivClasses(op, ctx);
         return null;
     }
->>>>>>> 579729d7
 
 }