/*
 * Copyright 2009-2010 by The Regents of the University of California
 * Licensed under the Apache License, Version 2.0 (the "License");
 * you may not use this file except in compliance with the License.
 * you may obtain a copy of the License from
 * 
 *     http://www.apache.org/licenses/LICENSE-2.0
 * 
 * Unless required by applicable law or agreed to in writing, software
 * distributed under the License is distributed on an "AS IS" BASIS,
 * WITHOUT WARRANTIES OR CONDITIONS OF ANY KIND, either express or implied.
 * See the License for the specific language governing permissions and
 * limitations under the License.
 */

package edu.uci.ics.hyracks.storage.am.invertedindex.impls;

import java.io.DataOutput;
import java.io.IOException;
import java.nio.ByteBuffer;
import java.util.ArrayList;
import java.util.List;

import edu.uci.ics.hyracks.api.context.IHyracksContext;
import edu.uci.ics.hyracks.api.dataflow.value.IBinaryComparator;
import edu.uci.ics.hyracks.api.dataflow.value.ISerializerDeserializer;
import edu.uci.ics.hyracks.api.dataflow.value.RecordDescriptor;
import edu.uci.ics.hyracks.api.exceptions.HyracksDataException;
import edu.uci.ics.hyracks.dataflow.common.comm.io.ArrayTupleBuilder;
import edu.uci.ics.hyracks.dataflow.common.comm.io.FrameTupleAccessor;
import edu.uci.ics.hyracks.dataflow.common.comm.io.FrameTupleAppender;
import edu.uci.ics.hyracks.dataflow.common.data.accessors.FrameTupleReference;
import edu.uci.ics.hyracks.dataflow.common.data.accessors.ITupleReference;
import edu.uci.ics.hyracks.dataflow.common.data.marshalling.UTF8StringSerializerDeserializer;
import edu.uci.ics.hyracks.storage.am.btree.api.IBTreeCursor;
import edu.uci.ics.hyracks.storage.am.btree.api.IBTreeInteriorFrame;
import edu.uci.ics.hyracks.storage.am.btree.api.IBTreeLeafFrame;
import edu.uci.ics.hyracks.storage.am.btree.impls.BTree;
import edu.uci.ics.hyracks.storage.am.btree.impls.BTreeOp;
import edu.uci.ics.hyracks.storage.am.btree.impls.BTreeOpContext;
import edu.uci.ics.hyracks.storage.am.btree.impls.MultiComparator;
import edu.uci.ics.hyracks.storage.am.btree.impls.RangePredicate;
import edu.uci.ics.hyracks.storage.am.btree.impls.RangeSearchCursor;
import edu.uci.ics.hyracks.storage.am.invertedindex.api.IBinaryTokenizer;
import edu.uci.ics.hyracks.storage.am.invertedindex.api.IInvertedIndexResultCursor;
import edu.uci.ics.hyracks.storage.am.invertedindex.api.IInvertedIndexSearcher;

public class SimpleConjunctiveSearcher implements IInvertedIndexSearcher {
<<<<<<< HEAD
		
	private final int numKeyFields;
	private final int numValueFields;	
	
	private final IBinaryComparator[] keyCmps;
	private final IBinaryComparator[] valueCmps;
	
	private final BTree btree;
	private final IHyracksContext ctx;
	private final ArrayTupleBuilder resultTupleBuilder;
	private final FrameTupleAppender resultTupleAppender;
	private final FrameTupleAccessor resultFrameAccessor;		
	
	private List<ByteBuffer> newResultBuffers = new ArrayList<ByteBuffer>();
	private List<ByteBuffer> prevResultBuffers = new ArrayList<ByteBuffer>();		
	private List<ByteBuffer> swap = null;	
	private final ListResultCursor resultCursor = new ListResultCursor();
	private int maxResultBufIdx = 0;
		
	private final IBTreeLeafFrame leafFrame;
	private final IBTreeInteriorFrame interiorFrame;
	private final IBTreeCursor btreeCursor;
	private final FrameTupleReference searchKey = new FrameTupleReference();
	private final RangePredicate pred = new RangePredicate(true, null, null, true, true, null, null);	
	
	private final IBinaryTokenizer queryTokenizer;
	
	public SimpleConjunctiveSearcher(IHyracksContext ctx, BTree btree, RecordDescriptor btreeRecDesc, IBinaryTokenizer queryTokenizer, int numKeyFields, int numValueFields) {
		this.ctx = ctx;
		this.btree = btree;
		this.queryTokenizer = queryTokenizer;
		this.numKeyFields = numKeyFields;
		this.numValueFields = numValueFields;		
		
		leafFrame = btree.getLeafFrameFactory().getFrame();
		interiorFrame = btree.getInteriorFrameFactory().getFrame();
		btreeCursor = new RangeSearchCursor(leafFrame);
		resultTupleAppender = new FrameTupleAppender(ctx);
		resultTupleBuilder = new ArrayTupleBuilder(numValueFields);
		newResultBuffers.add(ctx.getResourceManager().allocateFrame());
		prevResultBuffers.add(ctx.getResourceManager().allocateFrame());

		MultiComparator btreeCmp = btree.getMultiComparator();
				
		keyCmps = new IBinaryComparator[numKeyFields];		
		for(int i = 0; i < numKeyFields; i++) {
			keyCmps[i] = btreeCmp.getComparators()[i];
		}		
				
		valueCmps = new IBinaryComparator[numValueFields];		
		for(int i = 0; i < numValueFields; i++) {
			valueCmps[i] = btreeCmp.getComparators()[numKeyFields + i];
		}
		
		MultiComparator searchCmp = new MultiComparator(btreeCmp.getTypeTraits(), keyCmps);
		pred.setLowKeyComparator(searchCmp);
		pred.setHighKeyComparator(searchCmp);
		pred.setLowKey(searchKey, true);
		pred.setHighKey(searchKey, true);
				
		ISerializerDeserializer[] valueSerde = new ISerializerDeserializer[numValueFields];
		for(int i = 0; i < numValueFields; i++) {
			valueSerde[i] = btreeRecDesc.getFields()[numKeyFields + i];
			
		}
		RecordDescriptor valueRecDesc = new RecordDescriptor(valueSerde);				
		resultFrameAccessor = new FrameTupleAccessor(ctx, valueRecDesc);
	}
	
	public void search(ITupleReference queryTuple, int queryFieldIndex) throws HyracksDataException {
		
		// parse query, TODO: this parsing is too simple
		RecordDescriptor queryTokenRecDesc = new RecordDescriptor(new ISerializerDeserializer[] { UTF8StringSerializerDeserializer.INSTANCE } );
		
		ArrayTupleBuilder queryTokenBuilder = new ArrayTupleBuilder(queryTokenRecDesc.getFields().length);
		DataOutput queryTokenDos = queryTokenBuilder.getDataOutput();
		FrameTupleAppender queryTokenAppender = new FrameTupleAppender(ctx);
		ByteBuffer queryTokenFrame = ctx.getResourceManager().allocateFrame();
		queryTokenAppender.reset(queryTokenFrame, true);				
		
		queryTokenizer.reset(queryTuple.getFieldData(queryFieldIndex), queryTuple.getFieldStart(queryFieldIndex), queryTuple.getFieldLength(queryFieldIndex));
		while(queryTokenizer.hasNext()) {
			queryTokenizer.next();
			
			queryTokenBuilder.reset();			
			try {
				queryTokenizer.writeToken(queryTokenDos);
				queryTokenBuilder.addFieldEndOffset();		
			} catch (IOException e) {
				throw new HyracksDataException(e);
			}
			
			// WARNING: assuming one frame is enough to hold all tokens
			queryTokenAppender.append(queryTokenBuilder.getFieldEndOffsets(), queryTokenBuilder.getByteArray(), 0, queryTokenBuilder.getSize());
		}
		
		FrameTupleAccessor queryTokenAccessor = new FrameTupleAccessor(ctx, queryTokenRecDesc);
		queryTokenAccessor.reset(queryTokenFrame);
		int numQueryTokens = queryTokenAccessor.getTupleCount();		
		
		maxResultBufIdx = 0;
				
		BTreeOpContext opCtx = btree.createOpContext(BTreeOp.BTO_SEARCH, leafFrame, interiorFrame, null);
		
		resultTupleAppender.reset(newResultBuffers.get(0), true);
		try {			
			// append first inverted list to temporary results
			searchKey.reset(queryTokenAccessor, 0);
			btree.search(btreeCursor, pred, opCtx);
			while(btreeCursor.hasNext()) {				
				btreeCursor.next();
				maxResultBufIdx = appendTupleToNewResults(btreeCursor, maxResultBufIdx);				
			}
			btreeCursor.reset();
		} catch (Exception e) {
			throw new HyracksDataException(e);
		}
		
		resultFrameAccessor.reset(newResultBuffers.get(0));
		
		// intersect temporary results with remaining inverted lists		
		for(int i = 1; i < numQueryTokens; i++) {		
			swap = prevResultBuffers;
			prevResultBuffers = newResultBuffers;
			newResultBuffers = swap;
			try {
				searchKey.reset(queryTokenAccessor, i);
				btree.search(btreeCursor, pred, opCtx);
				maxResultBufIdx = intersectList(btreeCursor, prevResultBuffers, maxResultBufIdx, newResultBuffers);			
			} catch (Exception e) {
				throw new HyracksDataException(e);
			}		
			btreeCursor.reset();			
		}				
	}	
		
	private int appendTupleToNewResults(IBTreeCursor btreeCursor, int newBufIdx) throws IOException {
		ByteBuffer newCurrentBuffer = newResultBuffers.get(newBufIdx);
		
		ITupleReference tuple = btreeCursor.getTuple();		
		resultTupleBuilder.reset();
		DataOutput dos = resultTupleBuilder.getDataOutput();
		for(int i = 0; i < numValueFields; i++) {
			int fIdx = numKeyFields + i;
			dos.write(tuple.getFieldData(fIdx), tuple.getFieldStart(fIdx), tuple.getFieldLength(fIdx));
			resultTupleBuilder.addFieldEndOffset();
		}
		
		if (!resultTupleAppender.append(resultTupleBuilder.getFieldEndOffsets(), resultTupleBuilder.getByteArray(), 0, resultTupleBuilder.getSize())) {
			newBufIdx++;
			if(newBufIdx >= newResultBuffers.size()) {
				newResultBuffers.add(ctx.getResourceManager().allocateFrame());
			}
			newCurrentBuffer = newResultBuffers.get(newBufIdx);										
			resultTupleAppender.reset(newCurrentBuffer, true);
			if (!resultTupleAppender.append(resultTupleBuilder.getFieldEndOffsets(), resultTupleBuilder.getByteArray(), 0, resultTupleBuilder.getSize())) {
				throw new IllegalStateException();
			}
		}		
		
		return newBufIdx;
	}
	
	private int intersectList(IBTreeCursor btreeCursor, List<ByteBuffer> prevResultBuffers, int maxPrevBufIdx, List<ByteBuffer> newResultBuffers) throws IOException, Exception {
				
		int newBufIdx = 0;
		ByteBuffer newCurrentBuffer = newResultBuffers.get(0);
		
		int prevBufIdx = 0;
		ByteBuffer prevCurrentBuffer = prevResultBuffers.get(0);
				
		resultTupleBuilder.reset();
		resultTupleAppender.reset(newCurrentBuffer, true);
		resultFrameAccessor.reset(prevCurrentBuffer);
		
		// WARNING: not very efficient but good enough for the first cut
		boolean advanceCursor = true;
		boolean advancePrevResult = false;
		int resultTidx = 0;
		
		while( (!advanceCursor || btreeCursor.hasNext()) && prevBufIdx <= maxPrevBufIdx && resultTidx < resultFrameAccessor.getTupleCount()) {
			
			if(advanceCursor) btreeCursor.next();
			ITupleReference tuple = btreeCursor.getTuple();		
			
			int cmp = 0;
			for(int i = 0; i < valueCmps.length; i++) {
				int tupleFidx = numKeyFields + i;
				cmp = valueCmps[i].compare(tuple.getFieldData(tupleFidx), 
						tuple.getFieldStart(tupleFidx), 
						tuple.getFieldLength(tupleFidx), 
						resultFrameAccessor.getBuffer().array(), 
						resultFrameAccessor.getTupleStartOffset(resultTidx) + resultFrameAccessor.getFieldSlotsLength() + resultFrameAccessor.getFieldStartOffset(resultTidx, i), 
						resultFrameAccessor.getFieldLength(resultTidx, i));
				if(cmp != 0) break;
			}			
						
			// match found			
			if(cmp == 0) {
				newBufIdx = appendTupleToNewResults(btreeCursor, newBufIdx);
				
				advanceCursor = true;
				advancePrevResult = true;				
			}
			else {
				if(cmp < 0) {
					advanceCursor = true;
					advancePrevResult = false;
				}
				else {
					advanceCursor = false;
					advancePrevResult = true;
				}
			}
			
			if(advancePrevResult) {
				resultTidx++;
				if(resultTidx >= resultFrameAccessor.getTupleCount()) {
					prevBufIdx++;
					if(prevBufIdx <= maxPrevBufIdx) {
						prevCurrentBuffer = prevResultBuffers.get(prevBufIdx);
						resultFrameAccessor.reset(prevCurrentBuffer);
						resultTidx = 0;
					}
				}
			}			
		}	
		
		return newBufIdx;
	}

	@Override
	public IInvertedIndexResultCursor getResultCursor() {
		resultCursor.setResults(newResultBuffers, maxResultBufIdx + 1);
		return resultCursor;
	}		
=======

    private final int numKeyFields;
    private final int numValueFields;

    private final IBinaryComparator[] keyCmps;
    private final IBinaryComparator[] valueCmps;

    private final BTree btree;
    private final IHyracksContext ctx;
    private final ArrayTupleBuilder resultTupleBuilder;
    private final FrameTupleAppender resultTupleAppender;
    private final FrameTupleAccessor resultFrameAccessor;

    private List<ByteBuffer> newResultBuffers = new ArrayList<ByteBuffer>();
    private List<ByteBuffer> prevResultBuffers = new ArrayList<ByteBuffer>();
    private List<ByteBuffer> swap = null;
    private final ListResultCursor resultCursor = new ListResultCursor();
    private int maxResultBufIdx = 0;

    private final IBTreeLeafFrame leafFrame;
    private final IBTreeInteriorFrame interiorFrame;
    private final IBTreeCursor btreeCursor;
    private final FrameTupleReference searchKey = new FrameTupleReference();
    private final RangePredicate pred = new RangePredicate(true, null, null, true, true, null, null);

    private final IBinaryTokenizer queryTokenizer;

    public SimpleConjunctiveSearcher(IHyracksContext ctx, BTree btree, RecordDescriptor btreeRecDesc,
            IBinaryTokenizer queryTokenizer, int numKeyFields, int numValueFields) {
        this.ctx = ctx;
        this.btree = btree;
        this.queryTokenizer = queryTokenizer;
        this.numKeyFields = numKeyFields;
        this.numValueFields = numValueFields;

        leafFrame = btree.getLeafFrameFactory().getFrame();
        interiorFrame = btree.getInteriorFrameFactory().getFrame();
        btreeCursor = new RangeSearchCursor(leafFrame);
        resultTupleAppender = new FrameTupleAppender(ctx);
        resultTupleBuilder = new ArrayTupleBuilder(numValueFields);
        newResultBuffers.add(ctx.getResourceManager().allocateFrame());
        prevResultBuffers.add(ctx.getResourceManager().allocateFrame());

        MultiComparator btreeCmp = btree.getMultiComparator();

        keyCmps = new IBinaryComparator[numKeyFields];
        for (int i = 0; i < numKeyFields; i++) {
            keyCmps[i] = btreeCmp.getComparators()[i];
        }

        valueCmps = new IBinaryComparator[numValueFields];
        for (int i = 0; i < numValueFields; i++) {
            valueCmps[i] = btreeCmp.getComparators()[numKeyFields + i];
        }

        MultiComparator searchCmp = new MultiComparator(btreeCmp.getTypeTraits(), keyCmps);
        pred.setLowKeyComparator(searchCmp);
        pred.setHighKeyComparator(searchCmp);
        pred.setLowKey(searchKey, true);
        pred.setHighKey(searchKey, true);

        ISerializerDeserializer[] valueSerde = new ISerializerDeserializer[numValueFields];
        for (int i = 0; i < numValueFields; i++) {
            valueSerde[i] = btreeRecDesc.getFields()[numKeyFields + i];

        }
        RecordDescriptor valueRecDesc = new RecordDescriptor(valueSerde);
        resultFrameAccessor = new FrameTupleAccessor(ctx, valueRecDesc);
    }

    public void search(ITupleReference queryTuple, int queryFieldIndex) throws Exception {

        // parse query, TODO: this parsing is too simple
        RecordDescriptor queryTokenRecDesc = new RecordDescriptor(
                new ISerializerDeserializer[] { UTF8StringSerializerDeserializer.INSTANCE });

        ArrayTupleBuilder queryTokenBuilder = new ArrayTupleBuilder(queryTokenRecDesc.getFields().length);
        DataOutput queryTokenDos = queryTokenBuilder.getDataOutput();
        FrameTupleAppender queryTokenAppender = new FrameTupleAppender(ctx);
        ByteBuffer queryTokenFrame = ctx.getResourceManager().allocateFrame();
        queryTokenAppender.reset(queryTokenFrame, true);

        queryTokenizer.reset(queryTuple.getFieldData(queryFieldIndex), queryTuple.getFieldStart(queryFieldIndex),
                queryTuple.getFieldLength(queryFieldIndex));
        while (queryTokenizer.hasNext()) {
            queryTokenizer.next();

            queryTokenBuilder.reset();
            try {
                queryTokenizer.writeToken(queryTokenDos);
                queryTokenBuilder.addFieldEndOffset();
            } catch (IOException e) {
                throw new HyracksDataException(e);
            }

            // WARNING: assuming one frame is enough to hold all tokens
            queryTokenAppender.append(queryTokenBuilder.getFieldEndOffsets(), queryTokenBuilder.getByteArray(), 0,
                    queryTokenBuilder.getSize());
        }

        FrameTupleAccessor queryTokenAccessor = new FrameTupleAccessor(ctx, queryTokenRecDesc);
        queryTokenAccessor.reset(queryTokenFrame);
        int numQueryTokens = queryTokenAccessor.getTupleCount();

        maxResultBufIdx = 0;

        BTreeOpContext opCtx = btree.createOpContext(BTreeOp.BTO_SEARCH, leafFrame, interiorFrame, null);

        resultTupleAppender.reset(newResultBuffers.get(0), true);
        try {
            // append first inverted list to temporary results
            searchKey.reset(queryTokenAccessor, 0);
            btree.search(btreeCursor, pred, opCtx);
            while (btreeCursor.hasNext()) {
                btreeCursor.next();
                maxResultBufIdx = appendTupleToNewResults(btreeCursor, maxResultBufIdx);
            }
            btreeCursor.close();
            btreeCursor.reset();
        } catch (Exception e) {
            throw new HyracksDataException(e);
        }

        resultFrameAccessor.reset(newResultBuffers.get(0));

        // intersect temporary results with remaining inverted lists
        for (int i = 1; i < numQueryTokens; i++) {
            swap = prevResultBuffers;
            prevResultBuffers = newResultBuffers;
            newResultBuffers = swap;
            try {
                searchKey.reset(queryTokenAccessor, i);
                btree.search(btreeCursor, pred, opCtx);
                maxResultBufIdx = intersectList(btreeCursor, prevResultBuffers, maxResultBufIdx, newResultBuffers);
            } catch (Exception e) {
                throw new HyracksDataException(e);
            }
            btreeCursor.close();
            btreeCursor.reset();
        }
    }

    private int appendTupleToNewResults(IBTreeCursor btreeCursor, int newBufIdx) throws IOException {
        ByteBuffer newCurrentBuffer = newResultBuffers.get(newBufIdx);

        ITupleReference tuple = btreeCursor.getTuple();
        resultTupleBuilder.reset();
        DataOutput dos = resultTupleBuilder.getDataOutput();
        for (int i = 0; i < numValueFields; i++) {
            int fIdx = numKeyFields + i;
            dos.write(tuple.getFieldData(fIdx), tuple.getFieldStart(fIdx), tuple.getFieldLength(fIdx));
            resultTupleBuilder.addFieldEndOffset();
        }

        if (!resultTupleAppender.append(resultTupleBuilder.getFieldEndOffsets(), resultTupleBuilder.getByteArray(), 0,
                resultTupleBuilder.getSize())) {
            newBufIdx++;
            if (newBufIdx >= newResultBuffers.size()) {
                newResultBuffers.add(ctx.getResourceManager().allocateFrame());
            }
            newCurrentBuffer = newResultBuffers.get(newBufIdx);
            resultTupleAppender.reset(newCurrentBuffer, true);
            if (!resultTupleAppender.append(resultTupleBuilder.getFieldEndOffsets(), resultTupleBuilder.getByteArray(),
                    0, resultTupleBuilder.getSize())) {
                throw new IllegalStateException();
            }
        }

        return newBufIdx;
    }

    private int intersectList(IBTreeCursor btreeCursor, List<ByteBuffer> prevResultBuffers, int maxPrevBufIdx,
            List<ByteBuffer> newResultBuffers) throws IOException, Exception {

        int newBufIdx = 0;
        ByteBuffer newCurrentBuffer = newResultBuffers.get(0);

        int prevBufIdx = 0;
        ByteBuffer prevCurrentBuffer = prevResultBuffers.get(0);

        resultTupleBuilder.reset();
        resultTupleAppender.reset(newCurrentBuffer, true);
        resultFrameAccessor.reset(prevCurrentBuffer);

        // WARNING: not very efficient but good enough for the first cut
        boolean advanceCursor = true;
        boolean advancePrevResult = false;
        int resultTidx = 0;

        while ((!advanceCursor || btreeCursor.hasNext()) && prevBufIdx <= maxPrevBufIdx
                && resultTidx < resultFrameAccessor.getTupleCount()) {

            if (advanceCursor)
                btreeCursor.next();
            ITupleReference tuple = btreeCursor.getTuple();

            int cmp = 0;
            for (int i = 0; i < valueCmps.length; i++) {
                int tupleFidx = numKeyFields + i;
                cmp = valueCmps[i].compare(tuple.getFieldData(tupleFidx), tuple.getFieldStart(tupleFidx), tuple
                        .getFieldLength(tupleFidx), resultFrameAccessor.getBuffer().array(), resultFrameAccessor
                        .getTupleStartOffset(resultTidx)
                        + resultFrameAccessor.getFieldSlotsLength()
                        + resultFrameAccessor.getFieldStartOffset(resultTidx, i), resultFrameAccessor.getFieldLength(
                        resultTidx, i));
                if (cmp != 0)
                    break;
            }

            // match found
            if (cmp == 0) {
                newBufIdx = appendTupleToNewResults(btreeCursor, newBufIdx);

                advanceCursor = true;
                advancePrevResult = true;
            } else {
                if (cmp < 0) {
                    advanceCursor = true;
                    advancePrevResult = false;
                } else {
                    advanceCursor = false;
                    advancePrevResult = true;
                }
            }

            if (advancePrevResult) {
                resultTidx++;
                if (resultTidx >= resultFrameAccessor.getTupleCount()) {
                    prevBufIdx++;
                    if (prevBufIdx <= maxPrevBufIdx) {
                        prevCurrentBuffer = prevResultBuffers.get(prevBufIdx);
                        resultFrameAccessor.reset(prevCurrentBuffer);
                        resultTidx = 0;
                    }
                }
            }
        }

        return newBufIdx;
    }

    @Override
    public IInvertedIndexResultCursor getResultCursor() {
        resultCursor.setResults(newResultBuffers, maxResultBufIdx + 1);
        return resultCursor;
    }
>>>>>>> 92fd3281
}<|MERGE_RESOLUTION|>--- conflicted
+++ resolved
@@ -46,244 +46,6 @@
 import edu.uci.ics.hyracks.storage.am.invertedindex.api.IInvertedIndexSearcher;
 
 public class SimpleConjunctiveSearcher implements IInvertedIndexSearcher {
-<<<<<<< HEAD
-		
-	private final int numKeyFields;
-	private final int numValueFields;	
-	
-	private final IBinaryComparator[] keyCmps;
-	private final IBinaryComparator[] valueCmps;
-	
-	private final BTree btree;
-	private final IHyracksContext ctx;
-	private final ArrayTupleBuilder resultTupleBuilder;
-	private final FrameTupleAppender resultTupleAppender;
-	private final FrameTupleAccessor resultFrameAccessor;		
-	
-	private List<ByteBuffer> newResultBuffers = new ArrayList<ByteBuffer>();
-	private List<ByteBuffer> prevResultBuffers = new ArrayList<ByteBuffer>();		
-	private List<ByteBuffer> swap = null;	
-	private final ListResultCursor resultCursor = new ListResultCursor();
-	private int maxResultBufIdx = 0;
-		
-	private final IBTreeLeafFrame leafFrame;
-	private final IBTreeInteriorFrame interiorFrame;
-	private final IBTreeCursor btreeCursor;
-	private final FrameTupleReference searchKey = new FrameTupleReference();
-	private final RangePredicate pred = new RangePredicate(true, null, null, true, true, null, null);	
-	
-	private final IBinaryTokenizer queryTokenizer;
-	
-	public SimpleConjunctiveSearcher(IHyracksContext ctx, BTree btree, RecordDescriptor btreeRecDesc, IBinaryTokenizer queryTokenizer, int numKeyFields, int numValueFields) {
-		this.ctx = ctx;
-		this.btree = btree;
-		this.queryTokenizer = queryTokenizer;
-		this.numKeyFields = numKeyFields;
-		this.numValueFields = numValueFields;		
-		
-		leafFrame = btree.getLeafFrameFactory().getFrame();
-		interiorFrame = btree.getInteriorFrameFactory().getFrame();
-		btreeCursor = new RangeSearchCursor(leafFrame);
-		resultTupleAppender = new FrameTupleAppender(ctx);
-		resultTupleBuilder = new ArrayTupleBuilder(numValueFields);
-		newResultBuffers.add(ctx.getResourceManager().allocateFrame());
-		prevResultBuffers.add(ctx.getResourceManager().allocateFrame());
-
-		MultiComparator btreeCmp = btree.getMultiComparator();
-				
-		keyCmps = new IBinaryComparator[numKeyFields];		
-		for(int i = 0; i < numKeyFields; i++) {
-			keyCmps[i] = btreeCmp.getComparators()[i];
-		}		
-				
-		valueCmps = new IBinaryComparator[numValueFields];		
-		for(int i = 0; i < numValueFields; i++) {
-			valueCmps[i] = btreeCmp.getComparators()[numKeyFields + i];
-		}
-		
-		MultiComparator searchCmp = new MultiComparator(btreeCmp.getTypeTraits(), keyCmps);
-		pred.setLowKeyComparator(searchCmp);
-		pred.setHighKeyComparator(searchCmp);
-		pred.setLowKey(searchKey, true);
-		pred.setHighKey(searchKey, true);
-				
-		ISerializerDeserializer[] valueSerde = new ISerializerDeserializer[numValueFields];
-		for(int i = 0; i < numValueFields; i++) {
-			valueSerde[i] = btreeRecDesc.getFields()[numKeyFields + i];
-			
-		}
-		RecordDescriptor valueRecDesc = new RecordDescriptor(valueSerde);				
-		resultFrameAccessor = new FrameTupleAccessor(ctx, valueRecDesc);
-	}
-	
-	public void search(ITupleReference queryTuple, int queryFieldIndex) throws HyracksDataException {
-		
-		// parse query, TODO: this parsing is too simple
-		RecordDescriptor queryTokenRecDesc = new RecordDescriptor(new ISerializerDeserializer[] { UTF8StringSerializerDeserializer.INSTANCE } );
-		
-		ArrayTupleBuilder queryTokenBuilder = new ArrayTupleBuilder(queryTokenRecDesc.getFields().length);
-		DataOutput queryTokenDos = queryTokenBuilder.getDataOutput();
-		FrameTupleAppender queryTokenAppender = new FrameTupleAppender(ctx);
-		ByteBuffer queryTokenFrame = ctx.getResourceManager().allocateFrame();
-		queryTokenAppender.reset(queryTokenFrame, true);				
-		
-		queryTokenizer.reset(queryTuple.getFieldData(queryFieldIndex), queryTuple.getFieldStart(queryFieldIndex), queryTuple.getFieldLength(queryFieldIndex));
-		while(queryTokenizer.hasNext()) {
-			queryTokenizer.next();
-			
-			queryTokenBuilder.reset();			
-			try {
-				queryTokenizer.writeToken(queryTokenDos);
-				queryTokenBuilder.addFieldEndOffset();		
-			} catch (IOException e) {
-				throw new HyracksDataException(e);
-			}
-			
-			// WARNING: assuming one frame is enough to hold all tokens
-			queryTokenAppender.append(queryTokenBuilder.getFieldEndOffsets(), queryTokenBuilder.getByteArray(), 0, queryTokenBuilder.getSize());
-		}
-		
-		FrameTupleAccessor queryTokenAccessor = new FrameTupleAccessor(ctx, queryTokenRecDesc);
-		queryTokenAccessor.reset(queryTokenFrame);
-		int numQueryTokens = queryTokenAccessor.getTupleCount();		
-		
-		maxResultBufIdx = 0;
-				
-		BTreeOpContext opCtx = btree.createOpContext(BTreeOp.BTO_SEARCH, leafFrame, interiorFrame, null);
-		
-		resultTupleAppender.reset(newResultBuffers.get(0), true);
-		try {			
-			// append first inverted list to temporary results
-			searchKey.reset(queryTokenAccessor, 0);
-			btree.search(btreeCursor, pred, opCtx);
-			while(btreeCursor.hasNext()) {				
-				btreeCursor.next();
-				maxResultBufIdx = appendTupleToNewResults(btreeCursor, maxResultBufIdx);				
-			}
-			btreeCursor.reset();
-		} catch (Exception e) {
-			throw new HyracksDataException(e);
-		}
-		
-		resultFrameAccessor.reset(newResultBuffers.get(0));
-		
-		// intersect temporary results with remaining inverted lists		
-		for(int i = 1; i < numQueryTokens; i++) {		
-			swap = prevResultBuffers;
-			prevResultBuffers = newResultBuffers;
-			newResultBuffers = swap;
-			try {
-				searchKey.reset(queryTokenAccessor, i);
-				btree.search(btreeCursor, pred, opCtx);
-				maxResultBufIdx = intersectList(btreeCursor, prevResultBuffers, maxResultBufIdx, newResultBuffers);			
-			} catch (Exception e) {
-				throw new HyracksDataException(e);
-			}		
-			btreeCursor.reset();			
-		}				
-	}	
-		
-	private int appendTupleToNewResults(IBTreeCursor btreeCursor, int newBufIdx) throws IOException {
-		ByteBuffer newCurrentBuffer = newResultBuffers.get(newBufIdx);
-		
-		ITupleReference tuple = btreeCursor.getTuple();		
-		resultTupleBuilder.reset();
-		DataOutput dos = resultTupleBuilder.getDataOutput();
-		for(int i = 0; i < numValueFields; i++) {
-			int fIdx = numKeyFields + i;
-			dos.write(tuple.getFieldData(fIdx), tuple.getFieldStart(fIdx), tuple.getFieldLength(fIdx));
-			resultTupleBuilder.addFieldEndOffset();
-		}
-		
-		if (!resultTupleAppender.append(resultTupleBuilder.getFieldEndOffsets(), resultTupleBuilder.getByteArray(), 0, resultTupleBuilder.getSize())) {
-			newBufIdx++;
-			if(newBufIdx >= newResultBuffers.size()) {
-				newResultBuffers.add(ctx.getResourceManager().allocateFrame());
-			}
-			newCurrentBuffer = newResultBuffers.get(newBufIdx);										
-			resultTupleAppender.reset(newCurrentBuffer, true);
-			if (!resultTupleAppender.append(resultTupleBuilder.getFieldEndOffsets(), resultTupleBuilder.getByteArray(), 0, resultTupleBuilder.getSize())) {
-				throw new IllegalStateException();
-			}
-		}		
-		
-		return newBufIdx;
-	}
-	
-	private int intersectList(IBTreeCursor btreeCursor, List<ByteBuffer> prevResultBuffers, int maxPrevBufIdx, List<ByteBuffer> newResultBuffers) throws IOException, Exception {
-				
-		int newBufIdx = 0;
-		ByteBuffer newCurrentBuffer = newResultBuffers.get(0);
-		
-		int prevBufIdx = 0;
-		ByteBuffer prevCurrentBuffer = prevResultBuffers.get(0);
-				
-		resultTupleBuilder.reset();
-		resultTupleAppender.reset(newCurrentBuffer, true);
-		resultFrameAccessor.reset(prevCurrentBuffer);
-		
-		// WARNING: not very efficient but good enough for the first cut
-		boolean advanceCursor = true;
-		boolean advancePrevResult = false;
-		int resultTidx = 0;
-		
-		while( (!advanceCursor || btreeCursor.hasNext()) && prevBufIdx <= maxPrevBufIdx && resultTidx < resultFrameAccessor.getTupleCount()) {
-			
-			if(advanceCursor) btreeCursor.next();
-			ITupleReference tuple = btreeCursor.getTuple();		
-			
-			int cmp = 0;
-			for(int i = 0; i < valueCmps.length; i++) {
-				int tupleFidx = numKeyFields + i;
-				cmp = valueCmps[i].compare(tuple.getFieldData(tupleFidx), 
-						tuple.getFieldStart(tupleFidx), 
-						tuple.getFieldLength(tupleFidx), 
-						resultFrameAccessor.getBuffer().array(), 
-						resultFrameAccessor.getTupleStartOffset(resultTidx) + resultFrameAccessor.getFieldSlotsLength() + resultFrameAccessor.getFieldStartOffset(resultTidx, i), 
-						resultFrameAccessor.getFieldLength(resultTidx, i));
-				if(cmp != 0) break;
-			}			
-						
-			// match found			
-			if(cmp == 0) {
-				newBufIdx = appendTupleToNewResults(btreeCursor, newBufIdx);
-				
-				advanceCursor = true;
-				advancePrevResult = true;				
-			}
-			else {
-				if(cmp < 0) {
-					advanceCursor = true;
-					advancePrevResult = false;
-				}
-				else {
-					advanceCursor = false;
-					advancePrevResult = true;
-				}
-			}
-			
-			if(advancePrevResult) {
-				resultTidx++;
-				if(resultTidx >= resultFrameAccessor.getTupleCount()) {
-					prevBufIdx++;
-					if(prevBufIdx <= maxPrevBufIdx) {
-						prevCurrentBuffer = prevResultBuffers.get(prevBufIdx);
-						resultFrameAccessor.reset(prevCurrentBuffer);
-						resultTidx = 0;
-					}
-				}
-			}			
-		}	
-		
-		return newBufIdx;
-	}
-
-	@Override
-	public IInvertedIndexResultCursor getResultCursor() {
-		resultCursor.setResults(newResultBuffers, maxResultBufIdx + 1);
-		return resultCursor;
-	}		
-=======
 
     private final int numKeyFields;
     private final int numValueFields;
@@ -530,5 +292,4 @@
         resultCursor.setResults(newResultBuffers, maxResultBufIdx + 1);
         return resultCursor;
     }
->>>>>>> 92fd3281
 }