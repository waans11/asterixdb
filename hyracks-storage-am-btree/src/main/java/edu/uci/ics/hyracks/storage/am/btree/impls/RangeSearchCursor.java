/*
 * Copyright 2009-2010 by The Regents of the University of California
 * Licensed under the Apache License, Version 2.0 (the "License");
 * you may not use this file except in compliance with the License.
 * you may obtain a copy of the License from
 * 
 *     http://www.apache.org/licenses/LICENSE-2.0
 * 
 * Unless required by applicable law or agreed to in writing, software
 * distributed under the License is distributed on an "AS IS" BASIS,
 * WITHOUT WARRANTIES OR CONDITIONS OF ANY KIND, either express or implied.
 * See the License for the specific language governing permissions and
 * limitations under the License.
 */

package edu.uci.ics.hyracks.storage.am.btree.impls;

import edu.uci.ics.hyracks.api.exceptions.HyracksDataException;
import edu.uci.ics.hyracks.dataflow.common.data.accessors.ITupleReference;
import edu.uci.ics.hyracks.storage.am.btree.api.IBTreeCursor;
import edu.uci.ics.hyracks.storage.am.btree.api.IBTreeLeafFrame;
import edu.uci.ics.hyracks.storage.am.btree.api.IBTreeTupleReference;
import edu.uci.ics.hyracks.storage.am.btree.api.ISearchPredicate;
import edu.uci.ics.hyracks.storage.common.buffercache.IBufferCache;
import edu.uci.ics.hyracks.storage.common.buffercache.ICachedPage;
import edu.uci.ics.hyracks.storage.common.file.FileHandle;

public class RangeSearchCursor implements IBTreeCursor {
<<<<<<< HEAD
	
	private int fileId = -1;
	private ICachedPage page = null;
	private IBTreeLeafFrame frame = null;
	private IBufferCache bufferCache = null;
	
	private int tupleIndex = 0;
	private int stopTupleIndex;
	private int tupleIndexInc = 0;
	
	private FindTupleMode lowKeyFtm;
	private FindTupleMode highKeyFtm;
	
	private FindTupleNoExactMatchPolicy lowKeyFtp;
	private FindTupleNoExactMatchPolicy highKeyFtp;		
	
	private IBTreeTupleReference frameTuple;
					
	private RangePredicate pred;
	private MultiComparator lowKeyCmp;
	private MultiComparator highKeyCmp;
	private ITupleReference lowKey;
	private ITupleReference highKey;
	
	public RangeSearchCursor(IBTreeLeafFrame frame) {
		this.frame = frame;
		this.frameTuple = frame.createTupleReference();		
	}
	
	@Override
	public void close() throws Exception {
		if(page != null) {
			page.releaseReadLatch();
			bufferCache.unpin(page);
			page = null;
		}
	}
	
	public ITupleReference getTuple() {		
		return frameTuple;		
	}
	
	@Override
	public ICachedPage getPage() {
		return page;
	}	
	
	private void fetchNextLeafPage(int nextLeafPage) throws HyracksDataException {
		ICachedPage nextLeaf = bufferCache.pin(FileInfo.getDiskPageId(fileId, nextLeafPage), false);
		nextLeaf.acquireReadLatch();

		page.releaseReadLatch();
		bufferCache.unpin(page);
		
		page = nextLeaf;
		frame.setPage(page);
	}
	
	@Override
	public boolean hasNext() throws Exception {
				
		if(pred.isForward()) {
			if(tupleIndex >= frame.getTupleCount()) {				
				int nextLeafPage = frame.getNextLeaf();				
				if(nextLeafPage >= 0) {								
					fetchNextLeafPage(nextLeafPage);					
					tupleIndex = 0;
										
					stopTupleIndex = getHighKeyIndex();
					if(stopTupleIndex < 0) return false;		
				}
				else {
					return false;
				}
			}
			
			frameTuple.resetByTupleIndex(frame, tupleIndex);
			if(highKey == null || tupleIndex <= stopTupleIndex) {				
				return true;									
			}
			else return false;
		}
		else {
			if(tupleIndex < 0) {				
				int nextLeafPage = frame.getPrevLeaf();				
				if(nextLeafPage >= 0) {								
					fetchNextLeafPage(nextLeafPage);
					tupleIndex = frame.getTupleCount() - 1;
					
					stopTupleIndex = getLowKeyIndex();										
					if(stopTupleIndex >= frame.getTupleCount()) return false;										
				}
				else {
					return false;
				}
			}	
			
			frameTuple.resetByTupleIndex(frame, tupleIndex);
			if(lowKey == null || tupleIndex >= stopTupleIndex) {				
				return true;
			}
			else return false;
		}		
	}

	@Override
	public void next() throws Exception {		
		tupleIndex += tupleIndexInc;				
	}
	
	private int getLowKeyIndex() {
		int index;
		if(lowKey == null) index = 0;
		else {
			index = frame.findTupleIndex(lowKey, frameTuple, lowKeyCmp, lowKeyFtm, lowKeyFtp);
			if(pred.lowKeyInclusive) {															
				index++;
			}
			else {
				if(index < 0) index = frame.getTupleCount();
			}
		}
		return index;
	}	
	
	private int getHighKeyIndex() {
		int index;
		if(highKey == null) index = frame.getTupleCount() - 1;
		else {				
			index = frame.findTupleIndex(highKey, frameTuple, highKeyCmp, highKeyFtm, highKeyFtp);
			if(pred.highKeyInclusive) {										
				if(index < 0) index = frame.getTupleCount() - 1;
				else index--;
			}
		}
		return index;
	}

	
	@Override
	public void open(ICachedPage page, ISearchPredicate searchPred) throws Exception {		
		// in case open is called multiple times without closing
		if(this.page != null) {
			this.page.releaseReadLatch();
			bufferCache.unpin(this.page);
		}
		
		this.page = page;
		frame.setPage(page);					
		
		pred = (RangePredicate)searchPred;
		lowKeyCmp = pred.getLowKeyComparator();
		highKeyCmp = pred.getHighKeyComparator();
		
		lowKey = pred.getLowKey();
		highKey = pred.getHighKey();
		
		// field count must be identical for lowKeyCmp and highKeyCmp (key count may be different)
		frameTuple.setFieldCount(lowKeyCmp.getFieldCount());
		
		// init
		lowKeyFtm = FindTupleMode.FTM_EXCLUSIVE;
		if(pred.lowKeyInclusive) {
			lowKeyFtp = FindTupleNoExactMatchPolicy.FTP_LOWER_KEY;
		}
		else {
			lowKeyFtp = FindTupleNoExactMatchPolicy.FTP_HIGHER_KEY;
		}
		
		highKeyFtm = FindTupleMode.FTM_EXCLUSIVE;
		if(pred.highKeyInclusive) {
			highKeyFtp = FindTupleNoExactMatchPolicy.FTP_HIGHER_KEY;
		}
		else {
			highKeyFtp = FindTupleNoExactMatchPolicy.FTP_LOWER_KEY;
		}
		
		if(pred.isForward()) {						
			tupleIndex = getLowKeyIndex();
			stopTupleIndex = getHighKeyIndex();
			tupleIndexInc = 1;
		}
		else {			
			tupleIndex = getHighKeyIndex();
			stopTupleIndex = getLowKeyIndex();
			tupleIndexInc = -1;
		}		
	}
	
	@Override
	public void reset() {
		tupleIndex = 0;
		page = null;	
		pred = null;
	}
=======

    private int fileId = -1;
    private ICachedPage page = null;
    private IBTreeLeafFrame frame = null;
    private IBufferCache bufferCache = null;

    private int tupleIndex = 0;
    private int stopTupleIndex;
    private int tupleIndexInc = 0;

    private FindTupleMode lowKeyFtm;
    private FindTupleMode highKeyFtm;

    private FindTupleNoExactMatchPolicy lowKeyFtp;
    private FindTupleNoExactMatchPolicy highKeyFtp;

    private IBTreeTupleReference frameTuple;

    private RangePredicate pred;
    private MultiComparator lowKeyCmp;
    private MultiComparator highKeyCmp;
    private ITupleReference lowKey;
    private ITupleReference highKey;

    public RangeSearchCursor(IBTreeLeafFrame frame) {
        this.frame = frame;
        this.frameTuple = frame.createTupleReference();
    }

    @Override
    public void close() throws Exception {
        if (page != null) {
            page.releaseReadLatch();
            bufferCache.unpin(page);
            page = null;
        }
    }

    public ITupleReference getTuple() {
        return frameTuple;
    }

    @Override
    public ICachedPage getPage() {
        return page;
    }

    private void fetchNextLeafPage(int nextLeafPage) throws HyracksDataException {
        ICachedPage nextLeaf = bufferCache.pin(FileHandle.getDiskPageId(fileId, nextLeafPage), false);
        nextLeaf.acquireReadLatch();

        page.releaseReadLatch();
        bufferCache.unpin(page);

        page = nextLeaf;
        frame.setPage(page);
    }

    @Override
    public boolean hasNext() throws Exception {

        if (pred.isForward()) {
            if (tupleIndex >= frame.getTupleCount()) {
                int nextLeafPage = frame.getNextLeaf();
                if (nextLeafPage >= 0) {
                    fetchNextLeafPage(nextLeafPage);
                    tupleIndex = 0;

                    stopTupleIndex = getHighKeyIndex();
                    if (stopTupleIndex < 0)
                        return false;
                } else {
                    return false;
                }
            }

            frameTuple.resetByTupleIndex(frame, tupleIndex);
            if (highKey == null || tupleIndex <= stopTupleIndex) {
                return true;
            } else
                return false;
        } else {
            if (tupleIndex < 0) {
                int nextLeafPage = frame.getPrevLeaf();
                if (nextLeafPage >= 0) {
                    fetchNextLeafPage(nextLeafPage);
                    tupleIndex = frame.getTupleCount() - 1;

                    stopTupleIndex = getLowKeyIndex();
                    if (stopTupleIndex >= frame.getTupleCount())
                        return false;
                } else {
                    return false;
                }
            }

            frameTuple.resetByTupleIndex(frame, tupleIndex);
            if (lowKey == null || tupleIndex >= stopTupleIndex) {
                return true;
            } else
                return false;
        }
    }

    @Override
    public void next() throws Exception {
        tupleIndex += tupleIndexInc;
    }

    private int getLowKeyIndex() {
        int index;
        if (lowKey == null)
            index = 0;
        else {
            index = frame.findTupleIndex(lowKey, frameTuple, lowKeyCmp, lowKeyFtm, lowKeyFtp);
            if (pred.lowKeyInclusive) {
                index++;
            } else {
                if (index < 0)
                    index = frame.getTupleCount();
            }
        }
        return index;
    }

    private int getHighKeyIndex() {
        int index;
        if (highKey == null)
            index = frame.getTupleCount() - 1;
        else {
            index = frame.findTupleIndex(highKey, frameTuple, highKeyCmp, highKeyFtm, highKeyFtp);
            if (pred.highKeyInclusive) {
                if (index < 0)
                    index = frame.getTupleCount() - 1;
                else
                    index--;
            }
        }
        return index;
    }

    @Override
    public void open(ICachedPage page, ISearchPredicate searchPred) throws Exception {
        // in case open is called multiple times without closing
        if (this.page != null) {
            this.page.releaseReadLatch();
            bufferCache.unpin(this.page);
        }

        this.page = page;
        frame.setPage(page);

        pred = (RangePredicate) searchPred;
        lowKeyCmp = pred.getLowKeyComparator();
        highKeyCmp = pred.getHighKeyComparator();

        lowKey = pred.getLowKey();
        highKey = pred.getHighKey();

        // field count must be identical for lowKeyCmp and highKeyCmp (key count
        // may be different)
        frameTuple.setFieldCount(lowKeyCmp.getFieldCount());

        // init
        lowKeyFtm = FindTupleMode.FTM_EXCLUSIVE;
        if (pred.lowKeyInclusive) {
            lowKeyFtp = FindTupleNoExactMatchPolicy.FTP_LOWER_KEY;
        } else {
            lowKeyFtp = FindTupleNoExactMatchPolicy.FTP_HIGHER_KEY;
        }

        highKeyFtm = FindTupleMode.FTM_EXCLUSIVE;
        if (pred.highKeyInclusive) {
            highKeyFtp = FindTupleNoExactMatchPolicy.FTP_HIGHER_KEY;
        } else {
            highKeyFtp = FindTupleNoExactMatchPolicy.FTP_LOWER_KEY;
        }

        if (pred.isForward()) {
            tupleIndex = getLowKeyIndex();
            stopTupleIndex = getHighKeyIndex();
            tupleIndexInc = 1;
        } else {
            tupleIndex = getHighKeyIndex();
            stopTupleIndex = getLowKeyIndex();
            tupleIndexInc = -1;
        }
    }

    @Override
    public void reset() {
        tupleIndex = 0;
        page = null;
        pred = null;
    }
>>>>>>> 92fd3281

    @Override
    public void setBufferCache(IBufferCache bufferCache) {
        this.bufferCache = bufferCache;
    }

    @Override
    public void setFileId(int fileId) {
        this.fileId = fileId;
    }
}<|MERGE_RESOLUTION|>--- conflicted
+++ resolved
@@ -26,203 +26,6 @@
 import edu.uci.ics.hyracks.storage.common.file.FileHandle;
 
 public class RangeSearchCursor implements IBTreeCursor {
-<<<<<<< HEAD
-	
-	private int fileId = -1;
-	private ICachedPage page = null;
-	private IBTreeLeafFrame frame = null;
-	private IBufferCache bufferCache = null;
-	
-	private int tupleIndex = 0;
-	private int stopTupleIndex;
-	private int tupleIndexInc = 0;
-	
-	private FindTupleMode lowKeyFtm;
-	private FindTupleMode highKeyFtm;
-	
-	private FindTupleNoExactMatchPolicy lowKeyFtp;
-	private FindTupleNoExactMatchPolicy highKeyFtp;		
-	
-	private IBTreeTupleReference frameTuple;
-					
-	private RangePredicate pred;
-	private MultiComparator lowKeyCmp;
-	private MultiComparator highKeyCmp;
-	private ITupleReference lowKey;
-	private ITupleReference highKey;
-	
-	public RangeSearchCursor(IBTreeLeafFrame frame) {
-		this.frame = frame;
-		this.frameTuple = frame.createTupleReference();		
-	}
-	
-	@Override
-	public void close() throws Exception {
-		if(page != null) {
-			page.releaseReadLatch();
-			bufferCache.unpin(page);
-			page = null;
-		}
-	}
-	
-	public ITupleReference getTuple() {		
-		return frameTuple;		
-	}
-	
-	@Override
-	public ICachedPage getPage() {
-		return page;
-	}	
-	
-	private void fetchNextLeafPage(int nextLeafPage) throws HyracksDataException {
-		ICachedPage nextLeaf = bufferCache.pin(FileInfo.getDiskPageId(fileId, nextLeafPage), false);
-		nextLeaf.acquireReadLatch();
-
-		page.releaseReadLatch();
-		bufferCache.unpin(page);
-		
-		page = nextLeaf;
-		frame.setPage(page);
-	}
-	
-	@Override
-	public boolean hasNext() throws Exception {
-				
-		if(pred.isForward()) {
-			if(tupleIndex >= frame.getTupleCount()) {				
-				int nextLeafPage = frame.getNextLeaf();				
-				if(nextLeafPage >= 0) {								
-					fetchNextLeafPage(nextLeafPage);					
-					tupleIndex = 0;
-										
-					stopTupleIndex = getHighKeyIndex();
-					if(stopTupleIndex < 0) return false;		
-				}
-				else {
-					return false;
-				}
-			}
-			
-			frameTuple.resetByTupleIndex(frame, tupleIndex);
-			if(highKey == null || tupleIndex <= stopTupleIndex) {				
-				return true;									
-			}
-			else return false;
-		}
-		else {
-			if(tupleIndex < 0) {				
-				int nextLeafPage = frame.getPrevLeaf();				
-				if(nextLeafPage >= 0) {								
-					fetchNextLeafPage(nextLeafPage);
-					tupleIndex = frame.getTupleCount() - 1;
-					
-					stopTupleIndex = getLowKeyIndex();										
-					if(stopTupleIndex >= frame.getTupleCount()) return false;										
-				}
-				else {
-					return false;
-				}
-			}	
-			
-			frameTuple.resetByTupleIndex(frame, tupleIndex);
-			if(lowKey == null || tupleIndex >= stopTupleIndex) {				
-				return true;
-			}
-			else return false;
-		}		
-	}
-
-	@Override
-	public void next() throws Exception {		
-		tupleIndex += tupleIndexInc;				
-	}
-	
-	private int getLowKeyIndex() {
-		int index;
-		if(lowKey == null) index = 0;
-		else {
-			index = frame.findTupleIndex(lowKey, frameTuple, lowKeyCmp, lowKeyFtm, lowKeyFtp);
-			if(pred.lowKeyInclusive) {															
-				index++;
-			}
-			else {
-				if(index < 0) index = frame.getTupleCount();
-			}
-		}
-		return index;
-	}	
-	
-	private int getHighKeyIndex() {
-		int index;
-		if(highKey == null) index = frame.getTupleCount() - 1;
-		else {				
-			index = frame.findTupleIndex(highKey, frameTuple, highKeyCmp, highKeyFtm, highKeyFtp);
-			if(pred.highKeyInclusive) {										
-				if(index < 0) index = frame.getTupleCount() - 1;
-				else index--;
-			}
-		}
-		return index;
-	}
-
-	
-	@Override
-	public void open(ICachedPage page, ISearchPredicate searchPred) throws Exception {		
-		// in case open is called multiple times without closing
-		if(this.page != null) {
-			this.page.releaseReadLatch();
-			bufferCache.unpin(this.page);
-		}
-		
-		this.page = page;
-		frame.setPage(page);					
-		
-		pred = (RangePredicate)searchPred;
-		lowKeyCmp = pred.getLowKeyComparator();
-		highKeyCmp = pred.getHighKeyComparator();
-		
-		lowKey = pred.getLowKey();
-		highKey = pred.getHighKey();
-		
-		// field count must be identical for lowKeyCmp and highKeyCmp (key count may be different)
-		frameTuple.setFieldCount(lowKeyCmp.getFieldCount());
-		
-		// init
-		lowKeyFtm = FindTupleMode.FTM_EXCLUSIVE;
-		if(pred.lowKeyInclusive) {
-			lowKeyFtp = FindTupleNoExactMatchPolicy.FTP_LOWER_KEY;
-		}
-		else {
-			lowKeyFtp = FindTupleNoExactMatchPolicy.FTP_HIGHER_KEY;
-		}
-		
-		highKeyFtm = FindTupleMode.FTM_EXCLUSIVE;
-		if(pred.highKeyInclusive) {
-			highKeyFtp = FindTupleNoExactMatchPolicy.FTP_HIGHER_KEY;
-		}
-		else {
-			highKeyFtp = FindTupleNoExactMatchPolicy.FTP_LOWER_KEY;
-		}
-		
-		if(pred.isForward()) {						
-			tupleIndex = getLowKeyIndex();
-			stopTupleIndex = getHighKeyIndex();
-			tupleIndexInc = 1;
-		}
-		else {			
-			tupleIndex = getHighKeyIndex();
-			stopTupleIndex = getLowKeyIndex();
-			tupleIndexInc = -1;
-		}		
-	}
-	
-	@Override
-	public void reset() {
-		tupleIndex = 0;
-		page = null;	
-		pred = null;
-	}
-=======
 
     private int fileId = -1;
     private ICachedPage page = null;
@@ -418,7 +221,6 @@
         page = null;
         pred = null;
     }
->>>>>>> 92fd3281
 
     @Override
     public void setBufferCache(IBufferCache bufferCache) {
