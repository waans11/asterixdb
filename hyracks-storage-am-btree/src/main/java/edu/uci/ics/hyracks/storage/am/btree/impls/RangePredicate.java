--- conflicted
+++ resolved
@@ -19,80 +19,6 @@
 import edu.uci.ics.hyracks.storage.am.btree.api.ISearchPredicate;
 
 public class RangePredicate implements ISearchPredicate {
-<<<<<<< HEAD
-		
-	private static final long serialVersionUID = 1L;
-	
-	protected boolean isForward = true;
-	protected ITupleReference lowKey = null;
-	protected ITupleReference highKey = null;
-	protected boolean lowKeyInclusive = true;
-	protected boolean highKeyInclusive = true;
-	protected MultiComparator lowKeyCmp;
-	protected MultiComparator highKeyCmp;
-	
-	public RangePredicate() {
-	}
-	
-	public RangePredicate(boolean isForward, ITupleReference lowKey, ITupleReference highKey, 
-			boolean lowKeyInclusive, boolean highKeyInclusive, MultiComparator lowKeyCmp, MultiComparator highKeyCmp) {
-		this.isForward = isForward;
-		this.lowKey = lowKey;
-		this.highKey = highKey;
-		this.lowKeyInclusive = lowKeyInclusive;
-		this.highKeyInclusive = highKeyInclusive;
-		this.lowKeyCmp = lowKeyCmp;
-		this.highKeyCmp = highKeyCmp;
-	}
-	
-	public MultiComparator getLowKeyComparator() {
-		return lowKeyCmp;
-	}
-	
-	public MultiComparator getHighKeyComparator() {
-		return highKeyCmp;
-	}
-	
-	public void setLowKeyComparator(MultiComparator lowKeyCmp) {
-		this.lowKeyCmp = lowKeyCmp;
-	}
-	
-	public void setHighKeyComparator(MultiComparator highKeyCmp) {
-		this.highKeyCmp = highKeyCmp;
-	}
-	
-	public boolean isForward() {
-		return isForward;
-	}	
-	
-	public ITupleReference getLowKey() {
-		return lowKey;
-	}
-	
-	public ITupleReference getHighKey() {
-		return highKey;
-	}
-	
-	public void setLowKey(ITupleReference lowKey, boolean lowKeyInclusive) {
-		this.lowKey = lowKey;
-		this.lowKeyInclusive = lowKeyInclusive;
-	}
-	
-	public void setHighKey(ITupleReference highKey, boolean highKeyInclusive) {
-		this.highKey = highKey;
-		this.highKeyInclusive = highKeyInclusive;
-	}
-	
-	public boolean isLowKeyInclusive() {
-		return lowKeyInclusive;
-	}
-	
-	public boolean isHighKeyInclusive() {
-		return highKeyInclusive;
-	}
-}
-=======
->>>>>>> 92fd3281
 
     private static final long serialVersionUID = 1L;
 
