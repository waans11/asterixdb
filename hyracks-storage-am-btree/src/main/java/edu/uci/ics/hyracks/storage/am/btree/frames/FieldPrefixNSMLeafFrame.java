--- conflicted
+++ resolved
@@ -176,14 +176,9 @@
     }
 
     @Override
-<<<<<<< HEAD
-    public void delete(ITupleReference tuple, MultiComparator cmp, boolean exactDelete) throws Exception {        
-        int slot = slotManager.findSlot(tuple, frameTuple, framePrefixTuple, cmp, FindTupleMode.FTM_EXACT, FindTupleNoExactMatchPolicy.FTP_HIGHER_KEY);
-=======
     public void delete(ITupleReference tuple, MultiComparator cmp, boolean exactDelete) throws Exception {
         int slot = slotManager.findSlot(tuple, frameTuple, framePrefixTuple, cmp, FindTupleMode.FTM_EXACT,
                 FindTupleNoExactMatchPolicy.FTP_HIGHER_KEY);
->>>>>>> 92fd3281
         int tupleIndex = slotManager.decodeSecondSlotField(slot);
         if (tupleIndex == FieldPrefixSlotManager.GREATEST_SLOT) {
             throw new BTreeException("Key to be deleted does not exist.");
@@ -295,14 +290,6 @@
     }
 
     @Override
-<<<<<<< HEAD
-    public void insert(ITupleReference tuple, MultiComparator cmp) throws Exception {    	
-    	int slot = slotManager.findSlot(tuple, frameTuple, framePrefixTuple, cmp, FindTupleMode.FTM_INCLUSIVE, FindTupleNoExactMatchPolicy.FTP_HIGHER_KEY);        
-        
-    	slot = slotManager.insertSlot(slot, buf.getInt(freeSpaceOff));                
-        
-        int prefixSlotNum = slotManager.decodeFirstSlotField(slot);        
-=======
     public void insert(ITupleReference tuple, MultiComparator cmp) throws Exception {
         int slot = slotManager.findSlot(tuple, frameTuple, framePrefixTuple, cmp, FindTupleMode.FTM_INCLUSIVE,
                 FindTupleNoExactMatchPolicy.FTP_HIGHER_KEY);
@@ -310,7 +297,6 @@
         slot = slotManager.insertSlot(slot, buf.getInt(freeSpaceOff));
 
         int prefixSlotNum = slotManager.decodeFirstSlotField(slot);
->>>>>>> 92fd3281
         int numPrefixFields = 0;
         if (prefixSlotNum != FieldPrefixSlotManager.TUPLE_UNCOMPRESSED) {
             int prefixSlotOff = slotManager.getPrefixSlotOff(prefixSlotNum);
@@ -391,273 +377,6 @@
     public int getTotalFreeSpace() {
         return buf.getInt(totalFreeSpaceOff);
     }
-<<<<<<< HEAD
-    
-	@Override
-	public boolean isLeaf() {
-		return buf.get(levelOff) == 0;
-	}
-			
-	@Override
-	public byte getLevel() {		
-		return buf.get(levelOff);
-	}
-	
-	@Override
-	public void setLevel(byte level) {
-		buf.put(levelOff, level);				
-	}
-	
-	@Override
-	public boolean getSmFlag() {
-		return buf.get(smFlagOff) != 0;
-	}
-
-	@Override
-	public void setSmFlag(boolean smFlag) {
-		if(smFlag)			
-			buf.put(smFlagOff, (byte)1);		
-		else
-			buf.put(smFlagOff, (byte)0);			
-	}		
-	
-	public int getPrefixTupleCount() {
-		return buf.getInt(prefixTupleCountOff);
-	}
-	
-	public void setPrefixTupleCount(int prefixTupleCount) {
-		buf.putInt(prefixTupleCountOff, prefixTupleCount);
-	}
-	
-    @Override
-    public void insertSorted(ITupleReference tuple, MultiComparator cmp) throws Exception {    	
-    	int freeSpace = buf.getInt(freeSpaceOff);				
-		int fieldsToTruncate = 0;
-		
-		// check if tuple matches last prefix tuple
-		if(buf.getInt(prefixTupleCountOff) > 0) {
-			framePrefixTuple.resetByTupleIndex(this, buf.getInt(prefixTupleCountOff)-1);						
-			if(cmp.fieldRangeCompare(tuple, framePrefixTuple, 0, framePrefixTuple.getFieldCount()) == 0) {
-				fieldsToTruncate = framePrefixTuple.getFieldCount();													
-			}			
-		}
-		
-        int bytesWritten = tupleWriter.writeTupleFields(tuple, fieldsToTruncate, tuple.getFieldCount() - fieldsToTruncate, buf, freeSpace);
-                
-		// insert slot
-		int prefixSlotNum = FieldPrefixSlotManager.TUPLE_UNCOMPRESSED;
-		if(fieldsToTruncate > 0) prefixSlotNum = buf.getInt(prefixTupleCountOff)-1;					
-		else buf.putInt(uncompressedTupleCountOff, buf.getInt(uncompressedTupleCountOff) + 1);					
-		int insSlot = slotManager.encodeSlotFields(prefixSlotNum, FieldPrefixSlotManager.GREATEST_SLOT);				
-		slotManager.insertSlot(insSlot, freeSpace);
-		
-		// update page metadata
-		buf.putInt(tupleCountOff, buf.getInt(tupleCountOff) + 1);
-		buf.putInt(freeSpaceOff, buf.getInt(freeSpaceOff) + bytesWritten);
-		buf.putInt(totalFreeSpaceOff, buf.getInt(totalFreeSpaceOff) - bytesWritten - slotManager.getSlotSize());		
-    }
-    
-    @Override
-    public int split(IBTreeFrame rightFrame, ITupleReference tuple, MultiComparator cmp, SplitKey splitKey) throws Exception {
-    	
-    	FieldPrefixNSMLeafFrame rf = (FieldPrefixNSMLeafFrame)rightFrame;
-    	
-    	frameTuple.setFieldCount(cmp.getFieldCount());
-    	
-    	// before doing anything check if key already exists
-		int slot = slotManager.findSlot(tuple, frameTuple, framePrefixTuple, cmp, FindTupleMode.FTM_EXACT, FindTupleNoExactMatchPolicy.FTP_HIGHER_KEY);
-		int tupleSlotNum = slotManager.decodeSecondSlotField(slot);		
-		if(tupleSlotNum != FieldPrefixSlotManager.GREATEST_SLOT) {				
-			frameTuple.resetByTupleIndex(this, tupleSlotNum);
-			if(cmp.compare(tuple, frameTuple) == 0) {			
-				throw new BTreeException("Inserting duplicate key into unique index");
-			}
-		}
-		
-		ByteBuffer right = rf.getBuffer();
-		int tupleCount = getTupleCount();
-		int prefixTupleCount = getPrefixTupleCount();
-		
-		int tuplesToLeft;
-		int midSlotNum = tupleCount / 2;
-		IBTreeFrame targetFrame = null;		
-		frameTuple.resetByTupleIndex(this, midSlotNum);
-		int comparison = cmp.compare(tuple, frameTuple);		
-		if (comparison >= 0) {
-			tuplesToLeft = midSlotNum + (tupleCount % 2);
-			targetFrame = rf;
-		} else {
-			tuplesToLeft = midSlotNum;
-			targetFrame = this;
-		}
-		int tuplesToRight = tupleCount - tuplesToLeft;
-				
-		// copy entire page
-		System.arraycopy(buf.array(), 0, right.array(), 0, buf.capacity());
-				
-		// determine how many slots go on left and right page
-		int prefixesToLeft = prefixTupleCount;		
-		for(int i = tuplesToLeft; i < tupleCount; i++) {			
-			int tupleSlotOff = rf.slotManager.getTupleSlotOff(i);						
-			int tupleSlot = right.getInt(tupleSlotOff);
-			int prefixSlotNum = rf.slotManager.decodeFirstSlotField(tupleSlot);			
-			if(prefixSlotNum != FieldPrefixSlotManager.TUPLE_UNCOMPRESSED) {
-				prefixesToLeft = prefixSlotNum;			
-				break;
-			}
-		}
-		
-		// if we are splitting in the middle of a prefix both pages need to have the prefix slot and tuple
-		int boundaryTupleSlotOff = rf.slotManager.getTupleSlotOff(tuplesToLeft-1);
-		int boundaryTupleSlot = buf.getInt(boundaryTupleSlotOff);
-		int boundaryPrefixSlotNum = rf.slotManager.decodeFirstSlotField(boundaryTupleSlot);
-		int prefixesToRight = prefixTupleCount - prefixesToLeft;
-		if(boundaryPrefixSlotNum == prefixesToLeft && boundaryPrefixSlotNum != FieldPrefixSlotManager.TUPLE_UNCOMPRESSED) {
-			prefixesToLeft++; // tuples on both pages share one prefix 
-		}			
-								
-		// move prefix tuples on right page to beginning of page and adjust prefix slots
-		if(prefixesToRight > 0 && prefixesToLeft > 0 && prefixTupleCount > 1) {			
-			
-			int freeSpace = rf.getOrigFreeSpaceOff();
-			int lastPrefixSlotNum = -1;
-			
-			for(int i = tuplesToLeft; i < tupleCount; i++) {			
-				int tupleSlotOff = rf.slotManager.getTupleSlotOff(i);						
-				int tupleSlot = right.getInt(tupleSlotOff);
-				int prefixSlotNum = rf.slotManager.decodeFirstSlotField(tupleSlot);			
-				if(prefixSlotNum != FieldPrefixSlotManager.TUPLE_UNCOMPRESSED) {
-					framePrefixTuple.resetByTupleIndex(this, prefixSlotNum);
-					
-					int bytesWritten = 0;
-					if(lastPrefixSlotNum != prefixSlotNum) {
-						bytesWritten = tupleWriter.writeTuple(framePrefixTuple, right, freeSpace);												
-						int newPrefixSlot = rf.slotManager.encodeSlotFields(framePrefixTuple.getFieldCount(), freeSpace);
-						int prefixSlotOff = rf.slotManager.getPrefixSlotOff(prefixSlotNum);
-						right.putInt(prefixSlotOff, newPrefixSlot);						
-						lastPrefixSlotNum = prefixSlotNum;
-					}					
-					
-					int tupleOff = rf.slotManager.decodeSecondSlotField(tupleSlot);
-					int newTupleSlot = rf.slotManager.encodeSlotFields(prefixSlotNum - (prefixTupleCount - prefixesToRight), tupleOff);
-					right.putInt(tupleSlotOff, newTupleSlot);		
-					freeSpace += bytesWritten;
-				}
-			}			
-		}
-				
-		// move the modified prefix slots on the right page
-		int prefixSrc = rf.slotManager.getPrefixSlotEndOff();
-		int prefixDest = rf.slotManager.getPrefixSlotEndOff() + (prefixTupleCount - prefixesToRight) * rf.slotManager.getSlotSize();
-		int prefixLength = rf.slotManager.getSlotSize() * prefixesToRight;
-		System.arraycopy(right.array(), prefixSrc, right.array(), prefixDest, prefixLength);
-		
-		// on right page we need to copy rightmost tuple slots to left
-		int src = rf.slotManager.getTupleSlotEndOff();
-		int dest = rf.slotManager.getTupleSlotEndOff() + tuplesToLeft * rf.slotManager.getSlotSize() + (prefixTupleCount - prefixesToRight) * rf.slotManager.getSlotSize();
-		int length = rf.slotManager.getSlotSize() * tuplesToRight;				
-		System.arraycopy(right.array(), src, right.array(), dest, length);
-		
-		right.putInt(tupleCountOff, tuplesToRight);
-		right.putInt(prefixTupleCountOff, prefixesToRight);
-		
-		// on left page move slots to reflect possibly removed prefixes
-		src = slotManager.getTupleSlotEndOff() + tuplesToRight * slotManager.getSlotSize();
-		dest = slotManager.getTupleSlotEndOff() + tuplesToRight * slotManager.getSlotSize() + (prefixTupleCount - prefixesToLeft) * slotManager.getSlotSize();
-		length = slotManager.getSlotSize() * tuplesToLeft;				
-		System.arraycopy(buf.array(), src, buf.array(), dest, length);
-		
-		buf.putInt(tupleCountOff, tuplesToLeft);
-		buf.putInt(prefixTupleCountOff, prefixesToLeft);		
-				
-		// compact both pages		
-		compact(cmp);		
-		rightFrame.compact(cmp);
-				
-		// insert last key
-		targetFrame.insert(tuple, cmp);
-				
-		// set split key to be highest value in left page		
-		frameTuple.resetByTupleIndex(this, getTupleCount()-1);
-		
-		int splitKeySize = tupleWriter.bytesRequired(frameTuple, 0, cmp.getKeyFieldCount());
-		splitKey.initData(splitKeySize);		
-		tupleWriter.writeTupleFields(frameTuple, 0, cmp.getKeyFieldCount(), splitKey.getBuffer(), 0);
-		splitKey.getTuple().resetByOffset(splitKey.getBuffer(), 0);	
-		
-		return 0;
-    }
-    
-	@Override
-	public int getFreeSpaceOff() {
-		return buf.getInt(freeSpaceOff);
-	}
-	
-	public int getOrigFreeSpaceOff() {
-		return nextLeafOff + 4;
-	}
-	
-	@Override
-	public void setFreeSpaceOff(int freeSpace) {
-		buf.putInt(freeSpaceOff, freeSpace);		
-	}
-	
-	@Override
-	public void setNextLeaf(int page) {
-		buf.putInt(nextLeafOff, page);
-	}
-
-	@Override
-	public void setPrevLeaf(int page) {
-		buf.putInt(prevLeafOff, page);
-	}
-
-	@Override
-	public int getNextLeaf() {
-		return buf.getInt(nextLeafOff);
-	}
-
-	@Override
-	public int getPrevLeaf() {
-		return buf.getInt(prevLeafOff);
-	}
-	
-	public int getUncompressedTupleCount() {
-		return buf.getInt(uncompressedTupleCountOff);
-	}
-	
-	public void setUncompressedTupleCount(int uncompressedTupleCount) {
-		buf.putInt(uncompressedTupleCountOff, uncompressedTupleCount);
-	}
-	
-	@Override
-	public int getSlotSize() {
-		return slotManager.getSlotSize();
-	}
-		
-	@Override
-	public void setPageTupleFieldCount(int fieldCount) {
-		frameTuple.setFieldCount(fieldCount);
-	}	
-	
-	public IBTreeTupleWriter getTupleWriter() {
-    	return tupleWriter;
-    }
-	
-	@Override
-	public IBTreeTupleReference createTupleReference() {
-		return new FieldPrefixTupleReference(tupleWriter.createTupleReference());
-	}
-	
-	@Override
-	public int findTupleIndex(ITupleReference searchKey, IBTreeTupleReference pageTuple, MultiComparator cmp, FindTupleMode ftm, FindTupleNoExactMatchPolicy ftp) {
-		int slot = slotManager.findSlot(searchKey, pageTuple, framePrefixTuple, cmp, ftm, ftp);
-		int tupleIndex = slotManager.decodeSecondSlotField(slot);
-		if(tupleIndex == FieldPrefixSlotManager.GREATEST_SLOT) return -1;
-		else return tupleIndex;		
-	}
-		
-=======
 
     @Override
     public boolean isLeaf() {
@@ -939,5 +658,4 @@
             return tupleIndex;
     }
 
->>>>>>> 92fd3281
 }