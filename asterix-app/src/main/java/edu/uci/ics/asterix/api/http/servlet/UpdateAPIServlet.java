/*
 * Copyright 2009-2013 by The Regents of the University of California
 * Licensed under the Apache License, Version 2.0 (the "License");
 * you may not use this file except in compliance with the License.
 * you may obtain a copy of the License from
 * 
 *     http://www.apache.org/licenses/LICENSE-2.0
 * 
 * Unless required by applicable law or agreed to in writing, software
 * distributed under the License is distributed on an "AS IS" BASIS,
 * WITHOUT WARRANTIES OR CONDITIONS OF ANY KIND, either express or implied.
 * See the License for the specific language governing permissions and
 * limitations under the License.
 */
package edu.uci.ics.asterix.api.http.servlet;

import java.util.Arrays;
import java.util.List;

import javax.servlet.http.HttpServletRequest;

import edu.uci.ics.asterix.aql.base.Statement;
import edu.uci.ics.asterix.aql.base.Statement.Kind;

public class UpdateAPIServlet extends RESTAPIServlet {
    private static final long serialVersionUID = 1L;

    protected String getQueryParameter(HttpServletRequest request) {
        return request.getParameter("statements");
    }

    protected List<Statement.Kind> getAllowedStatements() {
<<<<<<< HEAD
        Kind[] statementsArray = { Kind.DATAVERSE_DECL, Kind.DELETE, Kind.INSERT, Kind.UPDATE, Kind.DML_CMD_LIST,
                Kind.LOAD_FROM_FILE, Kind.CONNECT_FEED, Kind.DISCONNECT_FEED, Kind.SET };
=======
        Kind[] statementsArray = { Kind.DATAVERSE_DECL, Kind.DELETE, Kind.INSERT, Kind.UPDATE,
                Kind.DML_CMD_LIST, Kind.LOAD_FROM_FILE, Kind.BEGIN_FEED,
                Kind.CONTROL_FEED, Kind.COMPACT };
>>>>>>> 119f8c9d
        return Arrays.asList(statementsArray);
    }

    protected String getErrorMessage() {
        return "Invalid statement: Non-Update statement %s to the Update API.";
    }
}<|MERGE_RESOLUTION|>--- conflicted
+++ resolved
@@ -30,14 +30,8 @@
     }
 
     protected List<Statement.Kind> getAllowedStatements() {
-<<<<<<< HEAD
         Kind[] statementsArray = { Kind.DATAVERSE_DECL, Kind.DELETE, Kind.INSERT, Kind.UPDATE, Kind.DML_CMD_LIST,
-                Kind.LOAD_FROM_FILE, Kind.CONNECT_FEED, Kind.DISCONNECT_FEED, Kind.SET };
-=======
-        Kind[] statementsArray = { Kind.DATAVERSE_DECL, Kind.DELETE, Kind.INSERT, Kind.UPDATE,
-                Kind.DML_CMD_LIST, Kind.LOAD_FROM_FILE, Kind.BEGIN_FEED,
-                Kind.CONTROL_FEED, Kind.COMPACT };
->>>>>>> 119f8c9d
+                Kind.LOAD_FROM_FILE, Kind.CONNECT_FEED, Kind.DISCONNECT_FEED, Kind.SET, Kind.COMPACT };
         return Arrays.asList(statementsArray);
     }
 
