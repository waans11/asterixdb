/*
 * Copyright 2009-2013 by The Regents of the University of California
 * Licensed under the Apache License, Version 2.0 (the "License");
 * you may not use this file except in compliance with the License.
 * you may obtain a copy of the License from
 * 
 *     http://www.apache.org/licenses/LICENSE-2.0
 * 
 * Unless required by applicable law or agreed to in writing, software
 * distributed under the License is distributed on an "AS IS" BASIS,
 * WITHOUT WARRANTIES OR CONDITIONS OF ANY KIND, either express or implied.
 * See the License for the specific language governing permissions and
 * limitations under the License.
 */
package edu.uci.ics.asterix.api.http.servlet;

import java.io.IOException;
import java.io.PrintWriter;
import java.io.StringWriter;
import java.nio.charset.StandardCharsets;
import java.util.List;
import java.util.logging.Level;

import javax.servlet.ServletContext;
import javax.servlet.ServletException;
import javax.servlet.http.HttpServlet;
import javax.servlet.http.HttpServletRequest;
import javax.servlet.http.HttpServletResponse;

import org.apache.commons.io.IOUtils;
import org.json.JSONObject;

import edu.uci.ics.asterix.api.common.APIFramework.DisplayFormat;
import edu.uci.ics.asterix.api.common.SessionConfig;
import edu.uci.ics.asterix.aql.base.Statement;
import edu.uci.ics.asterix.aql.base.Statement.Kind;
import edu.uci.ics.asterix.aql.parser.AQLParser;
import edu.uci.ics.asterix.aql.parser.ParseException;
import edu.uci.ics.asterix.aql.parser.TokenMgrError;
import edu.uci.ics.asterix.aql.translator.AqlTranslator;
import edu.uci.ics.asterix.common.config.GlobalConfig;
import edu.uci.ics.asterix.common.exceptions.AsterixException;
import edu.uci.ics.asterix.metadata.MetadataManager;
import edu.uci.ics.asterix.result.ResultReader;
import edu.uci.ics.asterix.result.ResultUtils;
import edu.uci.ics.hyracks.api.client.IHyracksClientConnection;
import edu.uci.ics.hyracks.api.dataset.IHyracksDataset;
import edu.uci.ics.hyracks.client.dataset.HyracksDataset;

abstract class RESTAPIServlet extends HttpServlet {
    private static final long serialVersionUID = 1L;

    private static final String HYRACKS_CONNECTION_ATTR = "edu.uci.ics.asterix.HYRACKS_CONNECTION";

    private static final String HYRACKS_DATASET_ATTR = "edu.uci.ics.asterix.HYRACKS_DATASET";

    @Override
    protected void doPost(HttpServletRequest request, HttpServletResponse response) throws ServletException,
            IOException {
        StringWriter sw = new StringWriter();
        IOUtils.copy(request.getInputStream(), sw, StandardCharsets.UTF_8.name());
        String query = sw.toString();
        handleRequest(request, response, query);
    }

    @Override
    public void doGet(HttpServletRequest request, HttpServletResponse response) throws IOException {
        String query = getQueryParameter(request);
        handleRequest(request, response, query);
    }

    public void handleRequest(HttpServletRequest request, HttpServletResponse response, String query)
            throws IOException {
        response.setContentType("application/json");
        response.setCharacterEncoding("utf-8");

        PrintWriter out = response.getWriter();
        DisplayFormat format = DisplayFormat.HTML;
        String contentType = request.getContentType();
        if ((contentType == null) || (contentType.equals("text/plain"))) {
            format = DisplayFormat.TEXT;
        } else if (contentType.equals("application/json")) {
            format = DisplayFormat.JSON;
        }

        boolean asyncResults = isAsync(request);

        ServletContext context = getServletContext();
        IHyracksClientConnection hcc;
        IHyracksDataset hds;

        try {
            synchronized (context) {
                hcc = (IHyracksClientConnection) context.getAttribute(HYRACKS_CONNECTION_ATTR);
                hds = (IHyracksDataset) context.getAttribute(HYRACKS_DATASET_ATTR);
                if (hds == null) {
                    hds = new HyracksDataset(hcc, ResultReader.FRAME_SIZE, ResultReader.NUM_READERS);
                    context.setAttribute(HYRACKS_DATASET_ATTR, hds);
                }
            }

            AQLParser parser = new AQLParser(query);
            List<Statement> aqlStatements = parser.Statement();
            if (!containsForbiddenStatements(aqlStatements)) {
                SessionConfig sessionConfig = new SessionConfig(true, false, false, false, false, false, true, true, false);
    
                MetadataManager.INSTANCE.init();
    
                AqlTranslator aqlTranslator = new AqlTranslator(aqlStatements, out, sessionConfig, format);
    
                aqlTranslator.compileAndExecute(hcc, hds, asyncResults);
            }
<<<<<<< HEAD

            MetadataManager.INSTANCE.init();
            SessionConfig sessionConfig = new SessionConfig(true, false, false, false, false, false, true, true, false);
            AqlTranslator aqlTranslator = new AqlTranslator(aqlStatements, out, sessionConfig, format);
            aqlTranslator.compileAndExecute(hcc, hds, asyncResults);
=======
>>>>>>> 36103bf6
        } catch (ParseException | TokenMgrError | edu.uci.ics.asterix.aqlplus.parser.TokenMgrError pe) {
            GlobalConfig.ASTERIX_LOGGER.log(Level.SEVERE, pe.getMessage(), pe);
            String errorMessage = ResultUtils.buildParseExceptionMessage(pe, query);
            JSONObject errorResp = ResultUtils.getErrorResponse(2, errorMessage, "", "");
            out.write(errorResp.toString());
            response.setStatus(HttpServletResponse.SC_INTERNAL_SERVER_ERROR);
        } catch (Exception e) {
            GlobalConfig.ASTERIX_LOGGER.log(Level.SEVERE, e.getMessage(), e);
            ResultUtils.apiErrorHandler(out, e);
            response.setStatus(HttpServletResponse.SC_INTERNAL_SERVER_ERROR);
        }
    }

    private boolean containsForbiddenStatements(List<Statement> aqlStatements) throws AsterixException {
        for (Statement st : aqlStatements) {
            if (!getAllowedStatements().contains(st.getKind())) {
                throw new AsterixException(String.format(getErrorMessage(), st.getKind()));
            }
        }
        return false;
    }

    protected boolean isAsync(HttpServletRequest request) {
        String mode = request.getParameter("mode");
        boolean asyncResults = false;
        if (mode != null && mode.equals("asynchronous")) {
            asyncResults = true;
        }
        return asyncResults;
    }

    protected abstract String getQueryParameter(HttpServletRequest request);

    protected abstract List<Kind> getAllowedStatements();

    protected abstract String getErrorMessage();
}<|MERGE_RESOLUTION|>--- conflicted
+++ resolved
@@ -102,22 +102,12 @@
             AQLParser parser = new AQLParser(query);
             List<Statement> aqlStatements = parser.Statement();
             if (!containsForbiddenStatements(aqlStatements)) {
-                SessionConfig sessionConfig = new SessionConfig(true, false, false, false, false, false, true, true, false);
-    
+                SessionConfig sessionConfig = new SessionConfig(true, false, false, false, false, false, true, true,
+                        false);
                 MetadataManager.INSTANCE.init();
-    
                 AqlTranslator aqlTranslator = new AqlTranslator(aqlStatements, out, sessionConfig, format);
-    
                 aqlTranslator.compileAndExecute(hcc, hds, asyncResults);
             }
-<<<<<<< HEAD
-
-            MetadataManager.INSTANCE.init();
-            SessionConfig sessionConfig = new SessionConfig(true, false, false, false, false, false, true, true, false);
-            AqlTranslator aqlTranslator = new AqlTranslator(aqlStatements, out, sessionConfig, format);
-            aqlTranslator.compileAndExecute(hcc, hds, asyncResults);
-=======
->>>>>>> 36103bf6
         } catch (ParseException | TokenMgrError | edu.uci.ics.asterix.aqlplus.parser.TokenMgrError pe) {
             GlobalConfig.ASTERIX_LOGGER.log(Level.SEVERE, pe.getMessage(), pe);
             String errorMessage = ResultUtils.buildParseExceptionMessage(pe, query);
