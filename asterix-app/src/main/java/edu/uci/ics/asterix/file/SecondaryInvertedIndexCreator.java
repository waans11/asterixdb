--- conflicted
+++ resolved
@@ -296,13 +296,4 @@
                     storageProperties.getBloomFilterFalsePositiveRate());
         }
     }
-<<<<<<< HEAD
-=======
-
-    @Override
-    protected void setExternalSecondaryRecDescAndComparators(CompiledCreateIndexStatement createIndexStmt,
-            AqlMetadataProvider metadataProvider) throws AlgebricksException, AsterixException {
-        throw new AsterixException("Cannot create inverted index on external dataset due to composite RID Fields.");
-    }
->>>>>>> 9ab9b10b
 }