--- conflicted
+++ resolved
@@ -44,12 +44,10 @@
         // #. recover if the system is corrupted by checking system state.
         IRecoveryManager recoveryMgr = runtimeContext.getTransactionSubsystem().getRecoveryManager();
         systemState = recoveryMgr.getSystemState();
-<<<<<<< HEAD
-=======
         if (LOGGER.isLoggable(Level.INFO)) {
             LOGGER.info("System is in a state: " + systemState);
         }
->>>>>>> 07921bf4
+
         if (systemState != SystemState.NEW_UNIVERSE) {
             PersistentLocalResourceRepository localResourceRepository = (PersistentLocalResourceRepository) runtimeContext
                     .getLocalResourceRepository();
@@ -92,15 +90,13 @@
         if (systemState == SystemState.NEW_UNIVERSE) {
             PersistentLocalResourceRepository localResourceRepository = (PersistentLocalResourceRepository) runtimeContext
                     .getLocalResourceRepository();
-<<<<<<< HEAD
-=======
+
             if (LOGGER.isLoggable(Level.INFO)) {
                 LOGGER.info("nodeid" + nodeId);
                 LOGGER.info("proxy" + proxy);
                 LOGGER.info("stores" + proxy.getAsterixProperties().getStores());
                 LOGGER.info("store" + proxy.getAsterixProperties().getStores().get(nodeId)[0]);
             }
->>>>>>> 07921bf4
 
             localResourceRepository.initialize(nodeId, proxy.getAsterixProperties().getStores().get(nodeId)[0], true,
                     null);
