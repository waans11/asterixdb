--- conflicted
+++ resolved
@@ -59,7 +59,6 @@
         JVMShutdownHook sHook = new JVMShutdownHook(this);
         Runtime.getRuntime().addShutdownHook(sHook);
 
-     
         runtimeContext = new AsterixAppRuntimeContext(ncApplicationContext);
         runtimeContext.initialize();
         ncApplicationContext.setApplicationObject(runtimeContext);
@@ -143,13 +142,11 @@
             MetadataBootstrap.startDDLRecovery();
         }
 
-<<<<<<< HEAD
         ExternalLibraryBootstrap.setUpExternaLibraries(isMetadataNode);
-=======
         if (LOGGER.isLoggable(Level.INFO)) {
             LOGGER.info("Starting lifecycle components");
         }
-        
+
         Map<String, String> lifecycleMgmtConfiguration = new HashMap<String, String>();
         String key = LifeCycleComponentManager.Config.DUMP_PATH_KEY;
         String value = metadataProperties.getCoredumpPath(nodeId);
@@ -161,9 +158,8 @@
         if (LOGGER.isLoggable(Level.INFO)) {
             LOGGER.info("Configured:" + LifeCycleComponentManager.INSTANCE);
         }
-        
+
         LifeCycleComponentManager.INSTANCE.startAll();
->>>>>>> 21d8315e
 
         IRecoveryManager recoveryMgr = runtimeContext.getTransactionSubsystem().getRecoveryManager();
         recoveryMgr.checkpoint(true);
