package edu.uci.ics.asterix.hyracks.bootstrap;

import java.rmi.RemoteException;
import java.rmi.server.UnicastRemoteObject;
import java.util.HashMap;
import java.util.Map;
import java.util.logging.Level;
import java.util.logging.Logger;

<<<<<<< HEAD
import edu.uci.ics.asterix.common.api.AsterixThreadFactory;
import edu.uci.ics.asterix.common.config.AsterixProperties;
import edu.uci.ics.asterix.common.context.AsterixAppRuntimeContext;
=======
import edu.uci.ics.asterix.api.common.AsterixAppRuntimeContext;
import edu.uci.ics.asterix.common.api.IAsterixAppRuntimeContext;
import edu.uci.ics.asterix.common.config.AsterixMetadataProperties;
import edu.uci.ics.asterix.common.config.IAsterixPropertiesProvider;
import edu.uci.ics.asterix.common.transactions.IRecoveryManager;
import edu.uci.ics.asterix.common.transactions.IRecoveryManager.SystemState;
>>>>>>> a39450c2
import edu.uci.ics.asterix.metadata.MetadataManager;
import edu.uci.ics.asterix.metadata.MetadataNode;
import edu.uci.ics.asterix.metadata.api.IAsterixStateProxy;
import edu.uci.ics.asterix.metadata.api.IMetadataNode;
import edu.uci.ics.asterix.metadata.bootstrap.MetadataBootstrap;
import edu.uci.ics.asterix.transaction.management.resource.PersistentLocalResourceRepository;
import edu.uci.ics.hyracks.api.application.INCApplicationContext;
import edu.uci.ics.hyracks.api.application.INCApplicationEntryPoint;
import edu.uci.ics.hyracks.api.lifecycle.LifeCycleComponentManager;

public class NCApplicationEntryPoint implements INCApplicationEntryPoint {
    private static final Logger LOGGER = Logger.getLogger(NCApplicationEntryPoint.class.getName());

    private INCApplicationContext ncApplicationContext = null;
    private IAsterixAppRuntimeContext runtimeContext;
    private String nodeId;
    private boolean isMetadataNode = false;
    private boolean stopInitiated = false;
    private SystemState systemState = SystemState.NEW_UNIVERSE;

    @Override
    public void start(INCApplicationContext ncAppCtx, String[] args) throws Exception {
        ncAppCtx.setThreadFactory(AsterixThreadFactory.INSTANCE);
        ncApplicationContext = ncAppCtx;
        nodeId = ncApplicationContext.getNodeId();
        if (LOGGER.isLoggable(Level.INFO)) {
            LOGGER.info("Starting Asterix node controller  TAKE NOTE: " + nodeId);
        }
        JVMShutdownHook sHook = new JVMShutdownHook(this);
        Runtime.getRuntime().addShutdownHook(sHook);

        Map<String, String> lifecycleMgmtConfiguration = new HashMap<String, String>();
        lifecycleMgmtConfiguration.put(LifeCycleComponentManager.Config.DUMP_PATH_KEY,
                AsterixProperties.INSTANCE.getCoredumpPath(nodeId));
        if (LOGGER.isLoggable(Level.INFO)) {
            LOGGER.info("Coredump directory for NC is: " + AsterixProperties.INSTANCE.getCoredumpPath(nodeId));
        }
        LifeCycleComponentManager.INSTANCE.configure(lifecycleMgmtConfiguration);
        if (LOGGER.isLoggable(Level.INFO)) {
            LOGGER.info("Configured:" + LifeCycleComponentManager.INSTANCE);
        }
        runtimeContext = new AsterixAppRuntimeContext(ncApplicationContext);
        runtimeContext.initialize();
        ncApplicationContext.setApplicationObject(runtimeContext);

        // #. recover if the system is corrupted by checking system state.
        IRecoveryManager recoveryMgr = runtimeContext.getTransactionSubsystem().getRecoveryManager();
        systemState = recoveryMgr.getSystemState();
        if (LOGGER.isLoggable(Level.INFO)) {
            LOGGER.info("System is in a state: " + systemState);
        }

        if (systemState != SystemState.NEW_UNIVERSE) {
            PersistentLocalResourceRepository localResourceRepository = (PersistentLocalResourceRepository) runtimeContext
                    .getLocalResourceRepository();
            localResourceRepository.initialize(nodeId, null, false, runtimeContext.getResourceIdFactory());
        }
        if (systemState == SystemState.CORRUPTED) {
            recoveryMgr.startRecovery(true);
        } else if (systemState == SystemState.NEW_UNIVERSE) {
            recoveryMgr.checkpoint(true);
        }
    }

    @Override
    public void stop() throws Exception {
        if (!stopInitiated) {
            runtimeContext.setShuttingdown(true);
            stopInitiated = true;
            if (LOGGER.isLoggable(Level.INFO)) {
                LOGGER.info("Stopping Asterix node controller: " + nodeId);
            }

            IRecoveryManager recoveryMgr = runtimeContext.getTransactionSubsystem().getRecoveryManager();
            recoveryMgr.checkpoint(true);

            if (isMetadataNode) {
                MetadataBootstrap.stopUniverse();
            }

            LifeCycleComponentManager.INSTANCE.stopAll(false);
            runtimeContext.deinitialize();
        } else {
            if (LOGGER.isLoggable(Level.INFO)) {
                LOGGER.info("Duplicate attempt to stop ignored: " + nodeId);
            }
        }
    }

    @Override
    public void notifyStartupComplete() throws Exception {
        IAsterixStateProxy proxy = (IAsterixStateProxy) ncApplicationContext.getDistributedState();
        AsterixMetadataProperties metadataProperties = ((IAsterixPropertiesProvider)runtimeContext).getMetadataProperties();

        if (systemState == SystemState.NEW_UNIVERSE) {
            if (LOGGER.isLoggable(Level.INFO)) {
                LOGGER.info("System state: " + SystemState.NEW_UNIVERSE);
                LOGGER.info("Node ID: " + nodeId);
                LOGGER.info("Stores: " + metadataProperties.getStores());
                LOGGER.info("Root Metadata Store: " + metadataProperties.getStores().get(nodeId)[0]);
            }

            PersistentLocalResourceRepository localResourceRepository = (PersistentLocalResourceRepository) runtimeContext
                    .getLocalResourceRepository();
            localResourceRepository.initialize(nodeId, metadataProperties.getStores().get(nodeId)[0], true, null);
        }

        isMetadataNode = nodeId.equals(metadataProperties.getMetadataNodeName());
        if (isMetadataNode) {
            registerRemoteMetadataNode(proxy);

            if (LOGGER.isLoggable(Level.INFO)) {
                LOGGER.info("Bootstrapping metadata");
            }
            MetadataManager.INSTANCE = new MetadataManager(proxy, metadataProperties);
            MetadataManager.INSTANCE.init();
            MetadataBootstrap.startUniverse( ((IAsterixPropertiesProvider)runtimeContext), ncApplicationContext,
                    systemState == SystemState.NEW_UNIVERSE);
            MetadataBootstrap.startDDLRecovery();
        }

        if (LOGGER.isLoggable(Level.INFO)) {
            LOGGER.info("Starting lifecycle components");
        }
        LifeCycleComponentManager.INSTANCE.startAll();

        IRecoveryManager recoveryMgr = runtimeContext.getTransactionSubsystem().getRecoveryManager();
        recoveryMgr.checkpoint(true);

        // TODO
        // reclaim storage for orphaned index artifacts in NCs.
    }

    public void registerRemoteMetadataNode(IAsterixStateProxy proxy) throws RemoteException {
        IMetadataNode stub = null;
        MetadataNode.INSTANCE.initialize(runtimeContext);
        stub = (IMetadataNode) UnicastRemoteObject.exportObject(MetadataNode.INSTANCE, 0);
        proxy.setMetadataNode(stub);

        if (LOGGER.isLoggable(Level.INFO)) {
            LOGGER.info("Metadata node bound");
        }
    }

    /**
     * Shutdown hook that invokes {@link NCApplicationEntryPoint#stop() stop} method.
     */
    private static class JVMShutdownHook extends Thread {

        private final NCApplicationEntryPoint ncAppEntryPoint;

        public JVMShutdownHook(NCApplicationEntryPoint ncAppEntryPoint) {
            this.ncAppEntryPoint = ncAppEntryPoint;
        }

        public void run() {
            if (LOGGER.isLoggable(Level.INFO)) {
                LOGGER.info("Shutdown hook in progress");
            }
            try {
                ncAppEntryPoint.stop();
            } catch (Exception e) {
                if (LOGGER.isLoggable(Level.WARNING)) {
                    LOGGER.warning("Exception in executing shutdown hook" + e);
                }
            }
        }
    }

}<|MERGE_RESOLUTION|>--- conflicted
+++ resolved
@@ -1,5 +1,6 @@
 package edu.uci.ics.asterix.hyracks.bootstrap;
 
+import java.io.File;
 import java.rmi.RemoteException;
 import java.rmi.server.UnicastRemoteObject;
 import java.util.HashMap;
@@ -7,18 +8,13 @@
 import java.util.logging.Level;
 import java.util.logging.Logger;
 
-<<<<<<< HEAD
+import edu.uci.ics.asterix.api.common.AsterixAppRuntimeContext;
 import edu.uci.ics.asterix.common.api.AsterixThreadFactory;
-import edu.uci.ics.asterix.common.config.AsterixProperties;
-import edu.uci.ics.asterix.common.context.AsterixAppRuntimeContext;
-=======
-import edu.uci.ics.asterix.api.common.AsterixAppRuntimeContext;
 import edu.uci.ics.asterix.common.api.IAsterixAppRuntimeContext;
 import edu.uci.ics.asterix.common.config.AsterixMetadataProperties;
 import edu.uci.ics.asterix.common.config.IAsterixPropertiesProvider;
 import edu.uci.ics.asterix.common.transactions.IRecoveryManager;
 import edu.uci.ics.asterix.common.transactions.IRecoveryManager.SystemState;
->>>>>>> a39450c2
 import edu.uci.ics.asterix.metadata.MetadataManager;
 import edu.uci.ics.asterix.metadata.MetadataNode;
 import edu.uci.ics.asterix.metadata.api.IAsterixStateProxy;
@@ -51,10 +47,12 @@
         Runtime.getRuntime().addShutdownHook(sHook);
 
         Map<String, String> lifecycleMgmtConfiguration = new HashMap<String, String>();
-        lifecycleMgmtConfiguration.put(LifeCycleComponentManager.Config.DUMP_PATH_KEY,
-                AsterixProperties.INSTANCE.getCoredumpPath(nodeId));
+        // TODO:  change the core dump path to use the txn log directory.
+        String key = LifeCycleComponentManager.Config.DUMP_PATH_KEY;
+        String value = System.getProperty("user.dir") + File.separator + nodeId + File.separator + "coredump";
+        lifecycleMgmtConfiguration.put(key, value);
         if (LOGGER.isLoggable(Level.INFO)) {
-            LOGGER.info("Coredump directory for NC is: " + AsterixProperties.INSTANCE.getCoredumpPath(nodeId));
+            LOGGER.info("Coredump directory for NC is: " + value);
         }
         LifeCycleComponentManager.INSTANCE.configure(lifecycleMgmtConfiguration);
         if (LOGGER.isLoggable(Level.INFO)) {
@@ -111,7 +109,8 @@
     @Override
     public void notifyStartupComplete() throws Exception {
         IAsterixStateProxy proxy = (IAsterixStateProxy) ncApplicationContext.getDistributedState();
-        AsterixMetadataProperties metadataProperties = ((IAsterixPropertiesProvider)runtimeContext).getMetadataProperties();
+        AsterixMetadataProperties metadataProperties = ((IAsterixPropertiesProvider) runtimeContext)
+                .getMetadataProperties();
 
         if (systemState == SystemState.NEW_UNIVERSE) {
             if (LOGGER.isLoggable(Level.INFO)) {
@@ -135,7 +134,7 @@
             }
             MetadataManager.INSTANCE = new MetadataManager(proxy, metadataProperties);
             MetadataManager.INSTANCE.init();
-            MetadataBootstrap.startUniverse( ((IAsterixPropertiesProvider)runtimeContext), ncApplicationContext,
+            MetadataBootstrap.startUniverse(((IAsterixPropertiesProvider) runtimeContext), ncApplicationContext,
                     systemState == SystemState.NEW_UNIVERSE);
             MetadataBootstrap.startDDLRecovery();
         }
