/*
 * Copyright 2009-2013 by The Regents of the University of California
 * Licensed under the Apache License, Version 2.0 (the "License");
 * you may not use this file except in compliance with the License.
 * you may obtain a copy of the License from
 * 
 *     http://www.apache.org/licenses/LICENSE-2.0
 * 
 * Unless required by applicable law or agreed to in writing, software
 * distributed under the License is distributed on an "AS IS" BASIS,
 * WITHOUT WARRANTIES OR CONDITIONS OF ANY KIND, either express or implied.
 * See the License for the specific language governing permissions and
 * limitations under the License.
 */

package edu.uci.ics.asterix.file;

import java.io.File;
import java.io.IOException;
import java.rmi.RemoteException;
import java.util.List;
import java.util.Map;
import java.util.logging.Logger;

import edu.uci.ics.asterix.api.common.Job;
import edu.uci.ics.asterix.common.api.ILocalResourceMetadata;
import edu.uci.ics.asterix.common.config.AsterixStorageProperties;
import edu.uci.ics.asterix.common.config.DatasetConfig.DatasetType;
import edu.uci.ics.asterix.common.config.GlobalConfig;
import edu.uci.ics.asterix.common.config.OptimizationConfUtil;
import edu.uci.ics.asterix.common.context.AsterixVirtualBufferCacheProvider;
import edu.uci.ics.asterix.common.exceptions.ACIDException;
import edu.uci.ics.asterix.common.exceptions.AsterixException;
import edu.uci.ics.asterix.common.ioopcallbacks.LSMBTreeIOOperationCallbackFactory;
import edu.uci.ics.asterix.formats.base.IDataFormat;
import edu.uci.ics.asterix.metadata.MetadataManager;
import edu.uci.ics.asterix.metadata.MetadataTransactionContext;
import edu.uci.ics.asterix.metadata.declared.AqlMetadataProvider;
import edu.uci.ics.asterix.metadata.entities.Dataset;
import edu.uci.ics.asterix.metadata.entities.Dataverse;
import edu.uci.ics.asterix.metadata.entities.ExternalDatasetDetails;
import edu.uci.ics.asterix.metadata.utils.DatasetUtils;
import edu.uci.ics.asterix.om.types.ARecordType;
import edu.uci.ics.asterix.om.types.IAType;
import edu.uci.ics.asterix.om.util.AsterixAppContextInfo;
import edu.uci.ics.asterix.transaction.management.opcallbacks.PrimaryIndexOperationTrackerProvider;
import edu.uci.ics.asterix.transaction.management.resource.LSMBTreeLocalResourceMetadata;
import edu.uci.ics.asterix.transaction.management.resource.PersistentLocalResourceFactoryProvider;
import edu.uci.ics.asterix.transaction.management.service.transaction.AsterixRuntimeComponentsProvider;
import edu.uci.ics.asterix.translator.CompiledStatements.CompiledDatasetDropStatement;
import edu.uci.ics.asterix.translator.CompiledStatements.CompiledLoadFromFileStatement;
import edu.uci.ics.hyracks.algebricks.common.constraints.AlgebricksPartitionConstraint;
import edu.uci.ics.hyracks.algebricks.common.constraints.AlgebricksPartitionConstraintHelper;
import edu.uci.ics.hyracks.algebricks.common.exceptions.AlgebricksException;
import edu.uci.ics.hyracks.algebricks.common.utils.Pair;
import edu.uci.ics.hyracks.algebricks.common.utils.Triple;
import edu.uci.ics.hyracks.algebricks.core.algebra.expressions.LogicalExpressionJobGenToExpressionRuntimeProviderAdapter;
import edu.uci.ics.hyracks.algebricks.core.algebra.expressions.ScalarFunctionCallExpression;
import edu.uci.ics.hyracks.algebricks.core.jobgen.impl.ConnectorPolicyAssignmentPolicy;
import edu.uci.ics.hyracks.algebricks.core.rewriter.base.PhysicalOptimizationConfig;
import edu.uci.ics.hyracks.algebricks.runtime.base.ICopyEvaluatorFactory;
import edu.uci.ics.hyracks.algebricks.runtime.base.IPushRuntimeFactory;
import edu.uci.ics.hyracks.algebricks.runtime.base.IScalarEvaluatorFactory;
import edu.uci.ics.hyracks.algebricks.runtime.operators.meta.AlgebricksMetaOperatorDescriptor;
import edu.uci.ics.hyracks.algebricks.runtime.operators.std.AssignRuntimeFactory;
import edu.uci.ics.hyracks.api.dataflow.IConnectorDescriptor;
import edu.uci.ics.hyracks.api.dataflow.IOperatorDescriptor;
import edu.uci.ics.hyracks.api.dataflow.value.IBinaryComparatorFactory;
import edu.uci.ics.hyracks.api.dataflow.value.IBinaryHashFunctionFactory;
import edu.uci.ics.hyracks.api.dataflow.value.ISerializerDeserializer;
import edu.uci.ics.hyracks.api.dataflow.value.ITypeTraits;
import edu.uci.ics.hyracks.api.dataflow.value.RecordDescriptor;
import edu.uci.ics.hyracks.api.exceptions.HyracksDataException;
import edu.uci.ics.hyracks.api.job.JobSpecification;
import edu.uci.ics.hyracks.dataflow.common.data.partition.FieldHashPartitionComputerFactory;
import edu.uci.ics.hyracks.dataflow.std.connectors.MToNPartitioningConnectorDescriptor;
import edu.uci.ics.hyracks.dataflow.std.connectors.MToNPartitioningMergingConnectorDescriptor;
import edu.uci.ics.hyracks.dataflow.std.connectors.OneToOneConnectorDescriptor;
import edu.uci.ics.hyracks.dataflow.std.file.FileSplit;
import edu.uci.ics.hyracks.dataflow.std.file.IFileSplitProvider;
import edu.uci.ics.hyracks.dataflow.std.sort.ExternalSortOperatorDescriptor;
import edu.uci.ics.hyracks.storage.am.common.dataflow.IndexDropOperatorDescriptor;
import edu.uci.ics.hyracks.storage.am.common.dataflow.TreeIndexBulkLoadOperatorDescriptor;
import edu.uci.ics.hyracks.storage.am.common.dataflow.TreeIndexCreateOperatorDescriptor;
import edu.uci.ics.hyracks.storage.am.common.impls.NoOpOperationCallbackFactory;
import edu.uci.ics.hyracks.storage.am.lsm.btree.dataflow.LSMBTreeDataflowHelperFactory;
import edu.uci.ics.hyracks.storage.am.lsm.common.api.ILSMMergePolicyFactory;
import edu.uci.ics.hyracks.storage.am.lsm.common.dataflow.LSMTreeIndexCompactOperatorDescriptor;
import edu.uci.ics.hyracks.storage.common.file.ILocalResourceFactoryProvider;
import edu.uci.ics.hyracks.storage.common.file.LocalResource;

public class DatasetOperations {

    private static final PhysicalOptimizationConfig physicalOptimizationConfig = OptimizationConfUtil
            .getPhysicalOptimizationConfig();

    private static Logger LOGGER = Logger.getLogger(DatasetOperations.class.getName());

    public static JobSpecification createDropDatasetJobSpec(CompiledDatasetDropStatement datasetDropStmt,
            AqlMetadataProvider metadataProvider) throws AlgebricksException, HyracksDataException, RemoteException,
            ACIDException, AsterixException {

        String dataverseName = null;
        if (datasetDropStmt.getDataverseName() != null) {
            dataverseName = datasetDropStmt.getDataverseName();
        } else if (metadataProvider.getDefaultDataverse() != null) {
            dataverseName = metadataProvider.getDefaultDataverse().getDataverseName();
        }

        String datasetName = datasetDropStmt.getDatasetName();
        String datasetPath = dataverseName + File.separator + datasetName;

        LOGGER.info("DROP DATASETPATH: " + datasetPath);

        Dataset dataset = metadataProvider.findDataset(dataverseName, datasetName);
        if (dataset == null) {
            throw new AlgebricksException("DROP DATASET: No metadata for dataset " + datasetName);
        }
        if (dataset.getDatasetType() == DatasetType.EXTERNAL) {
            return JobSpecificationUtils.createJobSpecification();
        }

        JobSpecification specPrimary = JobSpecificationUtils.createJobSpecification();

        Pair<IFileSplitProvider, AlgebricksPartitionConstraint> splitsAndConstraint = metadataProvider
                .splitProviderAndPartitionConstraintsForInternalOrFeedDataset(dataset.getDataverseName(), datasetName,
                        datasetName);
        AsterixStorageProperties storageProperties = AsterixAppContextInfo.getInstance().getStorageProperties();
        Pair<ILSMMergePolicyFactory, Map<String, String>> compactionInfo = DatasetUtils.getMergePolicyFactory(dataset,
                metadataProvider.getMetadataTxnContext());
        IndexDropOperatorDescriptor primaryBtreeDrop = new IndexDropOperatorDescriptor(specPrimary,
                AsterixRuntimeComponentsProvider.RUNTIME_PROVIDER, AsterixRuntimeComponentsProvider.RUNTIME_PROVIDER,
                splitsAndConstraint.first, new LSMBTreeDataflowHelperFactory(new AsterixVirtualBufferCacheProvider(
<<<<<<< HEAD
                        dataset.getDatasetId()), AsterixRuntimeComponentsProvider.RUNTIME_PROVIDER,
                        new PrimaryIndexOperationTrackerProvider(dataset.getDatasetId()),
                        AsterixRuntimeComponentsProvider.RUNTIME_PROVIDER,
                        AsterixRuntimeComponentsProvider.RUNTIME_PROVIDER,
=======
                        dataset.getDatasetId()), compactionInfo.first, compactionInfo.second,
                        new PrimaryIndexOperationTrackerProvider(dataset.getDatasetId()),
                        AsterixRuntimeComponentsProvider.RUNTIME_PROVIDER, LSMBTreeIOOperationCallbackFactory.INSTANCE,
>>>>>>> b6b73086
                        storageProperties.getBloomFilterFalsePositiveRate()));
        AlgebricksPartitionConstraintHelper.setPartitionConstraintInJobSpec(specPrimary, primaryBtreeDrop,
                splitsAndConstraint.second);

        specPrimary.addRoot(primaryBtreeDrop);

        return specPrimary;
    }

    public static JobSpecification createDatasetJobSpec(Dataverse dataverse, String datasetName,
            AqlMetadataProvider metadata) throws AsterixException, AlgebricksException {
        String dataverseName = dataverse.getDataverseName();
        IDataFormat format;
        try {
            format = (IDataFormat) Class.forName(dataverse.getDataFormat()).newInstance();
        } catch (Exception e) {
            throw new AsterixException(e);
        }
        Dataset dataset = metadata.findDataset(dataverseName, datasetName);
        if (dataset == null) {
            throw new AsterixException("Could not find dataset " + datasetName + " in dataverse " + dataverseName);
        }
        ARecordType itemType = (ARecordType) metadata.findType(dataverseName, dataset.getItemTypeName());
        JobSpecification spec = JobSpecificationUtils.createJobSpecification();
        IBinaryComparatorFactory[] comparatorFactories = DatasetUtils.computeKeysBinaryComparatorFactories(dataset,
                itemType, format.getBinaryComparatorFactoryProvider());
        ITypeTraits[] typeTraits = DatasetUtils.computeTupleTypeTraits(dataset, itemType);
        int[] blooFilterKeyFields = DatasetUtils.createBloomFilterKeyFields(dataset);

        Pair<IFileSplitProvider, AlgebricksPartitionConstraint> splitsAndConstraint = metadata
                .splitProviderAndPartitionConstraintsForInternalOrFeedDataset(dataverseName, datasetName, datasetName);
        FileSplit[] fs = splitsAndConstraint.first.getFileSplits();
        StringBuilder sb = new StringBuilder();
        for (int i = 0; i < fs.length; i++) {
            sb.append(stringOf(fs[i]) + " ");
        }
        LOGGER.info("CREATING File Splits: " + sb.toString());

        Pair<ILSMMergePolicyFactory, Map<String, String>> compactionInfo = DatasetUtils.getMergePolicyFactory(dataset,
                metadata.getMetadataTxnContext());
        AsterixStorageProperties storageProperties = AsterixAppContextInfo.getInstance().getStorageProperties();
        //prepare a LocalResourceMetadata which will be stored in NC's local resource repository
        ILocalResourceMetadata localResourceMetadata = new LSMBTreeLocalResourceMetadata(typeTraits,
                comparatorFactories, blooFilterKeyFields, true, dataset.getDatasetId(), compactionInfo.first,
                compactionInfo.second);
        ILocalResourceFactoryProvider localResourceFactoryProvider = new PersistentLocalResourceFactoryProvider(
                localResourceMetadata, LocalResource.LSMBTreeResource);

        TreeIndexCreateOperatorDescriptor indexCreateOp = new TreeIndexCreateOperatorDescriptor(spec,
                AsterixRuntimeComponentsProvider.RUNTIME_PROVIDER, AsterixRuntimeComponentsProvider.RUNTIME_PROVIDER,
                splitsAndConstraint.first, typeTraits, comparatorFactories, blooFilterKeyFields,
                new LSMBTreeDataflowHelperFactory(new AsterixVirtualBufferCacheProvider(dataset.getDatasetId()),
<<<<<<< HEAD
                        AsterixRuntimeComponentsProvider.RUNTIME_PROVIDER, new PrimaryIndexOperationTrackerProvider(
                                dataset.getDatasetId()), AsterixRuntimeComponentsProvider.RUNTIME_PROVIDER,
                        AsterixRuntimeComponentsProvider.RUNTIME_PROVIDER, storageProperties
=======
                        compactionInfo.first, compactionInfo.second, new PrimaryIndexOperationTrackerProvider(dataset
                                .getDatasetId()), AsterixRuntimeComponentsProvider.RUNTIME_PROVIDER,
                        LSMBTreeIOOperationCallbackFactory.INSTANCE, storageProperties
>>>>>>> b6b73086
                                .getBloomFilterFalsePositiveRate()), localResourceFactoryProvider,
                NoOpOperationCallbackFactory.INSTANCE);
        AlgebricksPartitionConstraintHelper.setPartitionConstraintInJobSpec(spec, indexCreateOp,
                splitsAndConstraint.second);
        spec.addRoot(indexCreateOp);
        return spec;
    }

    @SuppressWarnings("rawtypes")
    public static Job createLoadDatasetJobSpec(AqlMetadataProvider metadataProvider,
            CompiledLoadFromFileStatement loadStmt, IDataFormat format) throws AsterixException, AlgebricksException {
        MetadataTransactionContext mdTxnCtx = metadataProvider.getMetadataTxnContext();
        String dataverseName = loadStmt.getDataverseName();
        String datasetName = loadStmt.getDatasetName();
        Dataset dataset = MetadataManager.INSTANCE.getDataset(mdTxnCtx, dataverseName, datasetName);
        if (dataset == null) {
            throw new AsterixException("Could not find dataset " + datasetName + " in dataverse " + dataverseName);
        }
        if (dataset.getDatasetType() != DatasetType.INTERNAL) {
            throw new AsterixException("Cannot load data into dataset  (" + datasetName + ")" + "of type "
                    + dataset.getDatasetType());
        }
        JobSpecification spec = JobSpecificationUtils.createJobSpecification();

        ARecordType itemType = (ARecordType) MetadataManager.INSTANCE.getDatatype(mdTxnCtx, dataverseName,
                dataset.getItemTypeName()).getDatatype();
        ISerializerDeserializer payloadSerde = format.getSerdeProvider().getSerializerDeserializer(itemType);

        IBinaryHashFunctionFactory[] hashFactories = DatasetUtils.computeKeysBinaryHashFunFactories(dataset, itemType,
                format.getBinaryHashFunctionFactoryProvider());
        IBinaryComparatorFactory[] comparatorFactories = DatasetUtils.computeKeysBinaryComparatorFactories(dataset,
                itemType, format.getBinaryComparatorFactoryProvider());
        ITypeTraits[] typeTraits = DatasetUtils.computeTupleTypeTraits(dataset, itemType);
        int[] blooFilterKeyFields = DatasetUtils.createBloomFilterKeyFields(dataset);

        ExternalDatasetDetails externalDatasetDetails = new ExternalDatasetDetails(loadStmt.getAdapter(),
                loadStmt.getProperties());

        Pair<IOperatorDescriptor, AlgebricksPartitionConstraint> p = metadataProvider.buildExternalDataScannerRuntime(
                spec, itemType, externalDatasetDetails, format);
        IOperatorDescriptor scanner = p.first;
        AlgebricksPartitionConstraint scannerPc = p.second;
        RecordDescriptor recDesc = computePayloadKeyRecordDescriptor(dataset, itemType, payloadSerde, format);
        AlgebricksPartitionConstraintHelper.setPartitionConstraintInJobSpec(spec, scanner, scannerPc);

        AssignRuntimeFactory assign = makeAssignRuntimeFactory(dataset, itemType, format);
        AlgebricksMetaOperatorDescriptor asterixOp = new AlgebricksMetaOperatorDescriptor(spec, 1, 1,
                new IPushRuntimeFactory[] { assign }, new RecordDescriptor[] { recDesc });

        AlgebricksPartitionConstraintHelper.setPartitionConstraintInJobSpec(spec, asterixOp, scannerPc);

        int numKeys = DatasetUtils.getPartitioningKeys(dataset).size();
        int[] keys = new int[numKeys];
        for (int i = 0; i < numKeys; i++) {
            keys[i] = i + 1;
        }
        // Move key fields to front.
        int[] fieldPermutation = new int[numKeys + 1];
        for (int i = 0; i < numKeys; i++) {
            fieldPermutation[i] = i + 1;
        }
        fieldPermutation[numKeys] = 0;

        Pair<IFileSplitProvider, AlgebricksPartitionConstraint> splitsAndConstraint = metadataProvider
                .splitProviderAndPartitionConstraintsForInternalOrFeedDataset(dataverseName, datasetName, datasetName);

        FileSplit[] fs = splitsAndConstraint.first.getFileSplits();
        StringBuilder sb = new StringBuilder();
        for (int i = 0; i < fs.length; i++) {
            sb.append(stringOf(fs[i]) + " ");
        }
        LOGGER.info("LOAD into File Splits: " + sb.toString());

        long numElementsHint = metadataProvider.getCardinalityPerPartitionHint(dataset);
        AsterixStorageProperties storageProperties = AsterixAppContextInfo.getInstance().getStorageProperties();
        TreeIndexBulkLoadOperatorDescriptor btreeBulkLoad;
        Pair<ILSMMergePolicyFactory, Map<String, String>> compactionInfo = DatasetUtils.getMergePolicyFactory(dataset,
                metadataProvider.getMetadataTxnContext());
        if (!loadStmt.alreadySorted()) {
            btreeBulkLoad = new TreeIndexBulkLoadOperatorDescriptor(spec,
                    AsterixRuntimeComponentsProvider.RUNTIME_PROVIDER,
                    AsterixRuntimeComponentsProvider.RUNTIME_PROVIDER, splitsAndConstraint.first, typeTraits,
                    comparatorFactories, blooFilterKeyFields, fieldPermutation, GlobalConfig.DEFAULT_BTREE_FILL_FACTOR,
                    true, numElementsHint, true, new LSMBTreeDataflowHelperFactory(
<<<<<<< HEAD
                            new AsterixVirtualBufferCacheProvider(dataset.getDatasetId()),
                            AsterixRuntimeComponentsProvider.RUNTIME_PROVIDER,
                            new PrimaryIndexOperationTrackerProvider(dataset.getDatasetId()),
                            AsterixRuntimeComponentsProvider.RUNTIME_PROVIDER,
                            AsterixRuntimeComponentsProvider.RUNTIME_PROVIDER,
=======
                            new AsterixVirtualBufferCacheProvider(dataset.getDatasetId()), compactionInfo.first,
                            compactionInfo.second, new PrimaryIndexOperationTrackerProvider(dataset.getDatasetId()),
                            AsterixRuntimeComponentsProvider.RUNTIME_PROVIDER,
                            LSMBTreeIOOperationCallbackFactory.INSTANCE,
>>>>>>> b6b73086
                            storageProperties.getBloomFilterFalsePositiveRate()), NoOpOperationCallbackFactory.INSTANCE);
            AlgebricksPartitionConstraintHelper.setPartitionConstraintInJobSpec(spec, btreeBulkLoad,
                    splitsAndConstraint.second);

            spec.connect(new OneToOneConnectorDescriptor(spec), scanner, 0, asterixOp, 0);

            int framesLimit = physicalOptimizationConfig.getMaxFramesExternalSort();
            ExternalSortOperatorDescriptor sorter = new ExternalSortOperatorDescriptor(spec, framesLimit, keys,
                    comparatorFactories, recDesc);
            AlgebricksPartitionConstraintHelper.setPartitionConstraintInJobSpec(spec, sorter,
                    splitsAndConstraint.second);
            IConnectorDescriptor hashConn = new MToNPartitioningConnectorDescriptor(spec,
                    new FieldHashPartitionComputerFactory(keys, hashFactories));
            spec.connect(hashConn, asterixOp, 0, sorter, 0);
            spec.connect(new OneToOneConnectorDescriptor(spec), sorter, 0, btreeBulkLoad, 0);
        } else {
            btreeBulkLoad = new TreeIndexBulkLoadOperatorDescriptor(spec,
                    AsterixRuntimeComponentsProvider.RUNTIME_PROVIDER,
                    AsterixRuntimeComponentsProvider.RUNTIME_PROVIDER, splitsAndConstraint.first, typeTraits,
                    comparatorFactories, blooFilterKeyFields, fieldPermutation, GlobalConfig.DEFAULT_BTREE_FILL_FACTOR,
                    true, numElementsHint, true, new LSMBTreeDataflowHelperFactory(
<<<<<<< HEAD
                            new AsterixVirtualBufferCacheProvider(dataset.getDatasetId()),
                            AsterixRuntimeComponentsProvider.RUNTIME_PROVIDER,
                            new PrimaryIndexOperationTrackerProvider(dataset.getDatasetId()),
                            AsterixRuntimeComponentsProvider.RUNTIME_PROVIDER,
                            AsterixRuntimeComponentsProvider.RUNTIME_PROVIDER,
=======
                            new AsterixVirtualBufferCacheProvider(dataset.getDatasetId()), compactionInfo.first,
                            compactionInfo.second, new PrimaryIndexOperationTrackerProvider(dataset.getDatasetId()),
                            AsterixRuntimeComponentsProvider.RUNTIME_PROVIDER,
                            LSMBTreeIOOperationCallbackFactory.INSTANCE,
>>>>>>> b6b73086
                            storageProperties.getBloomFilterFalsePositiveRate()), NoOpOperationCallbackFactory.INSTANCE);
            AlgebricksPartitionConstraintHelper.setPartitionConstraintInJobSpec(spec, btreeBulkLoad,
                    splitsAndConstraint.second);

            spec.connect(new OneToOneConnectorDescriptor(spec), scanner, 0, asterixOp, 0);

            IConnectorDescriptor sortMergeConn = new MToNPartitioningMergingConnectorDescriptor(spec,
                    new FieldHashPartitionComputerFactory(keys, hashFactories), keys, comparatorFactories);
            spec.connect(sortMergeConn, asterixOp, 0, btreeBulkLoad, 0);
        }
        spec.addRoot(btreeBulkLoad);
        spec.setConnectorPolicyAssignmentPolicy(new ConnectorPolicyAssignmentPolicy());

        return new Job(spec);
    }

    private static String stringOf(FileSplit fs) {
        return fs.getNodeName() + ":" + fs.getLocalFile().toString();
    }

    private static AssignRuntimeFactory makeAssignRuntimeFactory(Dataset dataset, ARecordType itemType,
            IDataFormat format) throws AlgebricksException {
        List<String> partitioningKeys = DatasetUtils.getPartitioningKeys(dataset);
        int numKeys = partitioningKeys.size();
        ICopyEvaluatorFactory[] evalFactories = new ICopyEvaluatorFactory[numKeys];
        for (int i = 0; i < numKeys; i++) {
            Triple<ICopyEvaluatorFactory, ScalarFunctionCallExpression, IAType> evalFactoryAndType = format
                    .partitioningEvaluatorFactory(itemType, partitioningKeys.get(i));
            evalFactories[i] = evalFactoryAndType.first;
        }
        int[] outColumns = new int[numKeys];
        int[] projectionList = new int[numKeys + 1];
        projectionList[0] = 0;

        for (int i = 0; i < numKeys; i++) {
            outColumns[i] = i + 1;
            projectionList[i + 1] = i + 1;
        }
        IScalarEvaluatorFactory[] sefs = new IScalarEvaluatorFactory[evalFactories.length];
        for (int i = 0; i < evalFactories.length; ++i) {
            sefs[i] = new LogicalExpressionJobGenToExpressionRuntimeProviderAdapter.ScalarEvaluatorFactoryAdapter(
                    evalFactories[i]);
        }
        return new AssignRuntimeFactory(outColumns, sefs, projectionList);
    }

    @SuppressWarnings("rawtypes")
    private static RecordDescriptor computePayloadKeyRecordDescriptor(Dataset dataset, ARecordType itemType,
            ISerializerDeserializer payloadSerde, IDataFormat dataFormat) throws AlgebricksException {
        List<String> partitioningKeys = DatasetUtils.getPartitioningKeys(dataset);
        int numKeys = partitioningKeys.size();
        ISerializerDeserializer[] recordFields = new ISerializerDeserializer[1 + numKeys];
        recordFields[0] = payloadSerde;
        for (int i = 0; i < numKeys; i++) {
            IAType keyType;
            try {
                keyType = itemType.getFieldType(partitioningKeys.get(i));
            } catch (IOException e) {
                throw new AlgebricksException(e);
            }
            ISerializerDeserializer keySerde = dataFormat.getSerdeProvider().getSerializerDeserializer(keyType);
            recordFields[i + 1] = keySerde;
        }
        return new RecordDescriptor(recordFields);
    }

    public static JobSpecification compactDatasetJobSpec(Dataverse dataverse, String datasetName,
            AqlMetadataProvider metadata) throws AsterixException, AlgebricksException {
        String dataverseName = dataverse.getDataverseName();
        IDataFormat format;
        try {
            format = (IDataFormat) Class.forName(dataverse.getDataFormat()).newInstance();
        } catch (Exception e) {
            throw new AsterixException(e);
        }
        Dataset dataset = metadata.findDataset(dataverseName, datasetName);
        if (dataset == null) {
            throw new AsterixException("Could not find dataset " + datasetName + " in dataverse " + dataverseName);
        }
        ARecordType itemType = (ARecordType) metadata.findType(dataverseName, dataset.getItemTypeName());
        JobSpecification spec = JobSpecificationUtils.createJobSpecification();
        IBinaryComparatorFactory[] comparatorFactories = DatasetUtils.computeKeysBinaryComparatorFactories(dataset,
                itemType, format.getBinaryComparatorFactoryProvider());
        ITypeTraits[] typeTraits = DatasetUtils.computeTupleTypeTraits(dataset, itemType);
        int[] blooFilterKeyFields = DatasetUtils.createBloomFilterKeyFields(dataset);

        Pair<IFileSplitProvider, AlgebricksPartitionConstraint> splitsAndConstraint = metadata
                .splitProviderAndPartitionConstraintsForInternalOrFeedDataset(dataverseName, datasetName, datasetName);

        AsterixStorageProperties storageProperties = AsterixAppContextInfo.getInstance().getStorageProperties();

        Pair<ILSMMergePolicyFactory, Map<String, String>> compactionInfo = DatasetUtils.getMergePolicyFactory(dataset,
                metadata.getMetadataTxnContext());
        LSMTreeIndexCompactOperatorDescriptor compactOp = new LSMTreeIndexCompactOperatorDescriptor(spec,
                AsterixRuntimeComponentsProvider.RUNTIME_PROVIDER, AsterixRuntimeComponentsProvider.RUNTIME_PROVIDER,
                splitsAndConstraint.first, typeTraits, comparatorFactories, blooFilterKeyFields,
                new LSMBTreeDataflowHelperFactory(new AsterixVirtualBufferCacheProvider(dataset.getDatasetId()),
                        compactionInfo.first, compactionInfo.second, new PrimaryIndexOperationTrackerProvider(
                                dataset.getDatasetId()), AsterixRuntimeComponentsProvider.RUNTIME_PROVIDER,
                        LSMBTreeIOOperationCallbackFactory.INSTANCE,
                        storageProperties.getBloomFilterFalsePositiveRate()), NoOpOperationCallbackFactory.INSTANCE);
        AlgebricksPartitionConstraintHelper
                .setPartitionConstraintInJobSpec(spec, compactOp, splitsAndConstraint.second);

        AlgebricksPartitionConstraintHelper
                .setPartitionConstraintInJobSpec(spec, compactOp, splitsAndConstraint.second);
        spec.addRoot(compactOp);
        return spec;
    }
}<|MERGE_RESOLUTION|>--- conflicted
+++ resolved
@@ -131,16 +131,9 @@
         IndexDropOperatorDescriptor primaryBtreeDrop = new IndexDropOperatorDescriptor(specPrimary,
                 AsterixRuntimeComponentsProvider.RUNTIME_PROVIDER, AsterixRuntimeComponentsProvider.RUNTIME_PROVIDER,
                 splitsAndConstraint.first, new LSMBTreeDataflowHelperFactory(new AsterixVirtualBufferCacheProvider(
-<<<<<<< HEAD
-                        dataset.getDatasetId()), AsterixRuntimeComponentsProvider.RUNTIME_PROVIDER,
-                        new PrimaryIndexOperationTrackerProvider(dataset.getDatasetId()),
-                        AsterixRuntimeComponentsProvider.RUNTIME_PROVIDER,
-                        AsterixRuntimeComponentsProvider.RUNTIME_PROVIDER,
-=======
                         dataset.getDatasetId()), compactionInfo.first, compactionInfo.second,
                         new PrimaryIndexOperationTrackerProvider(dataset.getDatasetId()),
                         AsterixRuntimeComponentsProvider.RUNTIME_PROVIDER, LSMBTreeIOOperationCallbackFactory.INSTANCE,
->>>>>>> b6b73086
                         storageProperties.getBloomFilterFalsePositiveRate()));
         AlgebricksPartitionConstraintHelper.setPartitionConstraintInJobSpec(specPrimary, primaryBtreeDrop,
                 splitsAndConstraint.second);
@@ -193,15 +186,9 @@
                 AsterixRuntimeComponentsProvider.RUNTIME_PROVIDER, AsterixRuntimeComponentsProvider.RUNTIME_PROVIDER,
                 splitsAndConstraint.first, typeTraits, comparatorFactories, blooFilterKeyFields,
                 new LSMBTreeDataflowHelperFactory(new AsterixVirtualBufferCacheProvider(dataset.getDatasetId()),
-<<<<<<< HEAD
-                        AsterixRuntimeComponentsProvider.RUNTIME_PROVIDER, new PrimaryIndexOperationTrackerProvider(
-                                dataset.getDatasetId()), AsterixRuntimeComponentsProvider.RUNTIME_PROVIDER,
-                        AsterixRuntimeComponentsProvider.RUNTIME_PROVIDER, storageProperties
-=======
                         compactionInfo.first, compactionInfo.second, new PrimaryIndexOperationTrackerProvider(dataset
                                 .getDatasetId()), AsterixRuntimeComponentsProvider.RUNTIME_PROVIDER,
                         LSMBTreeIOOperationCallbackFactory.INSTANCE, storageProperties
->>>>>>> b6b73086
                                 .getBloomFilterFalsePositiveRate()), localResourceFactoryProvider,
                 NoOpOperationCallbackFactory.INSTANCE);
         AlgebricksPartitionConstraintHelper.setPartitionConstraintInJobSpec(spec, indexCreateOp,
@@ -286,18 +273,10 @@
                     AsterixRuntimeComponentsProvider.RUNTIME_PROVIDER, splitsAndConstraint.first, typeTraits,
                     comparatorFactories, blooFilterKeyFields, fieldPermutation, GlobalConfig.DEFAULT_BTREE_FILL_FACTOR,
                     true, numElementsHint, true, new LSMBTreeDataflowHelperFactory(
-<<<<<<< HEAD
-                            new AsterixVirtualBufferCacheProvider(dataset.getDatasetId()),
-                            AsterixRuntimeComponentsProvider.RUNTIME_PROVIDER,
-                            new PrimaryIndexOperationTrackerProvider(dataset.getDatasetId()),
-                            AsterixRuntimeComponentsProvider.RUNTIME_PROVIDER,
-                            AsterixRuntimeComponentsProvider.RUNTIME_PROVIDER,
-=======
                             new AsterixVirtualBufferCacheProvider(dataset.getDatasetId()), compactionInfo.first,
                             compactionInfo.second, new PrimaryIndexOperationTrackerProvider(dataset.getDatasetId()),
                             AsterixRuntimeComponentsProvider.RUNTIME_PROVIDER,
                             LSMBTreeIOOperationCallbackFactory.INSTANCE,
->>>>>>> b6b73086
                             storageProperties.getBloomFilterFalsePositiveRate()), NoOpOperationCallbackFactory.INSTANCE);
             AlgebricksPartitionConstraintHelper.setPartitionConstraintInJobSpec(spec, btreeBulkLoad,
                     splitsAndConstraint.second);
@@ -319,18 +298,10 @@
                     AsterixRuntimeComponentsProvider.RUNTIME_PROVIDER, splitsAndConstraint.first, typeTraits,
                     comparatorFactories, blooFilterKeyFields, fieldPermutation, GlobalConfig.DEFAULT_BTREE_FILL_FACTOR,
                     true, numElementsHint, true, new LSMBTreeDataflowHelperFactory(
-<<<<<<< HEAD
-                            new AsterixVirtualBufferCacheProvider(dataset.getDatasetId()),
-                            AsterixRuntimeComponentsProvider.RUNTIME_PROVIDER,
-                            new PrimaryIndexOperationTrackerProvider(dataset.getDatasetId()),
-                            AsterixRuntimeComponentsProvider.RUNTIME_PROVIDER,
-                            AsterixRuntimeComponentsProvider.RUNTIME_PROVIDER,
-=======
                             new AsterixVirtualBufferCacheProvider(dataset.getDatasetId()), compactionInfo.first,
                             compactionInfo.second, new PrimaryIndexOperationTrackerProvider(dataset.getDatasetId()),
                             AsterixRuntimeComponentsProvider.RUNTIME_PROVIDER,
                             LSMBTreeIOOperationCallbackFactory.INSTANCE,
->>>>>>> b6b73086
                             storageProperties.getBloomFilterFalsePositiveRate()), NoOpOperationCallbackFactory.INSTANCE);
             AlgebricksPartitionConstraintHelper.setPartitionConstraintInJobSpec(spec, btreeBulkLoad,
                     splitsAndConstraint.second);
