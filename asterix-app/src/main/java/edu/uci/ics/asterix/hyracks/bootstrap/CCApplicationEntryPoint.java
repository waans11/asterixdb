/*
 * Copyright 2009-2013 by The Regents of the University of California
 * Licensed under the Apache License, Version 2.0 (the "License");
 * you may not use this file except in compliance with the License.
 * you may obtain a copy of the License from
 * 
 *     http://www.apache.org/licenses/LICENSE-2.0
 * 
 * Unless required by applicable law or agreed to in writing, software
 * distributed under the License is distributed on an "AS IS" BASIS,
 * WITHOUT WARRANTIES OR CONDITIONS OF ANY KIND, either express or implied.
 * See the License for the specific language governing permissions and
 * limitations under the License.
 */
package edu.uci.ics.asterix.hyracks.bootstrap;

import java.util.logging.Level;
import java.util.logging.Logger;

import org.eclipse.jetty.server.Server;
import org.eclipse.jetty.servlet.ServletContextHandler;
import org.eclipse.jetty.servlet.ServletHolder;

import edu.uci.ics.asterix.api.http.servlet.APIServlet;
import edu.uci.ics.asterix.api.http.servlet.DDLAPIServlet;
import edu.uci.ics.asterix.api.http.servlet.QueryAPIServlet;
import edu.uci.ics.asterix.api.http.servlet.QueryResultAPIServlet;
import edu.uci.ics.asterix.api.http.servlet.QueryStatusAPIServlet;
import edu.uci.ics.asterix.api.http.servlet.UpdateAPIServlet;
import edu.uci.ics.asterix.common.api.AsterixThreadFactory;
import edu.uci.ics.asterix.common.config.AsterixExternalProperties;
import edu.uci.ics.asterix.common.config.AsterixMetadataProperties;
import edu.uci.ics.asterix.metadata.MetadataManager;
import edu.uci.ics.asterix.metadata.api.IAsterixStateProxy;
import edu.uci.ics.asterix.metadata.bootstrap.AsterixStateProxy;
import edu.uci.ics.asterix.om.util.AsterixAppContextInfo;
import edu.uci.ics.hyracks.api.application.ICCApplicationContext;
import edu.uci.ics.hyracks.api.application.ICCApplicationEntryPoint;
import edu.uci.ics.hyracks.api.client.HyracksConnection;
import edu.uci.ics.hyracks.api.client.IHyracksClientConnection;

public class CCApplicationEntryPoint implements ICCApplicationEntryPoint {
    private static final Logger LOGGER = Logger.getLogger(CCApplicationEntryPoint.class.getName());

    private static final String HYRACKS_CONNECTION_ATTR = "edu.uci.ics.asterix.HYRACKS_CONNECTION";

    private Server webServer;
    private Server jsonAPIServer;
    private static IAsterixStateProxy proxy;
    private ICCApplicationContext appCtx;

    @Override
    public void start(ICCApplicationContext ccAppCtx, String[] args) throws Exception {
        this.appCtx = ccAppCtx;

        if (LOGGER.isLoggable(Level.INFO)) {
            LOGGER.info("Starting Asterix cluster controller");
        }
        appCtx.setThreadFactory(AsterixThreadFactory.INSTANCE);
        AsterixAppContextInfo.initialize(appCtx);
        proxy = AsterixStateProxy.registerRemoteObject();
        appCtx.setDistributedState(proxy);

        AsterixMetadataProperties metadataProperties = AsterixAppContextInfo.getInstance().getMetadataProperties();
        MetadataManager.INSTANCE = new MetadataManager(proxy, metadataProperties);

        AsterixExternalProperties externalProperties = AsterixAppContextInfo.getInstance().getExternalProperties();
        setupWebServer(externalProperties);
        webServer.start();

        setupJSONAPIServer(externalProperties);
        jsonAPIServer.start();
<<<<<<< HEAD
        ExternalLibraryBootstrap.setUpExternaLibraries(false);

=======
        ccAppCtx.addClusterLifecycleListener(ClusterLifecycleListener.INSTANCE);
>>>>>>> 21d8315e
    }

    @Override
    public void stop() throws Exception {
        if (LOGGER.isLoggable(Level.INFO)) {
            LOGGER.info("Stopping Asterix cluster controller");
        }
        AsterixStateProxy.unregisterRemoteObject();

        webServer.stop();
        jsonAPIServer.stop();
    }

    private IHyracksClientConnection getNewHyracksClientConnection() throws Exception {
        String strIP = appCtx.getCCContext().getClusterControllerInfo().getClientNetAddress();
        int port = appCtx.getCCContext().getClusterControllerInfo().getClientNetPort();
        return new HyracksConnection(strIP, port);
    }

    private void setupWebServer(AsterixExternalProperties externalProperties) throws Exception {

        webServer = new Server(externalProperties.getWebInterfacePort());

        ServletContextHandler context = new ServletContextHandler(ServletContextHandler.SESSIONS);
        context.setContextPath("/");

        IHyracksClientConnection hcc = getNewHyracksClientConnection();
        context.setAttribute(HYRACKS_CONNECTION_ATTR, hcc);

        webServer.setHandler(context);
        context.addServlet(new ServletHolder(new APIServlet()), "/*");
    }

    private void setupJSONAPIServer(AsterixExternalProperties externalProperties) throws Exception {
        jsonAPIServer = new Server(externalProperties.getAPIServerPort());

        ServletContextHandler context = new ServletContextHandler(ServletContextHandler.SESSIONS);
        context.setContextPath("/");

        IHyracksClientConnection hcc = getNewHyracksClientConnection();
        context.setAttribute(HYRACKS_CONNECTION_ATTR, hcc);

        jsonAPIServer.setHandler(context);
        context.addServlet(new ServletHolder(new QueryAPIServlet()), "/query");
        context.addServlet(new ServletHolder(new QueryStatusAPIServlet()), "/query/status");
        context.addServlet(new ServletHolder(new QueryResultAPIServlet()), "/query/result");
        context.addServlet(new ServletHolder(new UpdateAPIServlet()), "/update");
        context.addServlet(new ServletHolder(new DDLAPIServlet()), "/ddl");
    }
}<|MERGE_RESOLUTION|>--- conflicted
+++ resolved
@@ -70,12 +70,9 @@
 
         setupJSONAPIServer(externalProperties);
         jsonAPIServer.start();
-<<<<<<< HEAD
         ExternalLibraryBootstrap.setUpExternaLibraries(false);
 
-=======
         ccAppCtx.addClusterLifecycleListener(ClusterLifecycleListener.INSTANCE);
->>>>>>> 21d8315e
     }
 
     @Override
