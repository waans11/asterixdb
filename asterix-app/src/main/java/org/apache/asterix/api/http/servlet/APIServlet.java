--- conflicted
+++ resolved
@@ -41,8 +41,6 @@
 import org.apache.asterix.aql.translator.AqlTranslator;
 import org.apache.asterix.common.config.GlobalConfig;
 import org.apache.asterix.common.exceptions.AsterixException;
-import org.apache.asterix.lang.aql.parser.AQLParser;
-import org.apache.asterix.lang.aql.parser.TokenMgrError;
 import org.apache.asterix.lang.common.base.Statement;
 import org.apache.asterix.metadata.MetadataManager;
 import org.apache.asterix.result.ResultReader;
@@ -120,29 +118,12 @@
             double duration = 0;
             long startTime = System.currentTimeMillis();
 
-            // For Experiment Profiler
-            //            if(ExperimentProfiler.PROFILE_MODE) {
-            //            	messageToWrite = "\n\n" + sdf.format(startTime) + "\t***** Query:\n" + query;
-            //                OperatorExecutionTimeProfiler.INSTANCE.executionTimeProfiler.add("APIServlet", messageToWrite + "\n", false);
-            //            }
-
             aqlTranslator.compileAndExecute(hcc, hds, AqlTranslator.ResultDelivery.SYNC);
             long endTime = System.currentTimeMillis();
             duration = (endTime - startTime) / 1000.00;
             out.println(APIFramework.HTML_STATEMENT_SEPARATOR);
             out.println("<PRE>Duration of all jobs: " + duration + " sec</PRE>");
-<<<<<<< HEAD
-
-            // For Experiment Profiler
-            //            if(ExperimentProfiler.PROFILE_MODE) {
-            //            	messageToWrite = sdf.format(System.currentTimeMillis()) + "\t***** Query Duration: " + duration;
-            //                OperatorExecutionTimeProfiler.INSTANCE.executionTimeProfiler.add("APIServlet", messageToWrite + "\n", true);
-            //            }
-
-        } catch (ParseException | TokenMgrError | org.apache.asterix.aqlplus.parser.TokenMgrError pe) {
-=======
         } catch (AsterixException | TokenMgrError | org.apache.asterix.aqlplus.parser.TokenMgrError pe) {
->>>>>>> 97dd45d2
             GlobalConfig.ASTERIX_LOGGER.log(Level.INFO, pe.toString(), pe);
             ResultUtils.webUIParseExceptionHandler(out, pe, query);
         } catch (Exception e) {
