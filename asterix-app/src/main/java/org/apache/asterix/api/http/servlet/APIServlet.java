/*
 * Licensed to the Apache Software Foundation (ASF) under one
 * or more contributor license agreements.  See the NOTICE file
 * distributed with this work for additional information
 * regarding copyright ownership.  The ASF licenses this file
 * to you under the Apache License, Version 2.0 (the
 * "License"); you may not use this file except in compliance
 * with the License.  You may obtain a copy of the License at
 *
 *   http://www.apache.org/licenses/LICENSE-2.0
 *
 * Unless required by applicable law or agreed to in writing,
 * software distributed under the License is distributed on an
 * "AS IS" BASIS, WITHOUT WARRANTIES OR CONDITIONS OF ANY
 * KIND, either express or implied.  See the License for the
 * specific language governing permissions and limitations
 * under the License.
 */
package org.apache.asterix.api.http.servlet;

import java.awt.image.BufferedImage;
import java.io.BufferedReader;
import java.io.IOException;
import java.io.InputStream;
import java.io.InputStreamReader;
import java.io.OutputStream;
import java.io.PrintWriter;
import java.text.SimpleDateFormat;
import java.util.List;
import java.util.logging.Level;

import javax.imageio.ImageIO;
import javax.servlet.ServletContext;
import javax.servlet.http.HttpServlet;
import javax.servlet.http.HttpServletRequest;
import javax.servlet.http.HttpServletResponse;

import org.apache.asterix.api.common.APIFramework;
import org.apache.asterix.api.common.SessionConfig;
import org.apache.asterix.api.common.SessionConfig.OutputFormat;
import org.apache.asterix.aql.translator.QueryTranslator;
import org.apache.asterix.common.config.GlobalConfig;
import org.apache.asterix.common.exceptions.AsterixException;
import org.apache.asterix.compiler.provider.AqlCompilationProvider;
import org.apache.asterix.compiler.provider.ILangCompilationProvider;
import org.apache.asterix.compiler.provider.SqlppCompilationProvider;
import org.apache.asterix.lang.aql.parser.TokenMgrError;
import org.apache.asterix.lang.common.base.IParser;
import org.apache.asterix.lang.common.base.IParserFactory;
import org.apache.asterix.lang.common.base.Statement;
import org.apache.asterix.metadata.MetadataManager;
import org.apache.asterix.result.ResultReader;
import org.apache.asterix.result.ResultUtils;
import org.apache.hyracks.api.client.IHyracksClientConnection;
import org.apache.hyracks.api.dataset.IHyracksDataset;
import org.apache.hyracks.client.dataset.HyracksDataset;

public class APIServlet extends HttpServlet {
    private static final long serialVersionUID = 1L;

    private static final String HYRACKS_CONNECTION_ATTR = "org.apache.asterix.HYRACKS_CONNECTION";

    private static final String HYRACKS_DATASET_ATTR = "org.apache.asterix.HYRACKS_DATASET";

<<<<<<< HEAD
    // For Experiment Profiler
    SimpleDateFormat sdf = new SimpleDateFormat("yyyy-MM-dd HH:mm:ss,SSS");
    String messageToWrite;
=======
    private final ILangCompilationProvider aqlCompilationProvider;
    private final IParserFactory aqlParserFactory;
    private final ILangCompilationProvider sqlppCompilationProvider;
    private final IParserFactory sqlppParserFactory;

    public APIServlet() {
        this.aqlCompilationProvider = new AqlCompilationProvider();
        this.aqlParserFactory = aqlCompilationProvider.getParserFactory();

        this.sqlppCompilationProvider = new SqlppCompilationProvider();
        this.sqlppParserFactory = sqlppCompilationProvider.getParserFactory();
    }
>>>>>>> d1b19bbf

    @Override
    public void doPost(HttpServletRequest request, HttpServletResponse response) throws IOException {
        // Query language
        ILangCompilationProvider compilationProvider;
        IParserFactory parserFactory;
        String lang = request.getParameter("query-language");
        if (lang.equals("AQL")) {
            // Uses AQL compiler.
            compilationProvider = aqlCompilationProvider;
            parserFactory = aqlParserFactory;
        } else {
            // Uses SQL++ compiler.
            compilationProvider = sqlppCompilationProvider;
            parserFactory = sqlppParserFactory;
        }

        // Output format.
        OutputFormat format;
        boolean csv_and_header = false;
        String output = request.getParameter("output-format");
        if (output.equals("ADM")) {
            format = OutputFormat.ADM;
        } else if (output.equals("CSV")) {
            format = OutputFormat.CSV;
        } else if (output.equals("CSV-Header")) {
            format = OutputFormat.CSV;
            csv_and_header = true;
        } else if (output.equals("LOSSLESS_JSON")) {
            format = OutputFormat.LOSSLESS_JSON;
        } else {
            // Default output format
            format = OutputFormat.CLEAN_JSON;
        }

        String query = request.getParameter("query");
        String wrapperArray = request.getParameter("wrapper-array");
        String printExprParam = request.getParameter("print-expr-tree");
        String printRewrittenExprParam = request.getParameter("print-rewritten-expr-tree");
        String printLogicalPlanParam = request.getParameter("print-logical-plan");
        String printOptimizedLogicalPlanParam = request.getParameter("print-optimized-logical-plan");
        String printJob = request.getParameter("print-job");
        String executeQuery = request.getParameter("execute-query");
        response.setCharacterEncoding("utf-8");
        response.setContentType("text/html");
        PrintWriter out = response.getWriter();
        ServletContext context = getServletContext();
        IHyracksClientConnection hcc;
        IHyracksDataset hds;

        try {
            synchronized (context) {
                hcc = (IHyracksClientConnection) context.getAttribute(HYRACKS_CONNECTION_ATTR);

                hds = (IHyracksDataset) context.getAttribute(HYRACKS_DATASET_ATTR);
                if (hds == null) {
                    hds = new HyracksDataset(hcc, ResultReader.FRAME_SIZE, ResultReader.NUM_READERS);
                    context.setAttribute(HYRACKS_DATASET_ATTR, hds);
                }
            }
<<<<<<< HEAD
            AQLParser parser = new AQLParser(query);

=======
            IParser parser = parserFactory.createParser(query);
>>>>>>> d1b19bbf
            List<Statement> aqlStatements = parser.parse();
            SessionConfig sessionConfig = new SessionConfig(out, format, true, isSet(executeQuery), true);
            sessionConfig.set(SessionConfig.FORMAT_HTML, true);
            sessionConfig.set(SessionConfig.FORMAT_CSV_HEADER, csv_and_header);
            sessionConfig.set(SessionConfig.FORMAT_WRAPPER_ARRAY, isSet(wrapperArray));
            sessionConfig.setOOBData(isSet(printExprParam), isSet(printRewrittenExprParam),
                    isSet(printLogicalPlanParam), isSet(printOptimizedLogicalPlanParam), isSet(printJob));
            MetadataManager.INSTANCE.init();
            QueryTranslator translator = new QueryTranslator(aqlStatements, sessionConfig, compilationProvider);
            double duration = 0;
            long startTime = System.currentTimeMillis();
<<<<<<< HEAD

            aqlTranslator.compileAndExecute(hcc, hds, AqlTranslator.ResultDelivery.SYNC);
=======
            translator.compileAndExecute(hcc, hds, QueryTranslator.ResultDelivery.SYNC);
>>>>>>> d1b19bbf
            long endTime = System.currentTimeMillis();
            duration = (endTime - startTime) / 1000.00;
            out.println(APIFramework.HTML_STATEMENT_SEPARATOR);
            out.println("<PRE>Duration of all jobs: " + duration + " sec</PRE>");
        } catch (AsterixException | TokenMgrError | org.apache.asterix.aqlplus.parser.TokenMgrError pe) {
            GlobalConfig.ASTERIX_LOGGER.log(Level.INFO, pe.toString(), pe);
            ResultUtils.webUIParseExceptionHandler(out, pe, query);
        } catch (Exception e) {
            GlobalConfig.ASTERIX_LOGGER.log(Level.SEVERE, e.getMessage(), e);
            ResultUtils.webUIErrorHandler(out, e);
        }
    }

    @Override
    public void doGet(HttpServletRequest request, HttpServletResponse response) throws IOException {
        String resourcePath = null;
        String requestURI = request.getRequestURI();

        if (requestURI.equals("/")) {
            response.setContentType("text/html");
            resourcePath = "/webui/querytemplate.html";
        } else {
            resourcePath = requestURI;
        }

        InputStream is = APIServlet.class.getResourceAsStream(resourcePath);
        if (is == null) {
            response.sendError(HttpServletResponse.SC_NOT_FOUND);
            return;
        }

        // Special handler for font files and .png resources
        if (resourcePath.endsWith(".png")) {

            BufferedImage img = ImageIO.read(is);
            OutputStream outputStream = response.getOutputStream();
            String formatName = "png";
            response.setContentType("image/png");
            ImageIO.write(img, formatName, outputStream);
            outputStream.close();
            return;

        }

        response.setCharacterEncoding("utf-8");
        InputStreamReader isr = new InputStreamReader(is);
        StringBuilder sb = new StringBuilder();
        BufferedReader br = new BufferedReader(isr);
        String line = br.readLine();

        while (line != null) {
            sb.append(line);
            line = br.readLine();
        }

        PrintWriter out = response.getWriter();
        out.println(sb.toString());
    }

    private static boolean isSet(String requestParameter) {
        return (requestParameter != null && requestParameter.equals("true"));
    }
}<|MERGE_RESOLUTION|>--- conflicted
+++ resolved
@@ -62,11 +62,9 @@
 
     private static final String HYRACKS_DATASET_ATTR = "org.apache.asterix.HYRACKS_DATASET";
 
-<<<<<<< HEAD
     // For Experiment Profiler
     SimpleDateFormat sdf = new SimpleDateFormat("yyyy-MM-dd HH:mm:ss,SSS");
     String messageToWrite;
-=======
     private final ILangCompilationProvider aqlCompilationProvider;
     private final IParserFactory aqlParserFactory;
     private final ILangCompilationProvider sqlppCompilationProvider;
@@ -79,7 +77,6 @@
         this.sqlppCompilationProvider = new SqlppCompilationProvider();
         this.sqlppParserFactory = sqlppCompilationProvider.getParserFactory();
     }
->>>>>>> d1b19bbf
 
     @Override
     public void doPost(HttpServletRequest request, HttpServletResponse response) throws IOException {
@@ -140,12 +137,7 @@
                     context.setAttribute(HYRACKS_DATASET_ATTR, hds);
                 }
             }
-<<<<<<< HEAD
-            AQLParser parser = new AQLParser(query);
-
-=======
             IParser parser = parserFactory.createParser(query);
->>>>>>> d1b19bbf
             List<Statement> aqlStatements = parser.parse();
             SessionConfig sessionConfig = new SessionConfig(out, format, true, isSet(executeQuery), true);
             sessionConfig.set(SessionConfig.FORMAT_HTML, true);
@@ -157,12 +149,7 @@
             QueryTranslator translator = new QueryTranslator(aqlStatements, sessionConfig, compilationProvider);
             double duration = 0;
             long startTime = System.currentTimeMillis();
-<<<<<<< HEAD
-
-            aqlTranslator.compileAndExecute(hcc, hds, AqlTranslator.ResultDelivery.SYNC);
-=======
             translator.compileAndExecute(hcc, hds, QueryTranslator.ResultDelivery.SYNC);
->>>>>>> d1b19bbf
             long endTime = System.currentTimeMillis();
             duration = (endTime - startTime) / 1000.00;
             out.println(APIFramework.HTML_STATEMENT_SEPARATOR);
