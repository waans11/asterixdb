/*
 * Licensed to the Apache Software Foundation (ASF) under one
 * or more contributor license agreements.  See the NOTICE file
 * distributed with this work for additional information
 * regarding copyright ownership.  The ASF licenses this file
 * to you under the Apache License, Version 2.0 (the
 * "License"); you may not use this file except in compliance
 * with the License.  You may obtain a copy of the License at
 *
 *   http://www.apache.org/licenses/LICENSE-2.0
 *
 * Unless required by applicable law or agreed to in writing,
 * software distributed under the License is distributed on an
 * "AS IS" BASIS, WITHOUT WARRANTIES OR CONDITIONS OF ANY
 * KIND, either express or implied.  See the License for the
 * specific language governing permissions and limitations
 * under the License.
 */
package org.apache.asterix.api.http.servlet;

import java.io.IOException;
import java.io.StringWriter;
import java.nio.charset.StandardCharsets;
import java.util.List;
import java.util.logging.Level;

import javax.servlet.ServletContext;
import javax.servlet.ServletException;
import javax.servlet.http.HttpServlet;
import javax.servlet.http.HttpServletRequest;
import javax.servlet.http.HttpServletResponse;

import org.apache.asterix.api.common.SessionConfig;
import org.apache.asterix.api.common.SessionConfig.OutputFormat;
import org.apache.asterix.aql.translator.QueryTranslator;
import org.apache.asterix.common.config.GlobalConfig;
import org.apache.asterix.common.exceptions.AsterixException;
import org.apache.asterix.compiler.provider.ILangCompilationProvider;
import org.apache.asterix.lang.aql.parser.TokenMgrError;
<<<<<<< HEAD
=======
import org.apache.asterix.lang.common.base.IParser;
import org.apache.asterix.lang.common.base.IParserFactory;
>>>>>>> d1b19bbf
import org.apache.asterix.lang.common.base.Statement;
import org.apache.asterix.lang.common.base.Statement.Kind;
import org.apache.asterix.metadata.MetadataManager;
import org.apache.asterix.result.ResultReader;
import org.apache.asterix.result.ResultUtils;
import org.apache.commons.io.IOUtils;
import org.apache.hyracks.api.client.IHyracksClientConnection;
import org.apache.hyracks.api.dataset.IHyracksDataset;
import org.apache.hyracks.client.dataset.HyracksDataset;
import org.json.JSONObject;

abstract class RESTAPIServlet extends HttpServlet {
    private static final long serialVersionUID = 1L;

    public static final String HYRACKS_CONNECTION_ATTR = "org.apache.asterix.HYRACKS_CONNECTION";

    public static final String HYRACKS_DATASET_ATTR = "org.apache.asterix.HYRACKS_DATASET";

    private final ILangCompilationProvider compilationProvider;
    private final IParserFactory parserFactory;

    public RESTAPIServlet(ILangCompilationProvider compilationProvider) {
        this.compilationProvider = compilationProvider;
        this.parserFactory = compilationProvider.getParserFactory();
    }

    /**
     * Initialize the Content-Type of the response, and construct a
     * SessionConfig with the appropriate output writer and output-format
     * based on the Accept: header and other servlet parameters.
     */
    static SessionConfig initResponse(HttpServletRequest request, HttpServletResponse response) throws IOException {
        response.setCharacterEncoding("utf-8");

        // CLEAN_JSON output is the default; most generally useful for a
        // programmatic HTTP API
        OutputFormat format = OutputFormat.CLEAN_JSON;

        // First check the "output" servlet parameter.
        String output = request.getParameter("output");
        String accept = request.getHeader("Accept");
        if (accept == null) {
            accept = "";
        }
        if (output != null) {
            if (output.equals("CSV")) {
                format = OutputFormat.CSV;
            } else if (output.equals("ADM")) {
                format = OutputFormat.ADM;
            }
        } else {
            // Second check the Accept: HTTP header.
            if (accept.contains("application/x-adm")) {
                format = OutputFormat.ADM;
            } else if (accept.contains("text/csv")) {
                format = OutputFormat.CSV;
            }
        }

        // If it's JSON, check for the "lossless" flag
<<<<<<< HEAD
=======

>>>>>>> d1b19bbf
        if (format == OutputFormat.CLEAN_JSON
                && ("true".equals(request.getParameter("lossless")) || accept.contains("lossless=true"))) {
            format = OutputFormat.LOSSLESS_JSON;
        }

        SessionConfig sessionConfig = new SessionConfig(response.getWriter(), format);

        // If it's JSON or ADM, check for the "wrapper-array" flag. Default is
        // "true" for JSON and "false" for ADM. (Not applicable for CSV.)
        boolean wrapper_array;
        switch (format) {
            case CLEAN_JSON:
            case LOSSLESS_JSON:
                wrapper_array = true;
                break;
            default:
                wrapper_array = false;
                break;
        }
        String wrapper_param = request.getParameter("wrapper-array");
        if (wrapper_param != null) {
            wrapper_array = Boolean.valueOf(wrapper_param);
        } else if (accept.contains("wrap-array=true")) {
            wrapper_array = true;
        } else if (accept.contains("wrap-array=false")) {
            wrapper_array = false;
        }
        sessionConfig.set(SessionConfig.FORMAT_WRAPPER_ARRAY, wrapper_array);

        // Now that format is set, output the content-type
        switch (format) {
            case ADM:
                response.setContentType("application/x-adm");
                break;
            case CLEAN_JSON:
                // No need to reflect "clean-ness" in output type; fall through
            case LOSSLESS_JSON:
                response.setContentType("application/json");
                break;
            case CSV: {
                // Check for header parameter or in Accept:.
                if ("present".equals(request.getParameter("header")) || accept.contains("header=present")) {
                    response.setContentType("text/csv; header=present");
                    sessionConfig.set(SessionConfig.FORMAT_CSV_HEADER, true);
                } else {
                    response.setContentType("text/csv; header=absent");
                }
            }
        }

        return sessionConfig;
    }

    @Override
    protected void doPost(HttpServletRequest request, HttpServletResponse response)
            throws ServletException, IOException {
        StringWriter sw = new StringWriter();
        IOUtils.copy(request.getInputStream(), sw, StandardCharsets.UTF_8.name());
        String query = sw.toString();
        handleRequest(request, response, query);
    }

    @Override
    public void doGet(HttpServletRequest request, HttpServletResponse response) throws IOException {
        String query = getQueryParameter(request);
        handleRequest(request, response, query);
    }

    public void handleRequest(HttpServletRequest request, HttpServletResponse response, String query)
            throws IOException {
        SessionConfig sessionConfig = initResponse(request, response);
        QueryTranslator.ResultDelivery resultDelivery = whichResultDelivery(request);

        ServletContext context = getServletContext();
        IHyracksClientConnection hcc;
        IHyracksDataset hds;

        try {
            synchronized (context) {
                hcc = (IHyracksClientConnection) context.getAttribute(HYRACKS_CONNECTION_ATTR);
                hds = (IHyracksDataset) context.getAttribute(HYRACKS_DATASET_ATTR);
                if (hds == null) {
                    hds = new HyracksDataset(hcc, ResultReader.FRAME_SIZE, ResultReader.NUM_READERS);
                    context.setAttribute(HYRACKS_DATASET_ATTR, hds);
                }
            }

<<<<<<< HEAD
            AQLParser parser = new AQLParser(query);

=======
            IParser parser = parserFactory.createParser(query);
>>>>>>> d1b19bbf
            List<Statement> aqlStatements = parser.parse();
            if (!containsForbiddenStatements(aqlStatements)) {
                MetadataManager.INSTANCE.init();
                QueryTranslator translator = new QueryTranslator(aqlStatements, sessionConfig, compilationProvider);
                translator.compileAndExecute(hcc, hds, resultDelivery);
            }
        } catch (AsterixException | TokenMgrError | org.apache.asterix.aqlplus.parser.TokenMgrError pe) {
            GlobalConfig.ASTERIX_LOGGER.log(Level.SEVERE, pe.getMessage(), pe);
            String errorMessage = ResultUtils.buildParseExceptionMessage(pe, query);
            JSONObject errorResp = ResultUtils.getErrorResponse(2, errorMessage, "", "");
            sessionConfig.out().write(errorResp.toString());
            response.setStatus(HttpServletResponse.SC_INTERNAL_SERVER_ERROR);
        } catch (Exception e) {
            GlobalConfig.ASTERIX_LOGGER.log(Level.SEVERE, e.getMessage(), e);
            ResultUtils.apiErrorHandler(sessionConfig.out(), e);
            response.setStatus(HttpServletResponse.SC_INTERNAL_SERVER_ERROR);
        }
    }

    private boolean containsForbiddenStatements(List<Statement> aqlStatements) throws AsterixException {
        for (Statement st : aqlStatements) {
            if (!getAllowedStatements().contains(st.getKind())) {
                throw new AsterixException(String.format(getErrorMessage(), st.getKind()));
            }
        }
        return false;
    }

    protected QueryTranslator.ResultDelivery whichResultDelivery(HttpServletRequest request) {
        String mode = request.getParameter("mode");
        if (mode != null) {
            if (mode.equals("asynchronous")) {
                return QueryTranslator.ResultDelivery.ASYNC;
            } else if (mode.equals("asynchronous-deferred")) {
                return QueryTranslator.ResultDelivery.ASYNC_DEFERRED;
            }
        }
        return QueryTranslator.ResultDelivery.SYNC;
    }

    protected abstract String getQueryParameter(HttpServletRequest request);

    protected abstract List<Kind> getAllowedStatements();

    protected abstract String getErrorMessage();
}<|MERGE_RESOLUTION|>--- conflicted
+++ resolved
@@ -37,11 +37,8 @@
 import org.apache.asterix.common.exceptions.AsterixException;
 import org.apache.asterix.compiler.provider.ILangCompilationProvider;
 import org.apache.asterix.lang.aql.parser.TokenMgrError;
-<<<<<<< HEAD
-=======
 import org.apache.asterix.lang.common.base.IParser;
 import org.apache.asterix.lang.common.base.IParserFactory;
->>>>>>> d1b19bbf
 import org.apache.asterix.lang.common.base.Statement;
 import org.apache.asterix.lang.common.base.Statement.Kind;
 import org.apache.asterix.metadata.MetadataManager;
@@ -102,10 +99,6 @@
         }
 
         // If it's JSON, check for the "lossless" flag
-<<<<<<< HEAD
-=======
-
->>>>>>> d1b19bbf
         if (format == OutputFormat.CLEAN_JSON
                 && ("true".equals(request.getParameter("lossless")) || accept.contains("lossless=true"))) {
             format = OutputFormat.LOSSLESS_JSON;
@@ -160,8 +153,8 @@
     }
 
     @Override
-    protected void doPost(HttpServletRequest request, HttpServletResponse response)
-            throws ServletException, IOException {
+    protected void doPost(HttpServletRequest request, HttpServletResponse response) throws ServletException,
+            IOException {
         StringWriter sw = new StringWriter();
         IOUtils.copy(request.getInputStream(), sw, StandardCharsets.UTF_8.name());
         String query = sw.toString();
@@ -193,12 +186,7 @@
                 }
             }
 
-<<<<<<< HEAD
-            AQLParser parser = new AQLParser(query);
-
-=======
             IParser parser = parserFactory.createParser(query);
->>>>>>> d1b19bbf
             List<Statement> aqlStatements = parser.parse();
             if (!containsForbiddenStatements(aqlStatements)) {
                 MetadataManager.INSTANCE.init();
