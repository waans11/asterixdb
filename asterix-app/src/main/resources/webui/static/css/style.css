--- conflicted
+++ resolved
@@ -87,20 +87,16 @@
     color : #17265a;
 }
 
-<<<<<<< HEAD
 div.output label.heading.error {
     color: #E03809; 
 }
 
-=======
->>>>>>> ba39611f
 div.output h4 {
     color : #17265a;
 }
 
 a.accordion-toggle {
     color : #17265a;
-<<<<<<< HEAD
 }
 
 .accordion-inner {
@@ -109,8 +105,6 @@
 
 #errorblock .accordion-group .accordion-heading a.accordion-toggle {
     color: #E03809;
-=======
->>>>>>> ba39611f
 }
 
 div.output .message {
