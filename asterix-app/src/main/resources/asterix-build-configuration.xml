--- conflicted
+++ resolved
@@ -10,11 +10,7 @@
   </store>
   <property>
      <name>log.level</name>
-<<<<<<< HEAD
-     <value>INFO</value>
-=======
      <value>WARNING</value>
->>>>>>> 166a8aa4
-     <description></description>
+     <description>Log level for running tests/build</description>
   </property>
 </asterixConfiguration>