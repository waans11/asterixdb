--- conflicted
+++ resolved
@@ -1,29 +1,4 @@
-<<<<<<< HEAD
-[ { "o_orderkey": 7, "o_custkey": 40i32 }
-, { "o_orderkey": 323, "o_custkey": 40i32 }
-, { "o_orderkey": 421, "o_custkey": 40i32 }
-, { "o_orderkey": 642, "o_custkey": 40i32 }
-, { "o_orderkey": 866, "o_custkey": 40i32 }
-, { "o_orderkey": 1698, "o_custkey": 40i32 }
-, { "o_orderkey": 2051, "o_custkey": 40i32 }
-, { "o_orderkey": 2215, "o_custkey": 40i32 }
-, { "o_orderkey": 2625, "o_custkey": 40i32 }
-, { "o_orderkey": 2817, "o_custkey": 40i32 }
-, { "o_orderkey": 3008, "o_custkey": 40i32 }
-, { "o_orderkey": 3617, "o_custkey": 40i32 }
-, { "o_orderkey": 3649, "o_custkey": 40i32 }
-, { "o_orderkey": 3653, "o_custkey": 40i32 }
-, { "o_orderkey": 3686, "o_custkey": 40i32 }
-, { "o_orderkey": 3714, "o_custkey": 40i32 }
-, { "o_orderkey": 3943, "o_custkey": 40i32 }
-, { "o_orderkey": 4677, "o_custkey": 40i32 }
-, { "o_orderkey": 4934, "o_custkey": 40i32 }
-, { "o_orderkey": 4935, "o_custkey": 40i32 }
-, { "o_orderkey": 4995, "o_custkey": 40i32 }
-, { "o_orderkey": 5735, "o_custkey": 40i32 }
- ]
-=======
-{ "o_orderkey": 7, "o_custkey": 40 }
+[ { "o_orderkey": 7, "o_custkey": 40 }
 { "o_orderkey": 323, "o_custkey": 40 }
 { "o_orderkey": 421, "o_custkey": 40 }
 { "o_orderkey": 642, "o_custkey": 40 }
@@ -45,4 +20,4 @@
 { "o_orderkey": 4935, "o_custkey": 40 }
 { "o_orderkey": 4995, "o_custkey": 40 }
 { "o_orderkey": 5735, "o_custkey": 40 }
->>>>>>> 97dd45d2
+ ]