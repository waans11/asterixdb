/*
<<<<<<< HEAD
 * Description  : Create a feed dataset that uses the feed simulator adapter.
=======
 * Licensed to the Apache Software Foundation (ASF) under one
 * or more contributor license agreements.  See the NOTICE file
 * distributed with this work for additional information
 * regarding copyright ownership.  The ASF licenses this file
 * to you under the Apache License, Version 2.0 (the
 * "License"); you may not use this file except in compliance
 * with the License.  You may obtain a copy of the License at
 *
 *   http://www.apache.org/licenses/LICENSE-2.0
 *
 * Unless required by applicable law or agreed to in writing,
 * software distributed under the License is distributed on an
 * "AS IS" BASIS, WITHOUT WARRANTIES OR CONDITIONS OF ANY
 * KIND, either express or implied.  See the License for the
 * specific language governing permissions and limitations
 * under the License.
 */
/*
 * Description  : Create a feed dataset that uses the feed simulator adapter. 
>>>>>>> f758b488
                  Use hint (cardinality) for the feed dataset.
                  Begin ingestion using a fully qualified name and verify contents of the dataset post completion.
 * Expected Res : Success
 * Date         : 30th Jan 2013
 */
drop dataverse feeds if exists;
create dataverse feeds;
use dataverse feeds;

create type TweetType as closed {
  id: string,
  username : string,
  location : string,
  "text" : string,
  timestamp : string
}

create dataset Tweets(TweetType)
primary key id
hints(cardinality=200);

create feed TweetFeed
using file_feed
(("fs"="localfs"),("path"="nc1://data/twitter/obamatweets.adm"),("format"="adm"),("type-name"="TweetType"),("tuple-interval"="10"));<|MERGE_RESOLUTION|>--- conflicted
+++ resolved
@@ -1,7 +1,4 @@
 /*
-<<<<<<< HEAD
- * Description  : Create a feed dataset that uses the feed simulator adapter.
-=======
  * Licensed to the Apache Software Foundation (ASF) under one
  * or more contributor license agreements.  See the NOTICE file
  * distributed with this work for additional information
@@ -21,7 +18,6 @@
  */
 /*
  * Description  : Create a feed dataset that uses the feed simulator adapter. 
->>>>>>> f758b488
                   Use hint (cardinality) for the feed dataset.
                   Begin ingestion using a fully qualified name and verify contents of the dataset post completion.
  * Expected Res : Success
