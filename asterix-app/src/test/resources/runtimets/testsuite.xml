--- conflicted
+++ resolved
@@ -4359,8 +4359,6 @@
   </test-group>
   <test-group name="temporal">
     <test-case FilePath="temporal">
-<<<<<<< HEAD
-=======
      <compilation-unit name="parse_02">
         <output-dir compare="Text">parse_02</output-dir>
       </compilation-unit>
@@ -4371,7 +4369,6 @@
       </compilation-unit>
     </test-case>
     <test-case FilePath="temporal">
->>>>>>> d11c61cd
      <compilation-unit name="day_of_week_01">
         <output-dir compare="Text">day_of_week_01</output-dir>
       </compilation-unit>
