--- conflicted
+++ resolved
@@ -14,11 +14,7 @@
  !-->
 <test-suite xmlns="urn:xml.testframework.asterix.ics.uci.edu" ResultOffsetPath="results" QueryOffsetPath="queries" QueryFileExtension=".aql">
   <test-group name="flwor">
-<<<<<<< HEAD
-   <!-- commented due to issue 643
-=======
     <!-- commented due to issue 643 (build fails) 
->>>>>>> 36103bf6
     <test-case FilePath="flwor">
       <compilation-unit name="at00">
         <output-dir compare="Text">at00</output-dir>
