<!--
 ! Copyright 2009-2013 by The Regents of the University of California
 ! Licensed under the Apache License, Version 2.0 (the "License");
 ! you may not use this file except in compliance with the License.
 ! you may obtain a copy of the License from
 ! 
 !     http://www.apache.org/licenses/LICENSE-2.0
 ! 
 ! Unless required by applicable law or agreed to in writing, software
 ! distributed under the License is distributed on an "AS IS" BASIS,
 ! WITHOUT WARRANTIES OR CONDITIONS OF ANY KIND, either express or implied.
 ! See the License for the specific language governing permissions and
 ! limitations under the License.
 !-->
<test-suite xmlns="urn:xml.testframework.asterix.ics.uci.edu" ResultOffsetPath="results" QueryOffsetPath="queries" QueryFileExtension=".aql">
  <test-group name="flwor">
    <test-case FilePath="flwor">
      <compilation-unit name="at00">
        <output-dir compare="Text">at00</output-dir>
      </compilation-unit>
    </test-case>
    <test-case FilePath="flwor">
      <compilation-unit name="at01">
        <output-dir compare="Text">at01</output-dir>
      </compilation-unit>
    </test-case>
    <test-case FilePath="flwor">
      <compilation-unit name="at02">
        <output-dir compare="Text">at02</output-dir>
      </compilation-unit>
    </test-case>
    <test-case FilePath="flwor">
      <compilation-unit name="at03">
        <output-dir compare="Text">at03</output-dir>
      </compilation-unit>
    </test-case>
    <test-case FilePath="flwor">
      <compilation-unit name="at04">
        <output-dir compare="Text">at04</output-dir>
      </compilation-unit>
    </test-case>
    <test-case FilePath="flwor">
      <compilation-unit name="at05">
        <output-dir compare="Text">at05</output-dir>
      </compilation-unit>
    </test-case>
    <test-case FilePath="flwor">
      <compilation-unit name="at06">
        <output-dir compare="Text">at06</output-dir>
      </compilation-unit>
    </test-case>
  </test-group>
  <test-case FilePath="flwor">
      <compilation-unit name="let33">
        <output-dir compare="Text">let33</output-dir>
      </compilation-unit>
    </test-case>
  <test-group name="aggregate">
    <test-case FilePath="aggregate">
      <compilation-unit name="issue531_string_min_max">
        <output-dir compare="Text">issue531_string_min_max</output-dir>
      </compilation-unit>
    </test-case>
    <test-case FilePath="aggregate">
      <compilation-unit name="agg_null">
        <output-dir compare="Text">agg_null</output-dir>
      </compilation-unit>
    </test-case>
    <test-case FilePath="aggregate">
      <compilation-unit name="agg_null_rec">
        <output-dir compare="Text">agg_null_rec</output-dir>
      </compilation-unit>
    </test-case>
    <test-case FilePath="aggregate">
      <compilation-unit name="agg_null_rec_1">
        <output-dir compare="Text">agg_null_rec_1</output-dir>
      </compilation-unit>
    </test-case>
    <test-case FilePath="aggregate">
      <compilation-unit name="agg_number_rec">
        <output-dir compare="Text">agg_number_rec</output-dir>
      </compilation-unit>
    </test-case>
    <test-case FilePath="aggregate">
      <compilation-unit name="avg_mixed">
        <output-dir compare="Text">avg_mixed</output-dir>
        <expected-error>edu.uci.ics.asterix.common.exceptions.AsterixException</expected-error>
      </compilation-unit>
    </test-case>
    <test-case FilePath="aggregate">
      <compilation-unit name="sum_mixed">
        <output-dir compare="Text">sum_mixed</output-dir>
        <expected-error>edu.uci.ics.asterix.common.exceptions.AsterixException</expected-error>
      </compilation-unit>
    </test-case>
    <test-case FilePath="aggregate">
      <compilation-unit name="min_mixed">
        <output-dir compare="Text">min_mixed</output-dir>
        <expected-error>edu.uci.ics.asterix.common.exceptions.AsterixException</expected-error>
      </compilation-unit>
    </test-case>
    <test-case FilePath="aggregate">
      <compilation-unit name="agg_number">
        <output-dir compare="Text">agg_number</output-dir>
      </compilation-unit>
    </test-case>
    <test-case FilePath="aggregate">
      <compilation-unit name="issue425_min_hetero_list_1">
        <output-dir compare="Text">issue425_min_hetero_list_1</output-dir>
      </compilation-unit>
    </test-case>
    <test-case FilePath="aggregate">
      <compilation-unit name="issue425_min_hetero_list">
        <output-dir compare="Text">issue425_min_hetero_list</output-dir>
      </compilation-unit>
    </test-case>
    <test-case FilePath="aggregate">
      <compilation-unit name="issue425_sum_hetero_list_1">
        <output-dir compare="Text">issue425_sum_hetero_list_1</output-dir>
      </compilation-unit>
    </test-case>
    <test-case FilePath="aggregate">
      <compilation-unit name="issue425_sum_hetero_list">
        <output-dir compare="Text">issue425_sum_hetero_list</output-dir>
      </compilation-unit>
    </test-case>
    <test-case FilePath="aggregate">
      <compilation-unit name="query-issue400">
        <output-dir compare="Text">query-issue400</output-dir>
      </compilation-unit>
    </test-case>
    <test-case FilePath="aggregate">
      <compilation-unit name="issue395">
        <output-dir compare="Text">issue395</output-dir>
      </compilation-unit>
    </test-case>
    <test-case FilePath="aggregate">
      <compilation-unit name="issue412_0">
        <output-dir compare="Text">issue412_0</output-dir>
      </compilation-unit>
    </test-case>
    <test-case FilePath="aggregate">
      <compilation-unit name="issue412_1">
        <output-dir compare="Text">issue412_1</output-dir>
      </compilation-unit>
    </test-case>
    <test-case FilePath="aggregate">
      <compilation-unit name="avg_double">
        <output-dir compare="Text">avg_double</output-dir>
      </compilation-unit>
    </test-case>
    <test-case FilePath="aggregate">
      <compilation-unit name="avg_double_null">
        <output-dir compare="Text">avg_double_null</output-dir>
      </compilation-unit>
    </test-case>
    <test-case FilePath="aggregate">
      <compilation-unit name="avg_empty_01">
        <output-dir compare="Text">avg_empty_01</output-dir>
      </compilation-unit>
    </test-case>
    <test-case FilePath="aggregate">
      <compilation-unit name="avg_empty_02">
        <output-dir compare="Text">avg_empty_02</output-dir>
      </compilation-unit>
    </test-case>
    <test-case FilePath="aggregate">
      <compilation-unit name="avg_float">
        <output-dir compare="Text">avg_float</output-dir>
      </compilation-unit>
    </test-case>
    <test-case FilePath="aggregate">
      <compilation-unit name="avg_float_null">
        <output-dir compare="Text">avg_float_null</output-dir>
      </compilation-unit>
    </test-case>
    <test-case FilePath="aggregate">
      <compilation-unit name="avg_int16">
        <output-dir compare="Text">avg_int16</output-dir>
      </compilation-unit>
    </test-case>
    <test-case FilePath="aggregate">
      <compilation-unit name="avg_int16_null">
        <output-dir compare="Text">avg_int16_null</output-dir>
      </compilation-unit>
    </test-case>
    <test-case FilePath="aggregate">
      <compilation-unit name="avg_int32">
        <output-dir compare="Text">avg_int32</output-dir>
      </compilation-unit>
    </test-case>
    <test-case FilePath="aggregate">
      <compilation-unit name="avg_int32_null">
        <output-dir compare="Text">avg_int32_null</output-dir>
      </compilation-unit>
    </test-case>
    <test-case FilePath="aggregate">
      <compilation-unit name="avg_int64">
        <output-dir compare="Text">avg_int64</output-dir>
      </compilation-unit>
    </test-case>
    <test-case FilePath="aggregate">
      <compilation-unit name="avg_int64_null">
        <output-dir compare="Text">avg_int64_null</output-dir>
      </compilation-unit>
    </test-case>
    <test-case FilePath="aggregate">
      <compilation-unit name="avg_int8">
        <output-dir compare="Text">avg_int8</output-dir>
      </compilation-unit>
    </test-case>
    <test-case FilePath="aggregate">
      <compilation-unit name="avg_int8_null">
        <output-dir compare="Text">avg_int8_null</output-dir>
      </compilation-unit>
    </test-case>
    <test-case FilePath="aggregate">
      <compilation-unit name="count_01">
        <output-dir compare="Text">count_01</output-dir>
      </compilation-unit>
    </test-case>
    <test-case FilePath="aggregate">
      <compilation-unit name="count_empty_01">
        <output-dir compare="Text">count_empty_01</output-dir>
      </compilation-unit>
    </test-case>
    <test-case FilePath="aggregate">
      <compilation-unit name="count_empty_02">
        <output-dir compare="Text">count_empty_02</output-dir>
      </compilation-unit>
    </test-case>
    <test-case FilePath="aggregate">
      <compilation-unit name="count_null">
        <output-dir compare="Text">count_null</output-dir>
      </compilation-unit>
    </test-case>
    <!--
    <test-case FilePath="aggregate">
      <compilation-unit name="droptype">
        <output-dir compare="Text">droptype</output-dir>
      </compilation-unit>
    </test-case>
    -->
    <!-- TODO(madhusudancs): These tests that test for local_<agg>/global_<agg> functions should be removed, but
    before that we should modify the code to make sure those built-in functions are still defined but not exposed
    by AQL, so leaving these test cases commented.
    <test-case FilePath="aggregate">
      <compilation-unit name="global-avg_01">
        <output-dir compare="Text">global-avg_01</output-dir>
      </compilation-unit>
    </test-case>
    <test-case FilePath="aggregate">
      <compilation-unit name="global-avg_null">
        <output-dir compare="Text">global-avg_null</output-dir>
      </compilation-unit>
    </test-case>
    <test-case FilePath="aggregate">
      <compilation-unit name="local-avg_double">
        <output-dir compare="Text">local-avg_double</output-dir>
      </compilation-unit>
    </test-case>
    <test-case FilePath="aggregate">
      <compilation-unit name="local-avg_double_null">
        <output-dir compare="Text">local-avg_double_null</output-dir>
      </compilation-unit>
    </test-case>
    <test-case FilePath="aggregate">
      <compilation-unit name="local-avg_float">
        <output-dir compare="Text">local-avg_float</output-dir>
      </compilation-unit>
    </test-case>
    <test-case FilePath="aggregate">
      <compilation-unit name="local-avg_float_null">
        <output-dir compare="Text">local-avg_float_null</output-dir>
      </compilation-unit>
    </test-case>
    <test-case FilePath="aggregate">
      <compilation-unit name="local-avg_int16">
        <output-dir compare="Text">local-avg_int16</output-dir>
      </compilation-unit>
    </test-case>
    <test-case FilePath="aggregate">
      <compilation-unit name="local-avg_int16_null">
        <output-dir compare="Text">local-avg_int16_null</output-dir>
      </compilation-unit>
    </test-case>
    <test-case FilePath="aggregate">
      <compilation-unit name="local-avg_int32">
        <output-dir compare="Text">local-avg_int32</output-dir>
      </compilation-unit>
    </test-case>
    <test-case FilePath="aggregate">
      <compilation-unit name="local-avg_int32_null">
        <output-dir compare="Text">local-avg_int32_null</output-dir>
      </compilation-unit>
    </test-case>
    <test-case FilePath="aggregate">
      <compilation-unit name="local-avg_int64">
        <output-dir compare="Text">local-avg_int64</output-dir>
      </compilation-unit>
    </test-case>
    <test-case FilePath="aggregate">
      <compilation-unit name="local-avg_int64_null">
        <output-dir compare="Text">local-avg_int64_null</output-dir>
      </compilation-unit>
    </test-case>
    <test-case FilePath="aggregate">
      <compilation-unit name="local-avg_int8">
        <output-dir compare="Text">local-avg_int8</output-dir>
      </compilation-unit>
    </test-case>
    <test-case FilePath="aggregate">
      <compilation-unit name="local-avg_int8_null">
        <output-dir compare="Text">local-avg_int8_null</output-dir>
      </compilation-unit>
    </test-case>
    -->
    <test-case FilePath="aggregate">
      <compilation-unit name="max_empty_01">
        <output-dir compare="Text">max_empty_01</output-dir>
      </compilation-unit>
    </test-case>
    <test-case FilePath="aggregate">
      <compilation-unit name="max_empty_02">
        <output-dir compare="Text">max_empty_02</output-dir>
      </compilation-unit>
    </test-case>
    <test-case FilePath="aggregate">
      <compilation-unit name="min_empty_01">
        <output-dir compare="Text">min_empty_01</output-dir>
      </compilation-unit>
    </test-case>
    <test-case FilePath="aggregate">
      <compilation-unit name="min_empty_02">
        <output-dir compare="Text">min_empty_02</output-dir>
      </compilation-unit>
    </test-case>
    <test-case FilePath="aggregate">
      <compilation-unit name="scalar_avg">
        <output-dir compare="Text">scalar_avg</output-dir>
      </compilation-unit>
    </test-case>
    <test-case FilePath="aggregate">
      <compilation-unit name="scalar_avg_empty">
        <output-dir compare="Text">scalar_avg_empty</output-dir>
      </compilation-unit>
    </test-case>
    <test-case FilePath="aggregate">
      <compilation-unit name="scalar_avg_null">
        <output-dir compare="Text">scalar_avg_null</output-dir>
      </compilation-unit>
    </test-case>
    <test-case FilePath="aggregate">
      <compilation-unit name="scalar_count">
        <output-dir compare="Text">scalar_count</output-dir>
      </compilation-unit>
    </test-case>
    <test-case FilePath="aggregate">
      <compilation-unit name="scalar_count_empty">
        <output-dir compare="Text">scalar_count_empty</output-dir>
      </compilation-unit>
    </test-case>
    <test-case FilePath="aggregate">
      <compilation-unit name="scalar_count_null">
        <output-dir compare="Text">scalar_count_null</output-dir>
      </compilation-unit>
    </test-case>
    <test-case FilePath="aggregate">
      <compilation-unit name="scalar_max">
        <output-dir compare="Text">scalar_max</output-dir>
      </compilation-unit>
    </test-case>
    <test-case FilePath="aggregate">
      <compilation-unit name="scalar_max_empty">
        <output-dir compare="Text">scalar_max_empty</output-dir>
      </compilation-unit>
    </test-case>
    <test-case FilePath="aggregate">
      <compilation-unit name="scalar_max_null">
        <output-dir compare="Text">scalar_max_null</output-dir>
      </compilation-unit>
    </test-case>
    <test-case FilePath="aggregate">
      <compilation-unit name="scalar_min">
        <output-dir compare="Text">scalar_min</output-dir>
      </compilation-unit>
    </test-case>
    <test-case FilePath="aggregate">
      <compilation-unit name="scalar_min_empty">
        <output-dir compare="Text">scalar_min_empty</output-dir>
      </compilation-unit>
    </test-case>
    <test-case FilePath="aggregate">
      <compilation-unit name="scalar_min_null">
        <output-dir compare="Text">scalar_min_null</output-dir>
      </compilation-unit>
    </test-case>
    <test-case FilePath="aggregate">
      <compilation-unit name="scalar_sum">
        <output-dir compare="Text">scalar_sum</output-dir>
      </compilation-unit>
    </test-case>
    <test-case FilePath="aggregate">
      <compilation-unit name="scalar_sum_empty">
        <output-dir compare="Text">scalar_sum_empty</output-dir>
      </compilation-unit>
    </test-case>
    <test-case FilePath="aggregate">
      <compilation-unit name="scalar_sum_null">
        <output-dir compare="Text">scalar_sum_null</output-dir>
      </compilation-unit>
    </test-case>
    <test-case FilePath="aggregate">
      <compilation-unit name="sum_double">
        <output-dir compare="Text">sum_double</output-dir>
      </compilation-unit>
    </test-case>
    <test-case FilePath="aggregate">
      <compilation-unit name="sum_double_null">
        <output-dir compare="Text">sum_double_null</output-dir>
      </compilation-unit>
    </test-case>
    <test-case FilePath="aggregate">
      <compilation-unit name="sum_empty_01">
        <output-dir compare="Text">sum_empty_01</output-dir>
      </compilation-unit>
    </test-case>
    <test-case FilePath="aggregate">
      <compilation-unit name="sum_empty_02">
        <output-dir compare="Text">sum_empty_02</output-dir>
      </compilation-unit>
    </test-case>
    <test-case FilePath="aggregate">
      <compilation-unit name="sum_float">
        <output-dir compare="Text">sum_float</output-dir>
      </compilation-unit>
    </test-case>
    <test-case FilePath="aggregate">
      <compilation-unit name="sum_float_null">
        <output-dir compare="Text">sum_float_null</output-dir>
      </compilation-unit>
    </test-case>
    <test-case FilePath="aggregate">
      <compilation-unit name="sum_int16">
        <output-dir compare="Text">sum_int16</output-dir>
      </compilation-unit>
    </test-case>
    <test-case FilePath="aggregate">
      <compilation-unit name="sum_int16_null">
        <output-dir compare="Text">sum_int16_null</output-dir>
      </compilation-unit>
    </test-case>
    <test-case FilePath="aggregate">
      <compilation-unit name="sum_int32">
        <output-dir compare="Text">sum_int32</output-dir>
      </compilation-unit>
    </test-case>
    <test-case FilePath="aggregate">
      <compilation-unit name="sum_int32_null">
        <output-dir compare="Text">sum_int32_null</output-dir>
      </compilation-unit>
    </test-case>
    <test-case FilePath="aggregate">
      <compilation-unit name="sum_int64">
        <output-dir compare="Text">sum_int64</output-dir>
      </compilation-unit>
    </test-case>
    <test-case FilePath="aggregate">
      <compilation-unit name="sum_int64_null">
        <output-dir compare="Text">sum_int64_null</output-dir>
      </compilation-unit>
    </test-case>
    <test-case FilePath="aggregate">
      <compilation-unit name="sum_int8">
        <output-dir compare="Text">sum_int8</output-dir>
      </compilation-unit>
    </test-case>
    <test-case FilePath="aggregate">
      <compilation-unit name="sum_int8_null">
        <output-dir compare="Text">sum_int8_null</output-dir>
      </compilation-unit>
    </test-case>
    <test-case FilePath="aggregate">
      <compilation-unit name="sum_null-with-pred">
        <output-dir compare="Text">sum_null-with-pred</output-dir>
      </compilation-unit>
    </test-case>
    <test-case FilePath="aggregate">
      <compilation-unit name="sum_numeric_null">
        <output-dir compare="Text">sum_numeric_null</output-dir>
      </compilation-unit>
    </test-case>
  </test-group>
  <test-group name="aggregate-sql">
    <test-case FilePath="aggregate-sql">
      <compilation-unit name="issue531_string_min_max">
        <output-dir compare="Text">issue531_string_min_max</output-dir>
      </compilation-unit>
    </test-case>
    <test-case FilePath="aggregate-sql">
      <compilation-unit name="agg_null">
        <output-dir compare="Text">agg_null</output-dir>
      </compilation-unit>
    </test-case>
    <test-case FilePath="aggregate-sql">
      <compilation-unit name="agg_null_rec">
        <output-dir compare="Text">agg_null_rec</output-dir>
      </compilation-unit>
    </test-case>
    <test-case FilePath="aggregate-sql">
      <compilation-unit name="agg_null_rec_1">
        <output-dir compare="Text">agg_null_rec_1</output-dir>
      </compilation-unit>
    </test-case>
    <test-case FilePath="aggregate-sql">
      <compilation-unit name="agg_number_rec">
        <output-dir compare="Text">agg_number_rec</output-dir>
      </compilation-unit>
    </test-case>
    <test-case FilePath="aggregate-sql">
      <compilation-unit name="avg_mixed">
        <output-dir compare="Text">avg_mixed</output-dir>
        <expected-error>edu.uci.ics.asterix.common.exceptions.AsterixException</expected-error>
      </compilation-unit>
    </test-case>
    <test-case FilePath="aggregate-sql">
      <compilation-unit name="sum_mixed">
        <output-dir compare="Text">sum_mixed</output-dir>
        <expected-error>edu.uci.ics.asterix.common.exceptions.AsterixException</expected-error>
      </compilation-unit>
    </test-case>
    <test-case FilePath="aggregate-sql">
      <compilation-unit name="min_mixed">
        <output-dir compare="Text">min_mixed</output-dir>
        <expected-error>edu.uci.ics.asterix.common.exceptions.AsterixException</expected-error>
      </compilation-unit>
    </test-case>
    <test-case FilePath="aggregate-sql">
      <compilation-unit name="agg_number">
        <output-dir compare="Text">agg_number</output-dir>
      </compilation-unit>
    </test-case>
    <test-case FilePath="aggregate-sql">
      <compilation-unit name="issue425_min_hetero_list_1">
        <output-dir compare="Text">issue425_min_hetero_list_1</output-dir>
      </compilation-unit>
    </test-case>
    <test-case FilePath="aggregate-sql">
      <compilation-unit name="issue425_min_hetero_list">
        <output-dir compare="Text">issue425_min_hetero_list</output-dir>
      </compilation-unit>
    </test-case>
    <test-case FilePath="aggregate-sql">
      <compilation-unit name="issue425_sum_hetero_list_1">
        <output-dir compare="Text">issue425_sum_hetero_list_1</output-dir>
      </compilation-unit>
    </test-case>
    <test-case FilePath="aggregate-sql">
      <compilation-unit name="issue425_sum_hetero_list">
        <output-dir compare="Text">issue425_sum_hetero_list</output-dir>
      </compilation-unit>
    </test-case>
    <test-case FilePath="aggregate-sql">
      <compilation-unit name="query-issue400">
        <output-dir compare="Text">query-issue400</output-dir>
      </compilation-unit>
    </test-case>
    <test-case FilePath="aggregate-sql">
      <compilation-unit name="issue395">
        <output-dir compare="Text">issue395</output-dir>
      </compilation-unit>
    </test-case>
    <test-case FilePath="aggregate-sql">
      <compilation-unit name="issue412_0">
        <output-dir compare="Text">issue412_0</output-dir>
      </compilation-unit>
    </test-case>
    <test-case FilePath="aggregate-sql">
      <compilation-unit name="issue412_1">
        <output-dir compare="Text">issue412_1</output-dir>
      </compilation-unit>
    </test-case>
    <test-case FilePath="aggregate-sql">
      <compilation-unit name="avg_double">
        <output-dir compare="Text">avg_double</output-dir>
      </compilation-unit>
    </test-case>
    <test-case FilePath="aggregate-sql">
      <compilation-unit name="avg_double_null">
        <output-dir compare="Text">avg_double_null</output-dir>
      </compilation-unit>
    </test-case>
    <test-case FilePath="aggregate-sql">
      <compilation-unit name="avg_empty_01">
        <output-dir compare="Text">avg_empty_01</output-dir>
      </compilation-unit>
    </test-case>
    <test-case FilePath="aggregate-sql">
      <compilation-unit name="avg_empty_02">
        <output-dir compare="Text">avg_empty_02</output-dir>
      </compilation-unit>
    </test-case>
    <test-case FilePath="aggregate-sql">
      <compilation-unit name="avg_float">
        <output-dir compare="Text">avg_float</output-dir>
      </compilation-unit>
    </test-case>
    <test-case FilePath="aggregate-sql">
      <compilation-unit name="avg_float_null">
        <output-dir compare="Text">avg_float_null</output-dir>
      </compilation-unit>
    </test-case>
    <test-case FilePath="aggregate-sql">
      <compilation-unit name="avg_int16">
        <output-dir compare="Text">avg_int16</output-dir>
      </compilation-unit>
    </test-case>
    <test-case FilePath="aggregate-sql">
      <compilation-unit name="avg_int16_null">
        <output-dir compare="Text">avg_int16_null</output-dir>
      </compilation-unit>
    </test-case>
    <test-case FilePath="aggregate-sql">
      <compilation-unit name="avg_int32">
        <output-dir compare="Text">avg_int32</output-dir>
      </compilation-unit>
    </test-case>
    <test-case FilePath="aggregate-sql">
      <compilation-unit name="avg_int32_null">
        <output-dir compare="Text">avg_int32_null</output-dir>
      </compilation-unit>
    </test-case>
    <test-case FilePath="aggregate-sql">
      <compilation-unit name="avg_int64">
        <output-dir compare="Text">avg_int64</output-dir>
      </compilation-unit>
    </test-case>
    <test-case FilePath="aggregate-sql">
      <compilation-unit name="avg_int64_null">
        <output-dir compare="Text">avg_int64_null</output-dir>
      </compilation-unit>
    </test-case>
    <test-case FilePath="aggregate-sql">
      <compilation-unit name="avg_int8">
        <output-dir compare="Text">avg_int8</output-dir>
      </compilation-unit>
    </test-case>
    <test-case FilePath="aggregate-sql">
      <compilation-unit name="avg_int8_null">
        <output-dir compare="Text">avg_int8_null</output-dir>
      </compilation-unit>
    </test-case>
    <test-case FilePath="aggregate-sql">
      <compilation-unit name="count_01">
        <output-dir compare="Text">count_01</output-dir>
      </compilation-unit>
    </test-case>
    <test-case FilePath="aggregate-sql">
      <compilation-unit name="count_empty_01">
        <output-dir compare="Text">count_empty_01</output-dir>
      </compilation-unit>
    </test-case>
    <test-case FilePath="aggregate-sql">
      <compilation-unit name="count_empty_02">
        <output-dir compare="Text">count_empty_02</output-dir>
      </compilation-unit>
    </test-case>
    <test-case FilePath="aggregate-sql">
      <compilation-unit name="count_null">
        <output-dir compare="Text">count_null</output-dir>
      </compilation-unit>
    </test-case>
    <test-case FilePath="aggregate-sql">
      <compilation-unit name="max_empty_01">
        <output-dir compare="Text">max_empty_01</output-dir>
      </compilation-unit>
    </test-case>
    <test-case FilePath="aggregate-sql">
      <compilation-unit name="max_empty_02">
        <output-dir compare="Text">max_empty_02</output-dir>
      </compilation-unit>
    </test-case>
    <test-case FilePath="aggregate-sql">
      <compilation-unit name="min_empty_01">
        <output-dir compare="Text">min_empty_01</output-dir>
      </compilation-unit>
    </test-case>
    <test-case FilePath="aggregate-sql">
      <compilation-unit name="min_empty_02">
        <output-dir compare="Text">min_empty_02</output-dir>
      </compilation-unit>
    </test-case>
    <test-case FilePath="aggregate-sql">
      <compilation-unit name="scalar_avg">
        <output-dir compare="Text">scalar_avg</output-dir>
      </compilation-unit>
    </test-case>
    <test-case FilePath="aggregate-sql">
      <compilation-unit name="scalar_avg_empty">
        <output-dir compare="Text">scalar_avg_empty</output-dir>
      </compilation-unit>
    </test-case>
    <test-case FilePath="aggregate-sql">
      <compilation-unit name="scalar_avg_null">
        <output-dir compare="Text">scalar_avg_null</output-dir>
      </compilation-unit>
    </test-case>
    <test-case FilePath="aggregate-sql">
      <compilation-unit name="scalar_count">
        <output-dir compare="Text">scalar_count</output-dir>
      </compilation-unit>
    </test-case>
    <test-case FilePath="aggregate-sql">
      <compilation-unit name="scalar_count_empty">
        <output-dir compare="Text">scalar_count_empty</output-dir>
      </compilation-unit>
    </test-case>
    <test-case FilePath="aggregate-sql">
      <compilation-unit name="scalar_count_null">
        <output-dir compare="Text">scalar_count_null</output-dir>
      </compilation-unit>
    </test-case>
    <test-case FilePath="aggregate-sql">
      <compilation-unit name="scalar_max">
        <output-dir compare="Text">scalar_max</output-dir>
      </compilation-unit>
    </test-case>
    <test-case FilePath="aggregate-sql">
      <compilation-unit name="scalar_max_empty">
        <output-dir compare="Text">scalar_max_empty</output-dir>
      </compilation-unit>
    </test-case>
    <test-case FilePath="aggregate-sql">
      <compilation-unit name="scalar_max_null">
        <output-dir compare="Text">scalar_max_null</output-dir>
      </compilation-unit>
    </test-case>
    <test-case FilePath="aggregate-sql">
      <compilation-unit name="scalar_min">
        <output-dir compare="Text">scalar_min</output-dir>
      </compilation-unit>
    </test-case>
    <test-case FilePath="aggregate-sql">
      <compilation-unit name="scalar_min_empty">
        <output-dir compare="Text">scalar_min_empty</output-dir>
      </compilation-unit>
    </test-case>
    <test-case FilePath="aggregate-sql">
      <compilation-unit name="scalar_min_null">
        <output-dir compare="Text">scalar_min_null</output-dir>
      </compilation-unit>
    </test-case>
    <test-case FilePath="aggregate-sql">
      <compilation-unit name="scalar_sum">
        <output-dir compare="Text">scalar_sum</output-dir>
      </compilation-unit>
    </test-case>
    <test-case FilePath="aggregate-sql">
      <compilation-unit name="scalar_sum_empty">
        <output-dir compare="Text">scalar_sum_empty</output-dir>
      </compilation-unit>
    </test-case>
    <test-case FilePath="aggregate-sql">
      <compilation-unit name="scalar_sum_null">
        <output-dir compare="Text">scalar_sum_null</output-dir>
      </compilation-unit>
    </test-case>
    <test-case FilePath="aggregate-sql">
      <compilation-unit name="sum_double">
        <output-dir compare="Text">sum_double</output-dir>
      </compilation-unit>
    </test-case>
    <test-case FilePath="aggregate-sql">
      <compilation-unit name="sum_double_null">
        <output-dir compare="Text">sum_double_null</output-dir>
      </compilation-unit>
    </test-case>
    <test-case FilePath="aggregate-sql">
      <compilation-unit name="sum_empty_01">
        <output-dir compare="Text">sum_empty_01</output-dir>
      </compilation-unit>
    </test-case>
    <test-case FilePath="aggregate-sql">
      <compilation-unit name="sum_empty_02">
        <output-dir compare="Text">sum_empty_02</output-dir>
      </compilation-unit>
    </test-case>
    <test-case FilePath="aggregate-sql">
      <compilation-unit name="sum_float">
        <output-dir compare="Text">sum_float</output-dir>
      </compilation-unit>
    </test-case>
    <test-case FilePath="aggregate-sql">
      <compilation-unit name="sum_float_null">
        <output-dir compare="Text">sum_float_null</output-dir>
      </compilation-unit>
    </test-case>
    <test-case FilePath="aggregate-sql">
      <compilation-unit name="sum_int16">
        <output-dir compare="Text">sum_int16</output-dir>
      </compilation-unit>
    </test-case>
    <test-case FilePath="aggregate-sql">
      <compilation-unit name="sum_int16_null">
        <output-dir compare="Text">sum_int16_null</output-dir>
      </compilation-unit>
    </test-case>
    <test-case FilePath="aggregate-sql">
      <compilation-unit name="sum_int32">
        <output-dir compare="Text">sum_int32</output-dir>
      </compilation-unit>
    </test-case>
    <test-case FilePath="aggregate-sql">
      <compilation-unit name="sum_int32_null">
        <output-dir compare="Text">sum_int32_null</output-dir>
      </compilation-unit>
    </test-case>
    <test-case FilePath="aggregate-sql">
      <compilation-unit name="sum_int64">
        <output-dir compare="Text">sum_int64</output-dir>
      </compilation-unit>
    </test-case>
    <test-case FilePath="aggregate-sql">
      <compilation-unit name="sum_int64_null">
        <output-dir compare="Text">sum_int64_null</output-dir>
      </compilation-unit>
    </test-case>
    <test-case FilePath="aggregate-sql">
      <compilation-unit name="sum_int8">
        <output-dir compare="Text">sum_int8</output-dir>
      </compilation-unit>
    </test-case>
    <test-case FilePath="aggregate-sql">
      <compilation-unit name="sum_int8_null">
        <output-dir compare="Text">sum_int8_null</output-dir>
      </compilation-unit>
    </test-case>
    <test-case FilePath="aggregate-sql">
      <compilation-unit name="sum_null-with-pred">
        <output-dir compare="Text">sum_null-with-pred</output-dir>
      </compilation-unit>
    </test-case>
    <test-case FilePath="aggregate-sql">
      <compilation-unit name="sum_numeric_null">
        <output-dir compare="Text">sum_numeric_null</output-dir>
      </compilation-unit>
    </test-case>
  </test-group>
  <test-group name="boolean">
    <test-case FilePath="boolean">
      <compilation-unit name="and_01">
        <output-dir compare="Text">and_01</output-dir>
      </compilation-unit>
    </test-case>
    <test-case FilePath="boolean">
      <compilation-unit name="and_null">
        <output-dir compare="Text">and_null</output-dir>
      </compilation-unit>
    </test-case>
    <test-case FilePath="boolean">
      <compilation-unit name="and_null_false">
        <output-dir compare="Text">and_null_false</output-dir>
      </compilation-unit>
    </test-case>
    <test-case FilePath="boolean">
      <compilation-unit name="not_01">
        <output-dir compare="Text">not_01</output-dir>
      </compilation-unit>
    </test-case>
  </test-group>
  <test-group name="comparison">
    <test-case FilePath="comparison">
      <compilation-unit name="year_month_duration_order">
        <output-dir compare="Text">year_month_duration_order</output-dir>
      </compilation-unit>
    </test-case>
    <test-case FilePath="comparison">
      <compilation-unit name="datetime_order">
        <output-dir compare="Text">datetime_order</output-dir>
      </compilation-unit>
    </test-case>
    <test-case FilePath="comparison">
      <compilation-unit name="datetime_range">
        <output-dir compare="Text">datetime_range</output-dir>
      </compilation-unit>
    </test-case>
    <test-case FilePath="comparison">
      <compilation-unit name="datetime_tzeq">
        <output-dir compare="Text">datetime_tzeq</output-dir>
      </compilation-unit>
    </test-case>
    <test-case FilePath="comparison">
      <compilation-unit name="double">
        <output-dir compare="Text">double</output-dir>
      </compilation-unit>
    </test-case>
    <test-case FilePath="comparison">
      <compilation-unit name="double_gte_01">
        <output-dir compare="Text">double_gte_01</output-dir>
      </compilation-unit>
    </test-case>
    <test-case FilePath="comparison">
      <compilation-unit name="double_null">
        <output-dir compare="Text">double_null</output-dir>
      </compilation-unit>
    </test-case>
    <test-case FilePath="comparison">
      <compilation-unit name="eq_01">
        <output-dir compare="Text">eq_01</output-dir>
      </compilation-unit>
    </test-case>
    <test-case FilePath="comparison">
      <compilation-unit name="float">
        <output-dir compare="Text">float</output-dir>
      </compilation-unit>
    </test-case>
    <test-case FilePath="comparison">
      <compilation-unit name="float_null">
        <output-dir compare="Text">float_null</output-dir>
      </compilation-unit>
    </test-case>
    <test-case FilePath="comparison">
      <compilation-unit name="gt_01">
        <output-dir compare="Text">gt_01</output-dir>
      </compilation-unit>
    </test-case>
    <test-case FilePath="comparison">
      <compilation-unit name="gte_01">
        <output-dir compare="Text">gte_01</output-dir>
      </compilation-unit>
    </test-case>
    <test-case FilePath="comparison">
      <compilation-unit name="int16">
        <output-dir compare="Text">int16</output-dir>
      </compilation-unit>
    </test-case>
    <test-case FilePath="comparison">
      <compilation-unit name="int16_null">
        <output-dir compare="Text">int16_null</output-dir>
      </compilation-unit>
    </test-case>
    <test-case FilePath="comparison">
      <compilation-unit name="int32">
        <output-dir compare="Text">int32</output-dir>
      </compilation-unit>
    </test-case>
    <test-case FilePath="comparison">
      <compilation-unit name="int32_null">
        <output-dir compare="Text">int32_null</output-dir>
      </compilation-unit>
    </test-case>
    <test-case FilePath="comparison">
      <compilation-unit name="int64">
        <output-dir compare="Text">int64</output-dir>
      </compilation-unit>
    </test-case>
    <test-case FilePath="comparison">
      <compilation-unit name="int64_null">
        <output-dir compare="Text">int64_null</output-dir>
      </compilation-unit>
    </test-case>
    <test-case FilePath="comparison">
      <compilation-unit name="int8">
        <output-dir compare="Text">int8</output-dir>
      </compilation-unit>
    </test-case>
    <test-case FilePath="comparison">
      <compilation-unit name="int8_null">
        <output-dir compare="Text">int8_null</output-dir>
      </compilation-unit>
    </test-case>
    <test-case FilePath="comparison">
      <compilation-unit name="lt_01">
        <output-dir compare="Text">lt_01</output-dir>
      </compilation-unit>
    </test-case>
    <test-case FilePath="comparison">
      <compilation-unit name="lte_01">
        <output-dir compare="Text">lte_01</output-dir>
      </compilation-unit>
    </test-case>
    <test-case FilePath="comparison">
      <compilation-unit name="neq_01">
        <output-dir compare="Text">neq_01</output-dir>
      </compilation-unit>
    </test-case>
    <!--
    <test-case FilePath="comparison">
      <compilation-unit name="numeric-comparison_01">
        <output-dir compare="Text">numeric-comparison_01</output-dir>
      </compilation-unit>
    </test-case>
    -->
    <test-case FilePath="comparison">
      <compilation-unit name="string">
        <output-dir compare="Text">string</output-dir>
      </compilation-unit>
    </test-case>
    <test-case FilePath="comparison">
      <compilation-unit name="string_null">
        <output-dir compare="Text">string_null</output-dir>
      </compilation-unit>
    </test-case>
    <test-case FilePath="comparison">
      <compilation-unit name="issue363_equality">
        <output-dir compare="Text">issue363_equality</output-dir>
      </compilation-unit>
    </test-case>
    <test-case FilePath="comparison">
      <compilation-unit name="issue363_inequality_duration">
        <output-dir compare="Text">issue363_inequality_duration</output-dir>
        <expected-error>edu.uci.ics.asterix.common.exceptions.AsterixException</expected-error>
      </compilation-unit>
    </test-case>
    <test-case FilePath="comparison">
      <compilation-unit name="issue363_inequality_interval">
        <output-dir compare="Text">issue363_inequality_interval</output-dir>
        <expected-error>edu.uci.ics.asterix.common.exceptions.AsterixException</expected-error>
      </compilation-unit>
    </test-case>
    <test-case FilePath="comparison">
      <compilation-unit name="issue363_inequality_point">
        <output-dir compare="Text">issue363_inequality_point</output-dir>
        <expected-error>edu.uci.ics.asterix.common.exceptions.AsterixException</expected-error>
      </compilation-unit>
    </test-case>
    <test-case FilePath="comparison">
      <compilation-unit name="issue363_inequality_line">
        <output-dir compare="Text">issue363_inequality_line</output-dir>
        <expected-error>edu.uci.ics.asterix.common.exceptions.AsterixException</expected-error>
      </compilation-unit>
    </test-case>
    <test-case FilePath="comparison">
      <compilation-unit name="issue363_inequality_polygon">
        <output-dir compare="Text">issue363_inequality_polygon</output-dir>
        <expected-error>edu.uci.ics.asterix.common.exceptions.AsterixException</expected-error>
      </compilation-unit>
    </test-case>
    <test-case FilePath="comparison">
      <compilation-unit name="issue363_inequality_rectangle">
        <output-dir compare="Text">issue363_inequality_rectangle</output-dir>
        <expected-error>edu.uci.ics.asterix.common.exceptions.AsterixException</expected-error>
      </compilation-unit>
    </test-case>
    <test-case FilePath="comparison">
      <compilation-unit name="issue363_inequality_circle">
        <output-dir compare="Text">issue363_inequality_circle</output-dir>
        <expected-error>edu.uci.ics.asterix.common.exceptions.AsterixException</expected-error>
      </compilation-unit>
    </test-case>
  </test-group>
  <test-group name="constructor">
    <test-case FilePath="constructor">
      <compilation-unit name="add-null">
        <output-dir compare="Text">add-null</output-dir>
      </compilation-unit>
    </test-case>
    <test-case FilePath="constructor">
      <compilation-unit name="boolean_01">
        <output-dir compare="Text">boolean_01</output-dir>
      </compilation-unit>
    </test-case>
    <test-case FilePath="constructor">
      <compilation-unit name="circle_01">
        <output-dir compare="Text">circle_01</output-dir>
      </compilation-unit>
    </test-case>
    <test-case FilePath="constructor">
      <compilation-unit name="date_01">
        <output-dir compare="Text">date_01</output-dir>
      </compilation-unit>
    </test-case>
    <test-case FilePath="constructor">
      <compilation-unit name="datetime_01">
        <output-dir compare="Text">datetime_01</output-dir>
      </compilation-unit>
    </test-case>
    <test-case FilePath="constructor">
      <compilation-unit name="double_01">
        <output-dir compare="Text">double_01</output-dir>
      </compilation-unit>
    </test-case>
    <test-case FilePath="constructor">
      <compilation-unit name="duration_01">
        <output-dir compare="Text">duration_01</output-dir>
      </compilation-unit>
    </test-case>
    <test-case FilePath="constructor">
      <compilation-unit name="duration_02">
        <output-dir compare="Text">duration_02</output-dir>
      </compilation-unit>
    </test-case>
    <test-case FilePath="constructor">
      <compilation-unit name="float_01">
        <output-dir compare="Text">float_01</output-dir>
      </compilation-unit>
    </test-case>
    <test-case FilePath="constructor">
      <compilation-unit name="int_01">
        <output-dir compare="Text">int_01</output-dir>
      </compilation-unit>
    </test-case>
    <test-case FilePath="constructor">
      <compilation-unit name="interval">
        <output-dir compare="Text">interval</output-dir>
      </compilation-unit>
    </test-case>
    <test-case FilePath="constructor">
      <compilation-unit name="line_01">
        <output-dir compare="Text">line_01</output-dir>
      </compilation-unit>
    </test-case>
    <test-case FilePath="constructor">
      <compilation-unit name="rectangle_01">
        <output-dir compare="Text">rectangle_01</output-dir>
      </compilation-unit>
    </test-case>
    <test-case FilePath="constructor">
      <compilation-unit name="point_01">
        <output-dir compare="Text">point_01</output-dir>
      </compilation-unit>
    </test-case>
    <test-case FilePath="constructor">
      <compilation-unit name="polygon_01">
        <output-dir compare="Text">polygon_01</output-dir>
      </compilation-unit>
    </test-case>
    <test-case FilePath="constructor">
      <compilation-unit name="primitive-01">
        <output-dir compare="Text">primitive-01</output-dir>
      </compilation-unit>
    </test-case>
    <test-case FilePath="constructor">
      <compilation-unit name="primitive-02">
        <output-dir compare="Text">primitive-02</output-dir>
      </compilation-unit>
    </test-case>
    <test-case FilePath="constructor">
      <compilation-unit name="primitive-03">
        <output-dir compare="Text">primitive-03</output-dir>
      </compilation-unit>
    </test-case>
    <test-case FilePath="constructor">
      <compilation-unit name="primitive-04">
        <output-dir compare="Text">primitive-04</output-dir>
      </compilation-unit>
    </test-case>
    <test-case FilePath="constructor">
      <compilation-unit name="string_01">
        <output-dir compare="Text">string_01</output-dir>
      </compilation-unit>
    </test-case>
    <test-case FilePath="constructor">
      <compilation-unit name="time_01">
        <output-dir compare="Text">time_01</output-dir>
      </compilation-unit>
    </test-case>
  </test-group>
  <test-group name="custord">
    <!--
    <test-case FilePath="custord">
      <compilation-unit name="co">
        <output-dir compare="Text">co</output-dir>
      </compilation-unit>
    </test-case>
    -->
    <test-case FilePath="custord">
      <compilation-unit name="customer_q_01">
        <output-dir compare="Text">customer_q_01</output-dir>
      </compilation-unit>
    </test-case>
    <test-case FilePath="custord">
      <compilation-unit name="customer_q_02">
        <output-dir compare="Text">customer_q_02</output-dir>
      </compilation-unit>
    </test-case>
    <test-case FilePath="custord">
      <compilation-unit name="customer_q_03">
        <output-dir compare="Text">customer_q_03</output-dir>
      </compilation-unit>
    </test-case>
    <test-case FilePath="custord">
      <compilation-unit name="customer_q_04">
        <output-dir compare="Text">customer_q_04</output-dir>
      </compilation-unit>
    </test-case>
    <test-case FilePath="custord">
      <compilation-unit name="customer_q_05">
        <output-dir compare="Text">customer_q_05</output-dir>
      </compilation-unit>
    </test-case>
    <test-case FilePath="custord">
      <compilation-unit name="customer_q_06">
        <output-dir compare="Text">customer_q_06</output-dir>
      </compilation-unit>
    </test-case>
    <test-case FilePath="custord">
      <compilation-unit name="customer_q_07">
        <output-dir compare="Text">customer_q_07</output-dir>
      </compilation-unit>
    </test-case>
    <test-case FilePath="custord">
      <compilation-unit name="customer_q_08">
        <output-dir compare="Text">customer_q_08</output-dir>
      </compilation-unit>
    </test-case>
    <!--
    <test-case FilePath="custord">
      <compilation-unit name="denorm-cust-order_01">
        <output-dir compare="Text">denorm-cust-order_01</output-dir>
      </compilation-unit>
    </test-case>
    -->
    <test-case FilePath="custord">
      <compilation-unit name="denorm-cust-order_02">
        <output-dir compare="Text">denorm-cust-order_02</output-dir>
      </compilation-unit>
    </test-case>
    <!--
    <test-case FilePath="custord">
      <compilation-unit name="denorm-cust-order_03">
        <output-dir compare="Text">denorm-cust-order_03</output-dir>
      </compilation-unit>
    </test-case>
    -->
    <!--
    <test-case FilePath="custord">
      <compilation-unit name="freq-clerk">
        <output-dir compare="Text">freq-clerk</output-dir>
      </compilation-unit>
    </test-case>
    -->
    <test-case FilePath="custord">
      <compilation-unit name="join_q_01">
        <output-dir compare="Text">join_q_01</output-dir>
      </compilation-unit>
    </test-case>
    <test-case FilePath="custord">
      <compilation-unit name="join_q_02">
        <output-dir compare="Text">join_q_02</output-dir>
      </compilation-unit>
    </test-case>
    <test-case FilePath="custord">
      <compilation-unit name="join_q_03">
        <output-dir compare="Text">join_q_03</output-dir>
      </compilation-unit>
    </test-case>
    <test-case FilePath="custord">
      <compilation-unit name="join_q_04">
        <output-dir compare="Text">join_q_04</output-dir>
      </compilation-unit>
    </test-case>
    <test-case FilePath="custord">
      <compilation-unit name="load-test">
        <output-dir compare="Text">load-test</output-dir>
      </compilation-unit>
    </test-case>
    <test-case FilePath="custord">
      <compilation-unit name="order_q_01">
        <output-dir compare="Text">order_q_01</output-dir>
      </compilation-unit>
    </test-case>
    <test-case FilePath="custord">
      <compilation-unit name="order_q_02">
        <output-dir compare="Text">order_q_02</output-dir>
      </compilation-unit>
    </test-case>
    <test-case FilePath="custord">
      <compilation-unit name="order_q_03">
        <output-dir compare="Text">order_q_03</output-dir>
      </compilation-unit>
    </test-case>
    <test-case FilePath="custord">
      <compilation-unit name="order_q_04">
        <output-dir compare="Text">order_q_04</output-dir>
      </compilation-unit>
    </test-case>
    <test-case FilePath="custord">
      <compilation-unit name="order_q_05">
        <output-dir compare="Text">order_q_05</output-dir>
      </compilation-unit>
    </test-case>
    <test-case FilePath="custord">
      <compilation-unit name="order_q_06">
        <output-dir compare="Text">order_q_06</output-dir>
      </compilation-unit>
    </test-case>
  </test-group>
  <test-group name="dapd">
    <test-case FilePath="dapd">
      <compilation-unit name="q1">
        <output-dir compare="Text">q1</output-dir>
      </compilation-unit>
    </test-case>
    <test-case FilePath="dapd">
      <compilation-unit name="q2">
        <output-dir compare="Text">q2</output-dir>
      </compilation-unit>
    </test-case>
    <!--
    <test-case FilePath="dapd">
      <compilation-unit name="q3">
        <output-dir compare="Text">q3</output-dir>
      </compilation-unit>
    </test-case>
    -->
  </test-group>
  <test-group name="dml">
      <test-case FilePath="dml">
      <compilation-unit name="compact-dataset-and-its-indexes">
        <output-dir compare="Text">compact-dataset-and-its-indexes</output-dir>
      </compilation-unit>
     </test-case>
     <test-case FilePath="dml">
      <compilation-unit name="using-constant-merge-policy">
        <output-dir compare="Text">using-constant-merge-policy</output-dir>
      </compilation-unit>
     </test-case>
     <test-case FilePath="dml">
      <compilation-unit name="using-prefix-merge-policy">
        <output-dir compare="Text">using-prefix-merge-policy</output-dir>
      </compilation-unit>
     </test-case>
     <test-case FilePath="dml">
      <compilation-unit name="query-issue382">
        <output-dir compare="Text">query-issue382</output-dir>
      </compilation-unit>
     </test-case>
     <test-case FilePath="dml">
      <compilation-unit name="query-issue433">
        <output-dir compare="Text">query-issue433</output-dir>
      </compilation-unit>
     </test-case>
     <test-case FilePath="dml">
      <compilation-unit name="query-issue288">
        <output-dir compare="Text">query-issue288</output-dir>
      </compilation-unit>
    </test-case>
    <test-case FilePath="dml">
      <compilation-unit name="query-issue205">
        <output-dir compare="Text">query-issue205</output-dir>
      </compilation-unit>
    </test-case>
    <test-case FilePath="dml">
      <compilation-unit name="delete-from-loaded-dataset-with-index">
        <output-dir compare="Text">delete-from-loaded-dataset-with-index</output-dir>
      </compilation-unit>
    </test-case>
    <test-case FilePath="dml">
      <compilation-unit name="delete-from-loaded-dataset">
        <output-dir compare="Text">delete-from-loaded-dataset</output-dir>
      </compilation-unit>
    </test-case>
    <test-case FilePath="dml">
      <compilation-unit name="delete-syntax-change">
        <output-dir compare="Text">delete-syntax-change</output-dir>
      </compilation-unit>
    </test-case>
    <test-case FilePath="dml">
      <compilation-unit name="drop-empty-secondary-indexes">
        <output-dir compare="Text">drop-empty-secondary-indexes</output-dir>
      </compilation-unit>
    </test-case>
    <test-case FilePath="dml">
      <compilation-unit name="drop-index">
        <output-dir compare="Text">drop-index</output-dir>
      </compilation-unit>
    </test-case>
    <test-case FilePath="dml">
      <compilation-unit name="create-drop-cltype">
        <output-dir compare="Text">create-drop-cltype</output-dir>
      </compilation-unit>
    </test-case>
    <test-case FilePath="dml">
      <compilation-unit name="create-drop-opntype">
        <output-dir compare="Text">create-drop-opntype</output-dir>
      </compilation-unit>
    </test-case>
    <test-case FilePath="dml">
      <compilation-unit name="empty-load-with-index">
        <output-dir compare="Text">empty-load-with-index</output-dir>
      </compilation-unit>
    </test-case>
    <test-case FilePath="dml">
      <compilation-unit name="insert-into-empty-dataset">
        <output-dir compare="Text">insert-into-empty-dataset</output-dir>
      </compilation-unit>
    </test-case>
    <test-case FilePath="dml">
      <compilation-unit name="insert-into-empty-dataset-with-index">
        <output-dir compare="Text">insert-into-empty-dataset-with-index</output-dir>
      </compilation-unit>
    </test-case>
    <test-case FilePath="dml">
      <compilation-unit name="insert-syntax">
        <output-dir compare="Text">insert-syntax</output-dir>
      </compilation-unit>
    </test-case>
    <test-case FilePath="dml">
      <compilation-unit name="insert-and-scan-dataset">
        <output-dir compare="Text">insert-and-scan-dataset</output-dir>
      </compilation-unit>
    </test-case>
    <test-case FilePath="dml">
      <compilation-unit name="insert-and-scan-dataset-with-index">
        <output-dir compare="Text">insert-and-scan-dataset-with-index</output-dir>
      </compilation-unit>
    </test-case>
    <test-case FilePath="dml">
      <compilation-unit name="insert-and-scan-joined-datasets">
        <output-dir compare="Text">insert-and-scan-joined-datasets</output-dir>
      </compilation-unit>
    </test-case>
    <test-case FilePath="dml">
      <compilation-unit name="insert-into-loaded-dataset-with-index_01">
        <output-dir compare="Text">insert-into-loaded-dataset-with-index_01</output-dir>
      </compilation-unit>
    </test-case>
    <test-case FilePath="dml">
      <compilation-unit name="insert-into-loaded-dataset-with-index_02">
        <output-dir compare="Text">insert-into-loaded-dataset-with-index_02</output-dir>
      </compilation-unit>
    </test-case>
    <test-case FilePath="dml">
      <compilation-unit name="insert-into-loaded-dataset_01">
        <output-dir compare="Text">insert-into-loaded-dataset_01</output-dir>
      </compilation-unit>
    </test-case>
    <test-case FilePath="dml">
      <compilation-unit name="insert-into-loaded-dataset_02">
        <output-dir compare="Text">insert-into-loaded-dataset_02</output-dir>
      </compilation-unit>
    </test-case>
    <test-case FilePath="dml">
      <compilation-unit name="insert-src-dst-01">
        <output-dir compare="Text">insert-src-dst-01</output-dir>
      </compilation-unit>
    </test-case>
    <test-case FilePath="dml">
      <compilation-unit name="insert">
        <output-dir compare="Text">insert</output-dir>
      </compilation-unit>
    </test-case>
    <test-case FilePath="dml">
      <compilation-unit name="insert_less_nc">
        <output-dir compare="Text">insert_less_nc</output-dir>
      </compilation-unit>
    </test-case>
    <!--
    <test-case FilePath="dml">
      <compilation-unit name="load-from-hdfs">
        <output-dir compare="Text">load-from-hdfs</output-dir>
      </compilation-unit>
    </test-case>
    -->
    <test-case FilePath="dml">
      <compilation-unit name="load-with-index">
        <output-dir compare="Text">load-with-index</output-dir>
      </compilation-unit>
    </test-case>
    <test-case FilePath="dml">
      <compilation-unit name="load-with-ngram-index">
        <output-dir compare="Text">load-with-ngram-index</output-dir>
      </compilation-unit>
    </test-case>
    <test-case FilePath="dml">
      <compilation-unit name="load-with-rtree-index">
        <output-dir compare="Text">load-with-rtree-index</output-dir>
      </compilation-unit>
    </test-case>
    <test-case FilePath="dml">
      <compilation-unit name="load-with-word-index">
        <output-dir compare="Text">load-with-word-index</output-dir>
      </compilation-unit>
    </test-case>
    
    <test-case FilePath="dml">
      <compilation-unit name="opentype-c2o-recursive">
        <output-dir compare="Text">opentype-c2o-recursive</output-dir>
      </compilation-unit>
    </test-case>
    <test-case FilePath="dml">
      <compilation-unit name="opentype-c2o">
        <output-dir compare="Text">opentype-c2o</output-dir>
      </compilation-unit>
    </test-case>
    <test-case FilePath="dml">
      <compilation-unit name="opentype-closed-optional">
        <output-dir compare="Text">opentype-closed-optional</output-dir>
      </compilation-unit>
    </test-case>
    <test-case FilePath="dml">
      <compilation-unit name="opentype-insert">
        <output-dir compare="Text">opentype-insert</output-dir>
      </compilation-unit>
    </test-case>
    <test-case FilePath="dml">
      <compilation-unit name="opentype-insert2">
        <output-dir compare="Text">opentype-insert2</output-dir>
      </compilation-unit>
    </test-case>
    <test-case FilePath="dml">
      <compilation-unit name="opentype-noexpand">
        <output-dir compare="Text">opentype-noexpand</output-dir>
      </compilation-unit>
    </test-case>
    <test-case FilePath="dml">
      <compilation-unit name="opentype-o2c-recursive">
        <output-dir compare="Text">opentype-o2c-recursive</output-dir>
      </compilation-unit>
    </test-case>
    <test-case FilePath="dml">
      <compilation-unit name="opentype-o2c">
        <output-dir compare="Text">opentype-o2c</output-dir>
      </compilation-unit>
    </test-case>
    <test-case FilePath="dml">
      <compilation-unit name="opentype-o2o">
        <output-dir compare="Text">opentype-o2o</output-dir>
      </compilation-unit>
    </test-case>
    <test-case FilePath="dml">
      <compilation-unit name="scan-delete-btree-secondary-index-nullable">
        <output-dir compare="Text">scan-delete-btree-secondary-index-nullable</output-dir>
      </compilation-unit>
    </test-case>
    <test-case FilePath="dml">
      <compilation-unit name="scan-delete-rtree-secondary-index-nullable">
        <output-dir compare="Text">scan-delete-rtree-secondary-index-nullable</output-dir>
      </compilation-unit>
    </test-case>
    <test-case FilePath="dml">
      <compilation-unit name="scan-delete-rtree-secondary-index">
        <output-dir compare="Text">scan-delete-rtree-secondary-index</output-dir>
      </compilation-unit>
    </test-case>
    <test-case FilePath="dml">
      <compilation-unit name="scan-insert-btree-secondary-index-nullable">
        <output-dir compare="Text">scan-insert-btree-secondary-index-nullable</output-dir>
      </compilation-unit>
    </test-case>
    <test-case FilePath="dml">
      <compilation-unit name="scan-insert-rtree-secondary-index-nullable">
        <output-dir compare="Text">scan-insert-rtree-secondary-index-nullable</output-dir>
      </compilation-unit>
    </test-case>
    <test-case FilePath="dml">
      <compilation-unit name="scan-insert-rtree-secondary-index">
        <output-dir compare="Text">scan-insert-rtree-secondary-index</output-dir>
      </compilation-unit>
    </test-case>
    <test-case FilePath="dml">
      <compilation-unit name="scan-insert-inverted-index-ngram-secondary-index">
        <output-dir compare="Text">scan-insert-inverted-index-ngram-secondary-index</output-dir>
      </compilation-unit>
    </test-case>
    <test-case FilePath="dml">
      <compilation-unit name="scan-insert-inverted-index-word-secondary-index">
        <output-dir compare="Text">scan-insert-inverted-index-word-secondary-index</output-dir>
      </compilation-unit>
    </test-case>
    <test-case FilePath="dml">
      <compilation-unit name="scan-insert-inverted-index-ngram-secondary-index-nullable">
        <output-dir compare="Text">scan-insert-inverted-index-ngram-secondary-index-nullable</output-dir>
      </compilation-unit>
    </test-case>
    <test-case FilePath="dml">
      <compilation-unit name="scan-insert-inverted-index-word-secondary-index-nullable">
        <output-dir compare="Text">scan-insert-inverted-index-word-secondary-index-nullable</output-dir>
      </compilation-unit>
    </test-case>
    <test-case FilePath="dml">
      <compilation-unit name="scan-delete-inverted-index-ngram-secondary-index">
        <output-dir compare="Text">scan-delete-inverted-index-ngram-secondary-index</output-dir>
      </compilation-unit>
    </test-case>
    <test-case FilePath="dml">
      <compilation-unit name="scan-delete-inverted-index-word-secondary-index">
        <output-dir compare="Text">scan-delete-inverted-index-word-secondary-index</output-dir>
      </compilation-unit>
    </test-case>
    <test-case FilePath="dml">
      <compilation-unit name="scan-delete-inverted-index-ngram-secondary-index-nullable">
        <output-dir compare="Text">scan-delete-inverted-index-ngram-secondary-index-nullable</output-dir>
      </compilation-unit>
    </test-case>
    <test-case FilePath="dml">
      <compilation-unit name="scan-delete-inverted-index-word-secondary-index-nullable">
        <output-dir compare="Text">scan-delete-inverted-index-word-secondary-index-nullable</output-dir>
      </compilation-unit>
    </test-case>
  </test-group>
  <test-group name="employee">
    <test-case FilePath="employee">
      <compilation-unit name="q_01">
        <output-dir compare="Text">q_01</output-dir>
      </compilation-unit>
    </test-case>
    <test-case FilePath="employee">
      <compilation-unit name="q_02">
        <output-dir compare="Text">q_02</output-dir>
      </compilation-unit>
    </test-case>
  </test-group>
  <test-group name="failure">
    <!--
    <test-case FilePath="failure">
      <compilation-unit name="q1_pricing_summary_report_failure">
        <output-dir compare="Text">q1_pricing_summary_report_failure</output-dir>
      </compilation-unit>
    </test-case>
    -->
  </test-group>
  <!--
  <test-group name="flwor">
    <test-case FilePath="flwor">
      <compilation-unit name="for01">
        <output-dir compare="Text">for01</output-dir>
      </compilation-unit>
    </test-case>
    <test-case FilePath="flwor">
      <compilation-unit name="for02">
        <output-dir compare="Text">for02</output-dir>
      </compilation-unit>
    </test-case>
    <test-case FilePath="flwor">
      <compilation-unit name="for03">
        <output-dir compare="Text">for03</output-dir>
      </compilation-unit>
    </test-case>
    <test-case FilePath="flwor">
      <compilation-unit name="for04">
        <output-dir compare="Text">for04</output-dir>
      </compilation-unit>
    </test-case>
    <test-case FilePath="flwor">
      <compilation-unit name="for05">
        <output-dir compare="Text">for05</output-dir>
      </compilation-unit>
    </test-case>
    <test-case FilePath="flwor">
      <compilation-unit name="for06">
        <output-dir compare="Text">for06</output-dir>
      </compilation-unit>
    </test-case>
    <test-case FilePath="flwor">
      <compilation-unit name="for07">
        <output-dir compare="Text">for07</output-dir>
      </compilation-unit>
    </test-case>
    <test-case FilePath="flwor">
      <compilation-unit name="for08">
        <output-dir compare="Text">for08</output-dir>
      </compilation-unit>
    </test-case>
    <test-case FilePath="flwor">
      <compilation-unit name="for09">
        <output-dir compare="Text">for09</output-dir>
      </compilation-unit>
    </test-case>
    <test-case FilePath="flwor">
      <compilation-unit name="for10">
        <output-dir compare="Text">for10</output-dir>
      </compilation-unit>
    </test-case>
    <test-case FilePath="flwor">
      <compilation-unit name="for11">
        <output-dir compare="Text">for11</output-dir>
      </compilation-unit>
    </test-case>
    <test-case FilePath="flwor">
      <compilation-unit name="for12">
        <output-dir compare="Text">for12</output-dir>
      </compilation-unit>
    </test-case>
    <test-case FilePath="flwor">
      <compilation-unit name="for13">
        <output-dir compare="Text">for13</output-dir>
      </compilation-unit>
    </test-case>
    <test-case FilePath="flwor">
      <compilation-unit name="for14">
        <output-dir compare="Text">for14</output-dir>
      </compilation-unit>
    </test-case>
    <test-case FilePath="flwor">
      <compilation-unit name="for15">
        <output-dir compare="Text">for15</output-dir>
      </compilation-unit>
    </test-case>
    <test-case FilePath="flwor">
      <compilation-unit name="for16">
        <output-dir compare="Text">for16</output-dir>
      </compilation-unit>
    </test-case>
    <test-case FilePath="flwor">
      <compilation-unit name="for17">
        <output-dir compare="Text">for17</output-dir>
      </compilation-unit>
    </test-case>
    <test-case FilePath="flwor">
      <compilation-unit name="for18">
        <output-dir compare="Text">for18</output-dir>
      </compilation-unit>
    </test-case>
    <test-case FilePath="flwor">
      <compilation-unit name="for19">
        <output-dir compare="Text">for19</output-dir>
      </compilation-unit>
    </test-case>
    <test-case FilePath="flwor">
      <compilation-unit name="grpby01">
        <output-dir compare="Text">grpby01</output-dir>
      </compilation-unit>
    </test-case>
    <test-case FilePath="flwor">
      <compilation-unit name="grpby02">
        <output-dir compare="Text">grpby02</output-dir>
      </compilation-unit>
    </test-case>
    <test-case FilePath="flwor">
      <compilation-unit name="let01">
        <output-dir compare="Text">let01</output-dir>
      </compilation-unit>
    </test-case>
    <test-case FilePath="flwor">
      <compilation-unit name="let02">
        <output-dir compare="Text">let02</output-dir>
      </compilation-unit>
    </test-case>
    <test-case FilePath="flwor">
      <compilation-unit name="let03">
        <output-dir compare="Text">let03</output-dir>
      </compilation-unit>
    </test-case>
    <test-case FilePath="flwor">
      <compilation-unit name="let04">
        <output-dir compare="Text">let04</output-dir>
      </compilation-unit>
    </test-case>
    <test-case FilePath="flwor">
      <compilation-unit name="let05">
        <output-dir compare="Text">let05</output-dir>
      </compilation-unit>
    </test-case>
    <test-case FilePath="flwor">
      <compilation-unit name="let06">
        <output-dir compare="Text">let06</output-dir>
      </compilation-unit>
    </test-case>
    <test-case FilePath="flwor">
      <compilation-unit name="let07">
        <output-dir compare="Text">let07</output-dir>
      </compilation-unit>
    </test-case>
    <test-case FilePath="flwor">
      <compilation-unit name="let08">
        <output-dir compare="Text">let08</output-dir>
      </compilation-unit>
    </test-case>
    <test-case FilePath="flwor">
      <compilation-unit name="let09">
        <output-dir compare="Text">let09</output-dir>
      </compilation-unit>
    </test-case>
    <test-case FilePath="flwor">
      <compilation-unit name="let10">
        <output-dir compare="Text">let10</output-dir>
      </compilation-unit>
    </test-case>
    <test-case FilePath="flwor">
      <compilation-unit name="let11">
        <output-dir compare="Text">let11</output-dir>
      </compilation-unit>
    </test-case>
    <test-case FilePath="flwor">
      <compilation-unit name="let12">
        <output-dir compare="Text">let12</output-dir>
      </compilation-unit>
    </test-case>
    <test-case FilePath="flwor">
      <compilation-unit name="let13">
        <output-dir compare="Text">let13</output-dir>
      </compilation-unit>
    </test-case>
    <test-case FilePath="flwor">
      <compilation-unit name="let14">
        <output-dir compare="Text">let14</output-dir>
      </compilation-unit>
    </test-case>
    <test-case FilePath="flwor">
      <compilation-unit name="let15">
        <output-dir compare="Text">let15</output-dir>
      </compilation-unit>
    </test-case>
    <test-case FilePath="flwor">
      <compilation-unit name="let16">
        <output-dir compare="Text">let16</output-dir>
      </compilation-unit>
    </test-case>
    <test-case FilePath="flwor">
      <compilation-unit name="let17">
        <output-dir compare="Text">let17</output-dir>
      </compilation-unit>
    </test-case>
    <test-case FilePath="flwor">
      <compilation-unit name="let18">
        <output-dir compare="Text">let18</output-dir>
      </compilation-unit>
    </test-case>
    <test-case FilePath="flwor">
      <compilation-unit name="let19">
        <output-dir compare="Text">let19</output-dir>
      </compilation-unit>
    </test-case>
    <test-case FilePath="flwor">
      <compilation-unit name="let20">
        <output-dir compare="Text">let20</output-dir>
      </compilation-unit>
    </test-case>
    <test-case FilePath="flwor">
      <compilation-unit name="let21">
        <output-dir compare="Text">let21</output-dir>
      </compilation-unit>
    </test-case>
    <test-case FilePath="flwor">
      <compilation-unit name="let22">
        <output-dir compare="Text">let22</output-dir>
      </compilation-unit>
    </test-case>
    <test-case FilePath="flwor">
      <compilation-unit name="let23">
        <output-dir compare="Text">let23</output-dir>
      </compilation-unit>
    </test-case>
    <test-case FilePath="flwor">
      <compilation-unit name="let24">
        <output-dir compare="Text">let24</output-dir>
      </compilation-unit>
    </test-case>
    <test-case FilePath="flwor">
      <compilation-unit name="let25">
        <output-dir compare="Text">let25</output-dir>
      </compilation-unit>
    </test-case>
    <test-case FilePath="flwor">
      <compilation-unit name="let26">
        <output-dir compare="Text">let26</output-dir>
      </compilation-unit>
    </test-case>
    <test-case FilePath="flwor">
      <compilation-unit name="let27">
        <output-dir compare="Text">let27</output-dir>
      </compilation-unit>
    </test-case>
    <test-case FilePath="flwor">
      <compilation-unit name="let28">
        <output-dir compare="Text">let28</output-dir>
      </compilation-unit>
    </test-case>
    <test-case FilePath="flwor">
      <compilation-unit name="let29">
        <output-dir compare="Text">let29</output-dir>
      </compilation-unit>
    </test-case>
    <test-case FilePath="flwor">
      <compilation-unit name="let30">
        <output-dir compare="Text">let30</output-dir>
      </compilation-unit>
    </test-case>
    <test-case FilePath="flwor">
      <compilation-unit name="let31">
        <output-dir compare="Text">let31</output-dir>
      </compilation-unit>
    </test-case>
    <test-case FilePath="flwor">
      <compilation-unit name="let32">
        <output-dir compare="Text">let32</output-dir>
      </compilation-unit>
    </test-case>
    <test-case FilePath="flwor">
      <compilation-unit name="order-by-01">
        <output-dir compare="Text">order-by-01</output-dir>
      </compilation-unit>
    </test-case>
    <test-case FilePath="flwor">
      <compilation-unit name="order-by-02">
        <output-dir compare="Text">order-by-02</output-dir>
      </compilation-unit>
    </test-case>
    <test-case FilePath="flwor">
      <compilation-unit name="order-by-03">
        <output-dir compare="Text">order-by-03</output-dir>
      </compilation-unit>
    </test-case>
    <test-case FilePath="flwor">
      <compilation-unit name="order-by-04">
        <output-dir compare="Text">order-by-04</output-dir>
      </compilation-unit>
    </test-case>
    <test-case FilePath="flwor">
      <compilation-unit name="order-by-05">
        <output-dir compare="Text">order-by-05</output-dir>
      </compilation-unit>
    </test-case>
    <test-case FilePath="flwor">
      <compilation-unit name="order-by-06">
        <output-dir compare="Text">order-by-06</output-dir>
      </compilation-unit>
    </test-case>
    <test-case FilePath="flwor">
      <compilation-unit name="order-by-07">
        <output-dir compare="Text">order-by-07</output-dir>
      </compilation-unit>
    </test-case>
    <test-case FilePath="flwor">
      <compilation-unit name="order-by-08">
        <output-dir compare="Text">order-by-08</output-dir>
      </compilation-unit>
    </test-case>
    <test-case FilePath="flwor">
      <compilation-unit name="order-by-09">
        <output-dir compare="Text">order-by-09</output-dir>
      </compilation-unit>
    </test-case>
    <test-case FilePath="flwor">
      <compilation-unit name="order-by-10">
        <output-dir compare="Text">order-by-10</output-dir>
      </compilation-unit>
    </test-case>
    <test-case FilePath="flwor">
      <compilation-unit name="order-by-11">
        <output-dir compare="Text">order-by-11</output-dir>
      </compilation-unit>
    </test-case>
    <test-case FilePath="flwor">
      <compilation-unit name="order-by-12">
        <output-dir compare="Text">order-by-12</output-dir>
      </compilation-unit>
    </test-case>
    <test-case FilePath="flwor">
      <compilation-unit name="ret-01">
        <output-dir compare="Text">ret-01</output-dir>
      </compilation-unit>
    </test-case>
    <test-case FilePath="flwor">
      <compilation-unit name="ret-02">
        <output-dir compare="Text">ret-02</output-dir>
      </compilation-unit>
    </test-case>
    <test-case FilePath="flwor">
      <compilation-unit name="ret-03">
        <output-dir compare="Text">ret-03</output-dir>
      </compilation-unit>
    </test-case>
    <test-case FilePath="flwor">
      <compilation-unit name="ret-04">
        <output-dir compare="Text">ret-04</output-dir>
      </compilation-unit>
    </test-case>
    <test-case FilePath="flwor">
      <compilation-unit name="ret-05">
        <output-dir compare="Text">ret-05</output-dir>
      </compilation-unit>
    </test-case>
    <test-case FilePath="flwor">
      <compilation-unit name="ret-06">
        <output-dir compare="Text">ret-06</output-dir>
      </compilation-unit>
    </test-case>
    <test-case FilePath="flwor">
      <compilation-unit name="ret-07">
        <output-dir compare="Text">ret-07</output-dir>
      </compilation-unit>
    </test-case>
    <test-case FilePath="flwor">
      <compilation-unit name="ret-08">
        <output-dir compare="Text">ret-08</output-dir>
      </compilation-unit>
    </test-case>
    <test-case FilePath="flwor">
      <compilation-unit name="ret-09">
        <output-dir compare="Text">ret-09</output-dir>
      </compilation-unit>
    </test-case>
    <test-case FilePath="flwor">
      <compilation-unit name="ret-10">
        <output-dir compare="Text">ret-10</output-dir>
      </compilation-unit>
    </test-case>
    <test-case FilePath="flwor">
      <compilation-unit name="ret-11">
        <output-dir compare="Text">ret-11</output-dir>
      </compilation-unit>
    </test-case>
    <test-case FilePath="flwor">
      <compilation-unit name="ret-12">
        <output-dir compare="Text">ret-12</output-dir>
      </compilation-unit>
    </test-case>
    <test-case FilePath="flwor">
      <compilation-unit name="ret-13">
        <output-dir compare="Text">ret-13</output-dir>
      </compilation-unit>
    </test-case>
    <test-case FilePath="flwor">
      <compilation-unit name="ret-14">
        <output-dir compare="Text">ret-14</output-dir>
      </compilation-unit>
    </test-case>
    <test-case FilePath="flwor">
      <compilation-unit name="ret-15">
        <output-dir compare="Text">ret-15</output-dir>
      </compilation-unit>
    </test-case>
    <test-case FilePath="flwor">
      <compilation-unit name="ret-16">
        <output-dir compare="Text">ret-16</output-dir>
      </compilation-unit>
    </test-case>
    <test-case FilePath="flwor">
      <compilation-unit name="ret-17">
        <output-dir compare="Text">ret-17</output-dir>
      </compilation-unit>
    </test-case>
    <test-case FilePath="flwor">
      <compilation-unit name="ret-18">
        <output-dir compare="Text">ret-18</output-dir>
      </compilation-unit>
    </test-case>
    <test-case FilePath="flwor">
      <compilation-unit name="ret-19">
        <output-dir compare="Text">ret-19</output-dir>
      </compilation-unit>
    </test-case>
  </test-group>
  -->
  <test-group name="fuzzyjoin">
    <test-case FilePath="fuzzyjoin">
      <compilation-unit name="bestpaper-dblp-csx-aqlplus_1">
        <output-dir compare="Text">bestpaper-dblp-csx-aqlplus_1</output-dir>
      </compilation-unit>
    </test-case>
    <test-case FilePath="fuzzyjoin">
      <compilation-unit name="dblp-1_1">
        <output-dir compare="Text">dblp-1_1</output-dir>
      </compilation-unit>
    </test-case>
    <test-case FilePath="fuzzyjoin">
      <compilation-unit name="dblp-1_2.1.1">
        <output-dir compare="Text">dblp-1_2.1.1</output-dir>
      </compilation-unit>
    </test-case>
    <test-case FilePath="fuzzyjoin">
      <compilation-unit name="dblp-1_2.1">
        <output-dir compare="Text">dblp-1_2.1</output-dir>
      </compilation-unit>
    </test-case>
    <test-case FilePath="fuzzyjoin">
      <compilation-unit name="dblp-1_2">
        <output-dir compare="Text">dblp-1_2</output-dir>
      </compilation-unit>
    </test-case>
    <test-case FilePath="fuzzyjoin">
      <compilation-unit name="dblp-2.1_5.3.1">
        <output-dir compare="Text">dblp-2.1_5.3.1</output-dir>
      </compilation-unit>
    </test-case>
    <test-case FilePath="fuzzyjoin">
      <compilation-unit name="dblp-2_1">
        <output-dir compare="Text">dblp-2_1</output-dir>
      </compilation-unit>
    </test-case>
    <test-case FilePath="fuzzyjoin">
      <compilation-unit name="dblp-2_2">
        <output-dir compare="Text">dblp-2_2</output-dir>
      </compilation-unit>
    </test-case>
    <test-case FilePath="fuzzyjoin">
      <compilation-unit name="dblp-2.2">
        <output-dir compare="Text">dblp-2.2</output-dir>
      </compilation-unit>
    </test-case>
    <test-case FilePath="fuzzyjoin">
      <compilation-unit name="dblp-2_3">
        <output-dir compare="Text">dblp-2_3</output-dir>
      </compilation-unit>
    </test-case>
    <test-case FilePath="fuzzyjoin">
      <compilation-unit name="dblp-2_4">
        <output-dir compare="Text">dblp-2_4</output-dir>
      </compilation-unit>
    </test-case>
    <test-case FilePath="fuzzyjoin">
      <compilation-unit name="dblp-2_5.1">
        <output-dir compare="Text">dblp-2_5.1</output-dir>
      </compilation-unit>
    </test-case>
    <test-case FilePath="fuzzyjoin">
      <compilation-unit name="dblp-2_5.2">
        <output-dir compare="Text">dblp-2_5.2</output-dir>
      </compilation-unit>
    </test-case>
    <test-case FilePath="fuzzyjoin">
      <compilation-unit name="dblp-2_5.3.1">
        <output-dir compare="Text">dblp-2_5.3.1</output-dir>
      </compilation-unit>
    </test-case>
    <test-case FilePath="fuzzyjoin">
      <compilation-unit name="dblp-2_5.3">
        <output-dir compare="Text">dblp-2_5.3</output-dir>
      </compilation-unit>
    </test-case>
    <test-case FilePath="fuzzyjoin">
      <compilation-unit name="dblp-2_5">
        <output-dir compare="Text">dblp-2_5</output-dir>
      </compilation-unit>
    </test-case>
    <test-case FilePath="fuzzyjoin">
      <compilation-unit name="dblp-3_1.1">
        <output-dir compare="Text">dblp-3_1.1</output-dir>
      </compilation-unit>
    </test-case>
    <test-case FilePath="fuzzyjoin">
      <compilation-unit name="dblp-3_1.2">
        <output-dir compare="Text">dblp-3_1.2</output-dir>
      </compilation-unit>
    </test-case>
    <test-case FilePath="fuzzyjoin">
      <compilation-unit name="dblp-3_1">
        <output-dir compare="Text">dblp-3_1</output-dir>
      </compilation-unit>
    </test-case>
    <test-case FilePath="fuzzyjoin">
      <compilation-unit name="dblp-aqlplus_1">
        <output-dir compare="Text">dblp-aqlplus_1</output-dir>
      </compilation-unit>
    </test-case>
    <test-case FilePath="fuzzyjoin">
      <compilation-unit name="dblp-aqlplus_2">
        <output-dir compare="Text">dblp-aqlplus_2</output-dir>
        <expected-error>edu.uci.ics.asterix.common.exceptions.AsterixException</expected-error>
      </compilation-unit>
    </test-case>
    <test-case FilePath="fuzzyjoin">
      <compilation-unit name="dblp-csx-2_1">
        <output-dir compare="Text">dblp-csx-2_1</output-dir>
      </compilation-unit>
    </test-case>
    <test-case FilePath="fuzzyjoin">
      <compilation-unit name="dblp-csx-2_2">
        <output-dir compare="Text">dblp-csx-2_2</output-dir>
      </compilation-unit>
    </test-case>
    <test-case FilePath="fuzzyjoin">
      <compilation-unit name="dblp-csx-2_3">
        <output-dir compare="Text">dblp-csx-2_3</output-dir>
      </compilation-unit>
    </test-case>
    <test-case FilePath="fuzzyjoin">
      <compilation-unit name="dblp-csx-2_4">
        <output-dir compare="Text">dblp-csx-2_4</output-dir>
      </compilation-unit>
    </test-case>
    <test-case FilePath="fuzzyjoin">
      <compilation-unit name="dblp-csx-2_5.1">
        <output-dir compare="Text">dblp-csx-2_5.1</output-dir>
      </compilation-unit>
    </test-case>
    <test-case FilePath="fuzzyjoin">
      <compilation-unit name="dblp-csx-2_5.2">
        <output-dir compare="Text">dblp-csx-2_5.2</output-dir>
      </compilation-unit>
    </test-case>
    <test-case FilePath="fuzzyjoin">
      <compilation-unit name="dblp-csx-2_5.3.1">
        <output-dir compare="Text">dblp-csx-2_5.3.1</output-dir>
      </compilation-unit>
    </test-case>
    <test-case FilePath="fuzzyjoin">
      <compilation-unit name="dblp-csx-2_5.3">
        <output-dir compare="Text">dblp-csx-2_5.3</output-dir>
      </compilation-unit>
    </test-case>
    <test-case FilePath="fuzzyjoin">
      <compilation-unit name="dblp-csx-2_5">
        <output-dir compare="Text">dblp-csx-2_5</output-dir>
      </compilation-unit>
    </test-case>
    <test-case FilePath="fuzzyjoin">
      <compilation-unit name="dblp-csx-3_1">
        <output-dir compare="Text">dblp-csx-3_1</output-dir>
      </compilation-unit>
    </test-case>
    <test-case FilePath="fuzzyjoin">
      <compilation-unit name="dblp-csx-3_2">
        <output-dir compare="Text">dblp-csx-3_2</output-dir>
      </compilation-unit>
    </test-case>
    <test-case FilePath="fuzzyjoin">
      <compilation-unit name="dblp-csx-3_3">
        <output-dir compare="Text">dblp-csx-3_3</output-dir>
      </compilation-unit>
    </test-case>
    <test-case FilePath="fuzzyjoin">
      <compilation-unit name="dblp-csx-3_4">
        <output-dir compare="Text">dblp-csx-3_4</output-dir>
      </compilation-unit>
    </test-case>
    <test-case FilePath="fuzzyjoin">
      <compilation-unit name="dblp-csx-3_5.1">
        <output-dir compare="Text">dblp-csx-3_5.1</output-dir>
      </compilation-unit>
    </test-case>
    <test-case FilePath="fuzzyjoin">
      <compilation-unit name="dblp-csx-3_5.2">
        <output-dir compare="Text">dblp-csx-3_5.2</output-dir>
      </compilation-unit>
    </test-case>
    <test-case FilePath="fuzzyjoin">
      <compilation-unit name="dblp-csx-3_5.3.1">
        <output-dir compare="Text">dblp-csx-3_5.3.1</output-dir>
      </compilation-unit>
    </test-case>
    <test-case FilePath="fuzzyjoin">
      <compilation-unit name="dblp-csx-3_5.3">
        <output-dir compare="Text">dblp-csx-3_5.3</output-dir>
      </compilation-unit>
    </test-case>
    <test-case FilePath="fuzzyjoin">
      <compilation-unit name="dblp-csx-3_5.4.1">
        <output-dir compare="Text">dblp-csx-3_5.4.1</output-dir>
      </compilation-unit>
    </test-case>
    <test-case FilePath="fuzzyjoin">
      <compilation-unit name="dblp-csx-3_5.4">
        <output-dir compare="Text">dblp-csx-3_5.4</output-dir>
      </compilation-unit>
    </test-case>
    <test-case FilePath="fuzzyjoin">
      <compilation-unit name="dblp-csx-3_5">
        <output-dir compare="Text">dblp-csx-3_5</output-dir>
      </compilation-unit>
    </test-case>
    -->
    <test-case FilePath="fuzzyjoin">
      <compilation-unit name="dblp-csx-aqlplus_1">
        <output-dir compare="Text">dblp-csx-aqlplus_1</output-dir>
      </compilation-unit>
    </test-case>
    <test-case FilePath="fuzzyjoin">
      <compilation-unit name="dblp-csx-aqlplus_2">
        <output-dir compare="Text">dblp-csx-aqlplus_2</output-dir>
      </compilation-unit>
    </test-case>
    <test-case FilePath="fuzzyjoin">
      <compilation-unit name="dblp-csx-aqlplus_3">
        <output-dir compare="Text">dblp-csx-aqlplus_3</output-dir>
      </compilation-unit>
    </test-case>
    <test-case FilePath="fuzzyjoin">
      <compilation-unit name="dblp-csx-dblp-aqlplus_1">
        <output-dir compare="Text">dblp-csx-dblp-aqlplus_1</output-dir>
      </compilation-unit>
    </test-case>
    <test-case FilePath="fuzzyjoin">
      <compilation-unit name="dblp-lookup_1">
        <output-dir compare="Text">dblp-lookup_1</output-dir>
      </compilation-unit>
    </test-case>
    <!--
    <test-case FilePath="fuzzyjoin">
      <compilation-unit name="dblp-splits-3_1">
        <output-dir compare="Text">dblp-splits-3_1</output-dir>
      </compilation-unit>
    </test-case>
    -->
    <test-case FilePath="fuzzyjoin">
      <compilation-unit name="events-users-aqlplus_1">
        <output-dir compare="Text">events-users-aqlplus_1</output-dir>
      </compilation-unit>
    </test-case>
    <test-case FilePath="fuzzyjoin">
      <compilation-unit name="events-users-aqlplus_2">
        <output-dir compare="Text">events-users-aqlplus_2</output-dir>
      </compilation-unit>
    </test-case>
    <test-case FilePath="fuzzyjoin">
      <compilation-unit name="opentype">
        <output-dir compare="Text">opentype</output-dir>
      </compilation-unit>
    </test-case>
    
    <test-case FilePath="fuzzyjoin">
      <compilation-unit name="user-int-aqlplus_1">
        <output-dir compare="Text">user-int-aqlplus_1</output-dir>
      </compilation-unit>
    </test-case>
    <test-case FilePath="fuzzyjoin">
      <compilation-unit name="user-int-aqlplus_2">
        <output-dir compare="Text">user-int-aqlplus_2</output-dir>
      </compilation-unit>
    </test-case>    
    <test-case FilePath="fuzzyjoin">
      <compilation-unit name="user-int-aqlplus_3">
        <output-dir compare="Text">user-int-aqlplus_3</output-dir>
      </compilation-unit>
    </test-case>  
    <test-case FilePath="fuzzyjoin">
      <compilation-unit name="user-lot-aqlplus_1">
        <output-dir compare="Text">user-lot-aqlplus_1</output-dir>
      </compilation-unit>
    </test-case>  
    <test-case FilePath="fuzzyjoin">
      <compilation-unit name="user-lot-aqlplus_1.1">
        <output-dir compare="Text">user-lot-aqlplus_1.1</output-dir>
      </compilation-unit>
    </test-case>     
    <test-case FilePath="fuzzyjoin">
      <compilation-unit name="user-lot-aqlplus_2">
        <output-dir compare="Text">user-lot-aqlplus_2</output-dir>
      </compilation-unit>
    </test-case> 
    <test-case FilePath="fuzzyjoin">
      <compilation-unit name="user-lot-aqlplus_3">
        <output-dir compare="Text">user-lot-aqlplus_3</output-dir>
      </compilation-unit>
    </test-case>
    <test-case FilePath="fuzzyjoin">
      <compilation-unit name="user-vis-int-aqlplus_1">
        <output-dir compare="Text">user-vis-int-aqlplus_1</output-dir>
      </compilation-unit>
    </test-case>    
    <test-case FilePath="fuzzyjoin">
      <compilation-unit name="user-vis-int-aqlplus_2">
        <output-dir compare="Text">user-vis-int-aqlplus_2</output-dir>
      </compilation-unit>
    </test-case> 
    <test-case FilePath="fuzzyjoin">
      <compilation-unit name="user-vis-int-aqlplus_3">
        <output-dir compare="Text">user-vis-int-aqlplus_3</output-dir>
      </compilation-unit>
    </test-case> 
    <test-case FilePath="fuzzyjoin">
      <compilation-unit name="user-vis-int-vis-user-lot-aqlplus_1">
        <output-dir compare="Text">user-vis-int-vis-user-lot-aqlplus_1</output-dir>
      </compilation-unit>
    </test-case>
    <test-case FilePath="fuzzyjoin">
      <compilation-unit name="user-vis-lot-aqlplus_1">
        <output-dir compare="Text">user-vis-lot-aqlplus_1</output-dir>
      </compilation-unit>
    </test-case>
    <test-case FilePath="fuzzyjoin">
      <compilation-unit name="user-vis-lot-aqlplus_2">
        <output-dir compare="Text">user-vis-lot-aqlplus_2</output-dir>
      </compilation-unit>
    </test-case> 
    <test-case FilePath="fuzzyjoin">
      <compilation-unit name="user-vis-lot-aqlplus_3">
        <output-dir compare="Text">user-vis-lot-aqlplus_3</output-dir>
      </compilation-unit>
    </test-case>
    <test-case FilePath="fuzzyjoin">
      <compilation-unit name="user-vis-lot-aqlplus_4">
        <output-dir compare="Text">user-vis-lot-aqlplus_4</output-dir>
      </compilation-unit>
    </test-case> 
    <test-case FilePath="fuzzyjoin">
      <compilation-unit name="user-vis-lot-aqlplus_5">
        <output-dir compare="Text">user-vis-lot-aqlplus_5</output-dir>
      </compilation-unit>
    </test-case>
    <test-case FilePath="fuzzyjoin">
      <compilation-unit name="user-vis-lot-int-aqlplus_1">
        <output-dir compare="Text">user-vis-lot-int-aqlplus_1</output-dir>
      </compilation-unit>
    </test-case>
    <test-case FilePath="fuzzyjoin">
      <compilation-unit name="user-vis-lot-int-aqlplus_2">
        <output-dir compare="Text">user-vis-lot-int-aqlplus_2</output-dir>
      </compilation-unit>
    </test-case>
  </test-group>
  <test-group name="index-join">
    <test-case FilePath="index-join">
      <compilation-unit name="btree-primary-equi-join">
        <output-dir compare="Text">btree-primary-equi-join</output-dir>
      </compilation-unit>
    </test-case>
    <test-case FilePath="index-join">
      <compilation-unit name="btree-secondary-equi-join">
        <output-dir compare="Text">btree-secondary-equi-join</output-dir>
      </compilation-unit>
    </test-case>
    <test-case FilePath="index-join">
      <compilation-unit name="rtree-spatial-intersect-point">
        <output-dir compare="Text">rtree-spatial-intersect-point</output-dir>
      </compilation-unit>
    </test-case>
  </test-group>
  <test-group name="index-selection">
    <test-case FilePath="index-selection">
      <compilation-unit name="btree-index-composite-key">
        <output-dir compare="Text">btree-index-composite-key</output-dir>
      </compilation-unit>
    </test-case>
    <test-case FilePath="index-selection">
      <compilation-unit name="btree-index-composite-key-mixed-intervals">
        <output-dir compare="Text">btree-index-composite-key-mixed-intervals</output-dir>
      </compilation-unit>
    </test-case>
    <test-case FilePath="index-selection">
      <compilation-unit name="btree-index-rewrite-multiple">
        <output-dir compare="Text">btree-index-rewrite-multiple</output-dir>
      </compilation-unit>
    </test-case>
    <test-case FilePath="index-selection">
      <compilation-unit name="cust-index-age-nullable">
        <output-dir compare="Text">cust-index-age-nullable</output-dir>
      </compilation-unit>
    </test-case>
    <test-case FilePath="index-selection">
      <compilation-unit name="inverted-index-ngram-contains">
        <output-dir compare="Text">inverted-index-ngram-contains</output-dir>
      </compilation-unit>
    </test-case>
    <test-case FilePath="index-selection">
      <compilation-unit name="inverted-index-ngram-edit-distance-panic">
        <output-dir compare="Text">inverted-index-ngram-edit-distance-panic</output-dir>
      </compilation-unit>
    </test-case>
    <test-case FilePath="index-selection">
      <compilation-unit name="inverted-index-ngram-edit-distance">
        <output-dir compare="Text">inverted-index-ngram-edit-distance</output-dir>
      </compilation-unit>
    </test-case>
    <test-case FilePath="index-selection">
      <compilation-unit name="inverted-index-ngram-edit-distance-word-tokens">
        <output-dir compare="Text">inverted-index-ngram-edit-distance-word-tokens</output-dir>
      </compilation-unit>
    </test-case>
    <test-case FilePath="index-selection">
      <compilation-unit name="inverted-index-ngram-jaccard">
        <output-dir compare="Text">inverted-index-ngram-jaccard</output-dir>
      </compilation-unit>
    </test-case>
    <test-case FilePath="index-selection">
      <compilation-unit name="inverted-index-ngram-edit-distance-contains">
        <output-dir compare="Text">inverted-index-ngram-edit-distance-contains</output-dir>
      </compilation-unit>
    </test-case>
    <test-case FilePath="index-selection">
      <compilation-unit name="inverted-index-olist-edit-distance-panic">
        <output-dir compare="Text">inverted-index-olist-edit-distance-panic</output-dir>
      </compilation-unit>
    </test-case>
    <test-case FilePath="index-selection">
      <compilation-unit name="inverted-index-olist-edit-distance">
        <output-dir compare="Text">inverted-index-olist-edit-distance</output-dir>
      </compilation-unit>
    </test-case>
    <test-case FilePath="index-selection">
      <compilation-unit name="inverted-index-olist-jaccard">
        <output-dir compare="Text">inverted-index-olist-jaccard</output-dir>
      </compilation-unit>
    </test-case>
    <test-case FilePath="index-selection">
      <compilation-unit name="inverted-index-ulist-jaccard">
        <output-dir compare="Text">inverted-index-ulist-jaccard</output-dir>
      </compilation-unit>
    </test-case>
    <test-case FilePath="index-selection">
      <compilation-unit name="inverted-index-word-contains">
        <output-dir compare="Text">inverted-index-word-contains</output-dir>
      </compilation-unit>
    </test-case>
    <test-case FilePath="index-selection">
      <compilation-unit name="inverted-index-word-jaccard">
        <output-dir compare="Text">inverted-index-word-jaccard</output-dir>
      </compilation-unit>
    </test-case>
    <test-case FilePath="index-selection">
      <compilation-unit name="orders-index-custkey-conjunctive-open">
        <output-dir compare="Text">orders-index-custkey-conjunctive-open</output-dir>
      </compilation-unit>
    </test-case>
    <test-case FilePath="index-selection">
      <compilation-unit name="orders-index-custkey-conjunctive">
        <output-dir compare="Text">orders-index-custkey-conjunctive</output-dir>
      </compilation-unit>
    </test-case>
    <test-case FilePath="index-selection">
      <compilation-unit name="orders-index-custkey-open">
        <output-dir compare="Text">orders-index-custkey-open</output-dir>
      </compilation-unit>
    </test-case>
    <test-case FilePath="index-selection">
      <compilation-unit name="orders-index-custkey">
        <output-dir compare="Text">orders-index-custkey</output-dir>
      </compilation-unit>
    </test-case>
    <test-case FilePath="index-selection">
      <compilation-unit name="range-search-open">
        <output-dir compare="Text">range-search-open</output-dir>
      </compilation-unit>
    </test-case>
    <test-case FilePath="index-selection">
      <compilation-unit name="range-search">
        <output-dir compare="Text">range-search</output-dir>
      </compilation-unit>
    </test-case>
    <test-case FilePath="index-selection">
      <compilation-unit name="rtree-secondary-index-nullable">
        <output-dir compare="Text">rtree-secondary-index-nullable</output-dir>
      </compilation-unit>
    </test-case>
    <test-case FilePath="index-selection">
      <compilation-unit name="rtree-secondary-index-open">
        <output-dir compare="Text">rtree-secondary-index-open</output-dir>
      </compilation-unit>
    </test-case>
    <test-case FilePath="index-selection">
      <compilation-unit name="rtree-secondary-index">
        <output-dir compare="Text">rtree-secondary-index</output-dir>
      </compilation-unit>
    </test-case>
    <test-case FilePath="index-selection">
      <compilation-unit name="disjunctive-predicate-1">
        <output-dir compare="Text">disjunctive-predicate-1</output-dir>
      </compilation-unit>
    </test-case>
  </test-group>
  <test-group name="inverted-index-join">
    <test-case FilePath="inverted-index-join">
      <compilation-unit name="ngram-edit-distance">
        <output-dir compare="Text">ngram-edit-distance</output-dir>
      </compilation-unit>
    </test-case>
    <test-case FilePath="inverted-index-join">
      <compilation-unit name="ngram-edit-distance-inline">
        <output-dir compare="Text">ngram-edit-distance-inline</output-dir>
      </compilation-unit>
    </test-case>
    <test-case FilePath="inverted-index-join">
      <compilation-unit name="ngram-jaccard">
        <output-dir compare="Text">ngram-jaccard</output-dir>
      </compilation-unit>
    </test-case>
    <test-case FilePath="inverted-index-join">
      <compilation-unit name="ngram-jaccard-inline">
        <output-dir compare="Text">ngram-jaccard-inline</output-dir>
      </compilation-unit>
    </test-case>
    <test-case FilePath="inverted-index-join">
      <compilation-unit name="olist-edit-distance">
        <output-dir compare="Text">olist-edit-distance</output-dir>
      </compilation-unit>
    </test-case>
    <test-case FilePath="inverted-index-join">
      <compilation-unit name="olist-edit-distance-inline">
        <output-dir compare="Text">olist-edit-distance-inline</output-dir>
      </compilation-unit>
    </test-case>
    <test-case FilePath="inverted-index-join">
      <compilation-unit name="olist-jaccard">
        <output-dir compare="Text">olist-jaccard</output-dir>
      </compilation-unit>
    </test-case>
    <test-case FilePath="inverted-index-join">
      <compilation-unit name="olist-jaccard-inline">
        <output-dir compare="Text">olist-jaccard-inline</output-dir>
      </compilation-unit>
    </test-case>
    <test-case FilePath="inverted-index-join">
      <compilation-unit name="ulist-jaccard">
        <output-dir compare="Text">ulist-jaccard</output-dir>
      </compilation-unit>
    </test-case>
    <test-case FilePath="inverted-index-join">
      <compilation-unit name="ulist-jaccard-inline">
        <output-dir compare="Text">ulist-jaccard-inline</output-dir>
      </compilation-unit>
    </test-case>
    <test-case FilePath="inverted-index-join">
      <compilation-unit name="word-jaccard">
        <output-dir compare="Text">word-jaccard</output-dir>
      </compilation-unit>
    </test-case>
    <test-case FilePath="inverted-index-join">
      <compilation-unit name="word-jaccard-inline">
        <output-dir compare="Text">word-jaccard-inline</output-dir>
      </compilation-unit>
    </test-case>
  </test-group>
  <test-group name="inverted-index-join-noeqjoin">
    <test-case FilePath="inverted-index-join-noeqjoin">
      <compilation-unit name="ngram-edit-distance">
        <output-dir compare="Text">ngram-edit-distance</output-dir>
      </compilation-unit>
    </test-case>
    <test-case FilePath="inverted-index-join-noeqjoin">
      <compilation-unit name="ngram-edit-distance-inline">
        <output-dir compare="Text">ngram-edit-distance-inline</output-dir>
      </compilation-unit>
    </test-case>
    <test-case FilePath="inverted-index-join-noeqjoin">
      <compilation-unit name="ngram-jaccard">
        <output-dir compare="Text">ngram-jaccard</output-dir>
      </compilation-unit>
    </test-case>
    <test-case FilePath="inverted-index-join-noeqjoin">
      <compilation-unit name="ngram-jaccard-inline">
        <output-dir compare="Text">ngram-jaccard-inline</output-dir>
      </compilation-unit>
    </test-case>
    <test-case FilePath="inverted-index-join-noeqjoin">
      <compilation-unit name="olist-edit-distance">
        <output-dir compare="Text">olist-edit-distance</output-dir>
      </compilation-unit>
    </test-case>
    <test-case FilePath="inverted-index-join-noeqjoin">
      <compilation-unit name="olist-edit-distance-inline">
        <output-dir compare="Text">olist-edit-distance-inline</output-dir>
      </compilation-unit>
    </test-case>
    <test-case FilePath="inverted-index-join-noeqjoin">
      <compilation-unit name="olist-jaccard">
        <output-dir compare="Text">olist-jaccard</output-dir>
      </compilation-unit>
    </test-case>
    <test-case FilePath="inverted-index-join-noeqjoin">
      <compilation-unit name="olist-jaccard-inline">
        <output-dir compare="Text">olist-jaccard-inline</output-dir>
      </compilation-unit>
    </test-case>
    <test-case FilePath="inverted-index-join-noeqjoin">
      <compilation-unit name="ulist-jaccard">
        <output-dir compare="Text">ulist-jaccard</output-dir>
      </compilation-unit>
    </test-case>
    <test-case FilePath="inverted-index-join-noeqjoin">
      <compilation-unit name="ulist-jaccard-inline">
        <output-dir compare="Text">ulist-jaccard-inline</output-dir>
      </compilation-unit>
    </test-case>
    <test-case FilePath="inverted-index-join-noeqjoin">
      <compilation-unit name="word-jaccard">
        <output-dir compare="Text">word-jaccard</output-dir>
      </compilation-unit>
    </test-case>
    <test-case FilePath="inverted-index-join-noeqjoin">
      <compilation-unit name="word-jaccard-inline">
        <output-dir compare="Text">word-jaccard-inline</output-dir>
      </compilation-unit>
    </test-case>
  </test-group>
  <test-group name="list">
    <test-case FilePath="list">
      <compilation-unit name="any-collection-member_01">
        <output-dir compare="Text">any-collection-member_01</output-dir>
      </compilation-unit>
    </test-case>
    <test-case FilePath="list">
      <compilation-unit name="get-item_01">
        <output-dir compare="Text">get-item_01</output-dir>
      </compilation-unit>
    </test-case>
    <test-case FilePath="list">
      <compilation-unit name="get-item_02">
        <output-dir compare="Text">get-item_02</output-dir>
      </compilation-unit>
    </test-case>
    <test-case FilePath="list">
      <compilation-unit name="len_01">
        <output-dir compare="Text">len_01</output-dir>
      </compilation-unit>
    </test-case>
    <test-case FilePath="list">
      <compilation-unit name="len_null_01">
        <output-dir compare="Text">len_null_01</output-dir>
      </compilation-unit>
    </test-case>
    <test-case FilePath="list">
      <compilation-unit name="listify_01">
        <output-dir compare="Text">listify_01</output-dir>
      </compilation-unit>
    </test-case>
    <test-case FilePath="list">
      <compilation-unit name="listify_02">
        <output-dir compare="Text">listify_02</output-dir>
      </compilation-unit>
    </test-case>
    <test-case FilePath="list">
      <compilation-unit name="listify_03">
        <output-dir compare="Text">listify_03</output-dir>
      </compilation-unit>
    </test-case>
    <test-case FilePath="list">
      <compilation-unit name="ordered-list-constructor_01">
        <output-dir compare="Text">ordered-list-constructor_01</output-dir>
      </compilation-unit>
    </test-case>
    <test-case FilePath="list">
      <compilation-unit name="ordered-list-constructor_02">
        <output-dir compare="Text">ordered-list-constructor_02</output-dir>
      </compilation-unit>
    </test-case>
    <test-case FilePath="list">
      <compilation-unit name="ordered-list-constructor_03">
        <output-dir compare="Text">ordered-list-constructor_03</output-dir>
      </compilation-unit>
    </test-case>
    <test-case FilePath="list">
      <compilation-unit name="scan-collection_01">
        <output-dir compare="Text">scan-collection_01</output-dir>
      </compilation-unit>
    </test-case>
    <test-case FilePath="list">
      <compilation-unit name="union_01">
        <output-dir compare="Text">union_01</output-dir>
      </compilation-unit>
    </test-case>
    <test-case FilePath="list">
      <compilation-unit name="union_02">
        <output-dir compare="Text">union_02</output-dir>
      </compilation-unit>
    </test-case>
    <test-case FilePath="list">
      <compilation-unit name="unordered-list-constructor_01">
        <output-dir compare="Text">unordered-list-constructor_01</output-dir>
      </compilation-unit>
    </test-case>
    <test-case FilePath="list">
      <compilation-unit name="unordered-list-constructor_02">
        <output-dir compare="Text">unordered-list-constructor_02</output-dir>
      </compilation-unit>
    </test-case>
    <test-case FilePath="list">
      <compilation-unit name="unordered-list-constructor_03">
        <output-dir compare="Text">unordered-list-constructor_03</output-dir>
      </compilation-unit>
    </test-case>
    <test-case FilePath="list">
      <compilation-unit name="query-issue428">
        <output-dir compare="Text">query-issue428</output-dir>
      </compilation-unit>
    </test-case>
  </test-group>
  <test-group name="misc">
  <test-case FilePath="misc">
      <compilation-unit name="partition-by-nonexistent-field">
        <output-dir compare="Text">partition-by-nonexistent-field</output-dir>
        <expected-error>edu.uci.ics.asterix.common.exceptions.AsterixException</expected-error>
      </compilation-unit>
    </test-case>
    <test-case FilePath="misc">
      <compilation-unit name="float_01">
        <output-dir compare="Text">float_01</output-dir>
      </compilation-unit>
    </test-case>
    <test-case FilePath="misc">
      <compilation-unit name="flushtest">
        <output-dir compare="Text">flushtest</output-dir>
      </compilation-unit>
    </test-case>
    <test-case FilePath="misc">
      <compilation-unit name="groupby-orderby-count">
        <output-dir compare="Text">groupby-orderby-count</output-dir>
      </compilation-unit>
    </test-case>
    <test-case FilePath="misc">
      <compilation-unit name="ifthenelse_01">
        <output-dir compare="Text">ifthenelse_01</output-dir>
      </compilation-unit>
    </test-case>
    <test-case FilePath="misc">
      <compilation-unit name="is-null_01">
        <output-dir compare="Text">is-null_01</output-dir>
      </compilation-unit>
    </test-case>
    <test-case FilePath="misc">
      <compilation-unit name="nested-loop-join_01">
        <output-dir compare="Text">nested-loop-join_01</output-dir>
      </compilation-unit>
    </test-case>
    <test-case FilePath="misc">
      <compilation-unit name="query_issue267">
        <output-dir compare="Text">query_issue267</output-dir>
      </compilation-unit>
    </test-case>
    <test-case FilePath="misc">
      <compilation-unit name="stable_sort">
        <output-dir compare="Text">stable_sort</output-dir>
      </compilation-unit>
    </test-case>
   <!--
    <test-case FilePath="misc">
      <compilation-unit name="range_01">
        <output-dir compare="Text">range_01</output-dir>
      </compilation-unit>
    </test-case>
   -->
  <!--
    <test-case FilePath="misc">
      <compilation-unit name="tid_01">
        <output-dir compare="Text">tid_01</output-dir>
      </compilation-unit>
    </test-case>
   -->
    <test-case FilePath="misc">
      <compilation-unit name="year_01">
        <output-dir compare="Text">year_01</output-dir>
      </compilation-unit>
    </test-case>
  </test-group>
  <test-group name="nestrecords">
    <test-case FilePath="nestrecords">
      <compilation-unit name="nestrecord">
        <output-dir compare="Text">nestrecord</output-dir>
      </compilation-unit>
    </test-case>
  </test-group>
  <test-group name="numeric">
    <test-case FilePath="numeric">
      <compilation-unit name="caret0">
        <output-dir compare="Text">caret0</output-dir>
      </compilation-unit>
    </test-case>
    <test-case FilePath="numeric">
      <compilation-unit name="abs0">
        <output-dir compare="Text">abs0</output-dir>
      </compilation-unit>
    </test-case>
    <test-case FilePath="numeric">
      <compilation-unit name="abs1">
        <output-dir compare="Text">abs1</output-dir>
      </compilation-unit>
    </test-case>
    <test-case FilePath="numeric">
      <compilation-unit name="abs2">
        <output-dir compare="Text">abs2</output-dir>
      </compilation-unit>
    </test-case>
    <test-case FilePath="numeric">
      <compilation-unit name="abs3">
        <output-dir compare="Text">abs3</output-dir>
      </compilation-unit>
    </test-case>
    <test-case FilePath="numeric">
      <compilation-unit name="abs4">
        <output-dir compare="Text">abs4</output-dir>
      </compilation-unit>
    </test-case>
    <test-case FilePath="numeric">
      <compilation-unit name="add_double">
        <output-dir compare="Text">add_double</output-dir>
      </compilation-unit>
    </test-case>
    <test-case FilePath="numeric">
      <compilation-unit name="add_float">
        <output-dir compare="Text">add_float</output-dir>
      </compilation-unit>
    </test-case>
    <test-case FilePath="numeric">
      <compilation-unit name="add_int16">
        <output-dir compare="Text">add_int16</output-dir>
      </compilation-unit>
    </test-case>
    <test-case FilePath="numeric">
      <compilation-unit name="add_int32">
        <output-dir compare="Text">add_int32</output-dir>
      </compilation-unit>
    </test-case>
    <test-case FilePath="numeric">
      <compilation-unit name="add_int64">
        <output-dir compare="Text">add_int64</output-dir>
      </compilation-unit>
    </test-case>
    <test-case FilePath="numeric">
      <compilation-unit name="add_int8">
        <output-dir compare="Text">add_int8</output-dir>
      </compilation-unit>
    </test-case>
    <test-case FilePath="numeric">
      <compilation-unit name="ceiling0">
        <output-dir compare="Text">ceiling0</output-dir>
      </compilation-unit>
    </test-case>
    <test-case FilePath="numeric">
      <compilation-unit name="ceiling1">
        <output-dir compare="Text">ceiling1</output-dir>
      </compilation-unit>
    </test-case>
    <test-case FilePath="numeric">
      <compilation-unit name="ceiling2">
        <output-dir compare="Text">ceiling2</output-dir>
      </compilation-unit>
    </test-case>
    <test-case FilePath="numeric">
      <compilation-unit name="ceiling3">
        <output-dir compare="Text">ceiling3</output-dir>
      </compilation-unit>
    </test-case>
    <test-case FilePath="numeric">
      <compilation-unit name="ceiling4">
        <output-dir compare="Text">ceiling4</output-dir>
      </compilation-unit>
    </test-case>
    <test-case FilePath="numeric">
      <compilation-unit name="divide_double">
        <output-dir compare="Text">divide_double</output-dir>
      </compilation-unit>
    </test-case>
    <test-case FilePath="numeric">
      <compilation-unit name="divide_float">
        <output-dir compare="Text">divide_float</output-dir>
      </compilation-unit>
    </test-case>
    <test-case FilePath="numeric">
      <compilation-unit name="divide_int16">
        <output-dir compare="Text">divide_int16</output-dir>
      </compilation-unit>
    </test-case>
    <test-case FilePath="numeric">
      <compilation-unit name="divide_int32">
        <output-dir compare="Text">divide_int32</output-dir>
      </compilation-unit>
    </test-case>
    <test-case FilePath="numeric">
      <compilation-unit name="divide_int64">
        <output-dir compare="Text">divide_int64</output-dir>
      </compilation-unit>
    </test-case>
    <test-case FilePath="numeric">
      <compilation-unit name="divide_int8">
        <output-dir compare="Text">divide_int8</output-dir>
      </compilation-unit>
    </test-case>
    <test-case FilePath="numeric">
      <compilation-unit name="floor0">
        <output-dir compare="Text">floor0</output-dir>
      </compilation-unit>
    </test-case>
    <test-case FilePath="numeric">
      <compilation-unit name="floor1">
        <output-dir compare="Text">floor1</output-dir>
      </compilation-unit>
    </test-case>
    <test-case FilePath="numeric">
      <compilation-unit name="floor2">
        <output-dir compare="Text">floor2</output-dir>
      </compilation-unit>
    </test-case>
    <test-case FilePath="numeric">
      <compilation-unit name="floor3">
        <output-dir compare="Text">floor3</output-dir>
      </compilation-unit>
    </test-case>
    <test-case FilePath="numeric">
      <compilation-unit name="floor4">
        <output-dir compare="Text">floor4</output-dir>
      </compilation-unit>
    </test-case>
    <test-case FilePath="numeric">
      <compilation-unit name="multiply_double">
        <output-dir compare="Text">multiply_double</output-dir>
      </compilation-unit>
    </test-case>
    <test-case FilePath="numeric">
      <compilation-unit name="multiply_float">
        <output-dir compare="Text">multiply_float</output-dir>
      </compilation-unit>
    </test-case>
    <test-case FilePath="numeric">
      <compilation-unit name="multiply_int16">
        <output-dir compare="Text">multiply_int16</output-dir>
      </compilation-unit>
    </test-case>
    <test-case FilePath="numeric">
      <compilation-unit name="multiply_int32">
        <output-dir compare="Text">multiply_int32</output-dir>
      </compilation-unit>
    </test-case>
    <test-case FilePath="numeric">
      <compilation-unit name="multiply_int64">
        <output-dir compare="Text">multiply_int64</output-dir>
      </compilation-unit>
    </test-case>
    <test-case FilePath="numeric">
      <compilation-unit name="multiply_int8">
        <output-dir compare="Text">multiply_int8</output-dir>
      </compilation-unit>
    </test-case>
    <test-case FilePath="numeric">
      <compilation-unit name="round-half-to-even0">
        <output-dir compare="Text">round-half-to-even0</output-dir>
      </compilation-unit>
    </test-case>
    <test-case FilePath="numeric">
      <compilation-unit name="round-half-to-even1">
        <output-dir compare="Text">round-half-to-even1</output-dir>
      </compilation-unit>
    </test-case>
    <test-case FilePath="numeric">
      <compilation-unit name="round-half-to-even2">
        <output-dir compare="Text">round-half-to-even2</output-dir>
      </compilation-unit>
    </test-case>
    <test-case FilePath="numeric">
      <compilation-unit name="round-half-to-even20">
        <output-dir compare="Text">round-half-to-even20</output-dir>
      </compilation-unit>
    </test-case>
    <test-case FilePath="numeric">
      <compilation-unit name="round-half-to-even21">
        <output-dir compare="Text">round-half-to-even21</output-dir>
      </compilation-unit>
    </test-case>
    <test-case FilePath="numeric">
      <compilation-unit name="round-half-to-even22">
        <output-dir compare="Text">round-half-to-even22</output-dir>
      </compilation-unit>
    </test-case>
    <test-case FilePath="numeric">
      <compilation-unit name="round-half-to-even23">
        <output-dir compare="Text">round-half-to-even23</output-dir>
      </compilation-unit>
    </test-case>
    <test-case FilePath="numeric">
      <compilation-unit name="round-half-to-even24">
        <output-dir compare="Text">round-half-to-even24</output-dir>
      </compilation-unit>
    </test-case>
    <test-case FilePath="numeric">
      <compilation-unit name="round-half-to-even3">
        <output-dir compare="Text">round-half-to-even3</output-dir>
      </compilation-unit>
    </test-case>
    <test-case FilePath="numeric">
      <compilation-unit name="round-half-to-even4">
        <output-dir compare="Text">round-half-to-even4</output-dir>
      </compilation-unit>
    </test-case>
    <test-case FilePath="numeric">
      <compilation-unit name="round-half-to-even5">
        <output-dir compare="Text">round-half-to-even5</output-dir>
      </compilation-unit>
    </test-case>
    <test-case FilePath="numeric">
      <compilation-unit name="round0">
        <output-dir compare="Text">round0</output-dir>
      </compilation-unit>
    </test-case>
    <test-case FilePath="numeric">
      <compilation-unit name="round1">
        <output-dir compare="Text">round1</output-dir>
      </compilation-unit>
    </test-case>
    <test-case FilePath="numeric">
      <compilation-unit name="round2">
        <output-dir compare="Text">round2</output-dir>
      </compilation-unit>
    </test-case>
    <test-case FilePath="numeric">
      <compilation-unit name="round3">
        <output-dir compare="Text">round3</output-dir>
      </compilation-unit>
    </test-case>
    <test-case FilePath="numeric">
      <compilation-unit name="round4">
        <output-dir compare="Text">round4</output-dir>
      </compilation-unit>
    </test-case>
    <test-case FilePath="numeric">
      <compilation-unit name="subtract_double">
        <output-dir compare="Text">subtract_double</output-dir>
      </compilation-unit>
    </test-case>
    <test-case FilePath="numeric">
      <compilation-unit name="subtract_float">
        <output-dir compare="Text">subtract_float</output-dir>
      </compilation-unit>
    </test-case>
    <test-case FilePath="numeric">
      <compilation-unit name="subtract_int16">
        <output-dir compare="Text">subtract_int16</output-dir>
      </compilation-unit>
    </test-case>
    <test-case FilePath="numeric">
      <compilation-unit name="subtract_int32">
        <output-dir compare="Text">subtract_int32</output-dir>
      </compilation-unit>
    </test-case>
    <test-case FilePath="numeric">
      <compilation-unit name="subtract_int64">
        <output-dir compare="Text">subtract_int64</output-dir>
      </compilation-unit>
    </test-case>
    <test-case FilePath="numeric">
      <compilation-unit name="subtract_int8">
        <output-dir compare="Text">subtract_int8</output-dir>
      </compilation-unit>
    </test-case>
    <test-case FilePath="numeric">
      <compilation-unit name="unary-minus_double_02">
        <output-dir compare="Text">unary-minus_double_02</output-dir>
      </compilation-unit>
    </test-case>
    <test-case FilePath="numeric">
      <compilation-unit name="unary-minus_float_02">
        <output-dir compare="Text">unary-minus_float_02</output-dir>
      </compilation-unit>
    </test-case>
    <test-case FilePath="numeric">
      <compilation-unit name="unary-minus_int_02">
        <output-dir compare="Text">unary-minus_int_02</output-dir>
      </compilation-unit>
    </test-case>
    <test-case FilePath="numeric">
      <compilation-unit name="unary-minus_null">
        <output-dir compare="Text">unary-minus_null</output-dir>
      </compilation-unit>
    </test-case>
    <test-case FilePath="numeric">
      <compilation-unit name="query-issue355">
        <output-dir compare="Text">query-issue355</output-dir>
        <expected-error>edu.uci.ics.asterix.common.exceptions.AsterixException</expected-error>
      </compilation-unit>
    </test-case>
  </test-group>
  <test-group name="open-closed">
    <!--
    <test-case FilePath="open-closed">
      <compilation-unit name="c2c-w-optional">
        <output-dir compare="Text">c2c-w-optional</output-dir>
      </compilation-unit>
    </test-case>
    -->
    <!--
    <test-case FilePath="open-closed">
      <compilation-unit name="c2c-wo-optional">
        <output-dir compare="Text">c2c-wo-optional</output-dir>
      </compilation-unit>
    </test-case>
    -->
    <!--
    <test-case FilePath="open-closed">
      <compilation-unit name="c2c">
        <output-dir compare="Text">c2c</output-dir>
      </compilation-unit>
    </test-case>
    -->
    <test-case FilePath="open-closed">
      <compilation-unit name="heterog-list-ordered01">
        <output-dir compare="Text">heterog-list-ordered01</output-dir>
      </compilation-unit>
    </test-case>
    <test-case FilePath="open-closed">
      <compilation-unit name="heterog-list01">
        <output-dir compare="Text">heterog-list01</output-dir>
      </compilation-unit>
    </test-case>
    <!--
    <test-case FilePath="open-closed">
      <compilation-unit name="heterog-list02">
        <output-dir compare="Text">heterog-list02</output-dir>
      </compilation-unit>
    </test-case>
    -->
    <!--
    <test-case FilePath="open-closed">
      <compilation-unit name="heterog-list03">
        <output-dir compare="Text">heterog-list03</output-dir>
      </compilation-unit>
    </test-case>
    -->
    <test-case FilePath="open-closed">
      <compilation-unit name="open-closed-01">
        <output-dir compare="Text">open-closed-01</output-dir>
      </compilation-unit>
    </test-case>
    <test-case FilePath="open-closed">
      <compilation-unit name="open-closed-12">
        <output-dir compare="Text">open-closed-12</output-dir>
      </compilation-unit>
    </test-case>
    <test-case FilePath="open-closed">
      <compilation-unit name="open-closed-14">
        <output-dir compare="Text">open-closed-14</output-dir>
      </compilation-unit>
    </test-case>
    <test-case FilePath="open-closed">
      <compilation-unit name="query-issue134">
        <output-dir compare="Text">query-issue134</output-dir>
      </compilation-unit>
    </test-case>
    <test-case FilePath="open-closed">
      <compilation-unit name="query-issue55">
        <output-dir compare="Text">query-issue55</output-dir>
      </compilation-unit>
    </test-case>
    <test-case FilePath="open-closed">
      <compilation-unit name="query-issue55-1">
        <output-dir compare="Text">query-issue55-1</output-dir>
      </compilation-unit>
    </test-case>
    <test-case FilePath="open-closed">
      <compilation-unit name="query-issue166">
        <output-dir compare="Text">query-issue166</output-dir>
      </compilation-unit>
    </test-case>
    <test-case FilePath="open-closed">
      <compilation-unit name="query-issue208">
        <output-dir compare="Text">query-issue208</output-dir>
      </compilation-unit>
    </test-case>
    <test-case FilePath="open-closed">
      <compilation-unit name="query-issue236">
       <output-dir compare="Text">query-issue236</output-dir>
      </compilation-unit>
    </test-case>
    <!--
    <test-case FilePath="open-closed">
      <compilation-unit name="open-closed-15">
        <output-dir compare="Text">open-closed-15</output-dir>
      </compilation-unit>
    </test-case>
    -->
    <!--
    <test-case FilePath="open-closed">
      <compilation-unit name="open-closed-16">
        <output-dir compare="Text">open-closed-16</output-dir>
      </compilation-unit>
    </test-case>
    -->
    <!--
    <test-case FilePath="open-closed">
      <compilation-unit name="open-closed-17">
        <output-dir compare="Text">open-closed-17</output-dir>
      </compilation-unit>
    </test-case>
    -->
    <!--
    <test-case FilePath="open-closed">
      <compilation-unit name="open-closed-19">
        <output-dir compare="Text">open-closed-19</output-dir>
      </compilation-unit>
    </test-case>
    -->
    <!--
    <test-case FilePath="open-closed">
      <compilation-unit name="open-closed-20">
        <output-dir compare="Text">open-closed-20</output-dir>
      </compilation-unit>
    </test-case>
    -->
    <!--
    <test-case FilePath="open-closed">
      <compilation-unit name="open-closed-21">
        <output-dir compare="Text">open-closed-21</output-dir>
      </compilation-unit>
    </test-case>
    -->
    <!--
    <test-case FilePath="open-closed">
      <compilation-unit name="open-closed-22">
        <output-dir compare="Text">open-closed-22</output-dir>
      </compilation-unit>
    </test-case>
    -->
    <test-case FilePath="open-closed">
      <compilation-unit name="open-closed-24">
        <output-dir compare="Text">open-closed-24</output-dir>
      </compilation-unit>
    </test-case>
    <test-case FilePath="open-closed">
      <compilation-unit name="open-closed-25">
        <output-dir compare="Text">open-closed-25</output-dir>
      </compilation-unit>
    </test-case>
    <test-case FilePath="open-closed">
      <compilation-unit name="open-closed-26">
        <output-dir compare="Text">open-closed-26</output-dir>
      </compilation-unit>
    </test-case>
    <!--
    <test-case FilePath="open-closed">
      <compilation-unit name="open-closed-28">
        <output-dir compare="Text">open-closed-28</output-dir>
      </compilation-unit>
    </test-case>
    -->
    <test-case FilePath="open-closed">
      <compilation-unit name="open-closed-29">
        <output-dir compare="Text">open-closed-29</output-dir>
      </compilation-unit>
    </test-case>
    <!--
    <test-case FilePath="open-closed">
      <compilation-unit name="open-closed-30">
        <output-dir compare="Text">open-closed-30</output-dir>
      </compilation-unit>
    </test-case>
    -->
    <test-case FilePath="open-closed">
      <compilation-unit name="open-closed-31">
        <output-dir compare="Text">open-closed-31</output-dir>
      </compilation-unit>
    </test-case>
    <test-case FilePath="open-closed">
      <compilation-unit name="open-closed-32">
        <output-dir compare="Text">open-closed-32</output-dir>
      </compilation-unit>
    </test-case>
    <test-case FilePath="open-closed">
      <compilation-unit name="open-closed-33">
        <output-dir compare="Text">open-closed-33</output-dir>
      </compilation-unit>
    </test-case>
    <test-case FilePath="open-closed">
      <compilation-unit name="query-proposal02">
        <output-dir compare="Text">query-proposal02</output-dir>
      </compilation-unit>
    </test-case>
    <test-case FilePath="open-closed">
      <compilation-unit name="query-proposal">
        <output-dir compare="Text">query-proposal</output-dir>
      </compilation-unit>
    </test-case>
    <test-case FilePath="open-closed">
      <compilation-unit name="query-issue350">
        <output-dir compare="Text">query-issue350</output-dir>
      </compilation-unit>
    </test-case>
    <test-case FilePath="open-closed">
      <compilation-unit name="query-issue350-2">
        <output-dir compare="Text">query-issue350-2</output-dir>
      </compilation-unit>
    </test-case>
    <test-case FilePath="open-closed">
      <compilation-unit name="query-issue343">
        <output-dir compare="Text">query-issue343</output-dir>
      </compilation-unit>
    </test-case>
    <test-case FilePath="open-closed">
      <compilation-unit name="query-issue343-2">
        <output-dir compare="Text">query-issue343-2</output-dir>
      </compilation-unit>
    </test-case>
    <test-case FilePath="open-closed">
      <compilation-unit name="query-issue196">
        <output-dir compare="Text">query-issue196</output-dir>
      </compilation-unit>
    </test-case>
    <test-case FilePath="open-closed">
      <compilation-unit name="query-issue377">
        <output-dir compare="Text">query-issue377</output-dir>
      </compilation-unit>
    </test-case>
    <test-case FilePath="open-closed">
      <compilation-unit name="query-issue410">
        <output-dir compare="Text">query-issue410</output-dir>
        <expected-error>edu.uci.ics.asterix.common.exceptions.AsterixException</expected-error>
      </compilation-unit>
    </test-case>
    <test-case FilePath="open-closed">
      <compilation-unit name="query-issue453">
        <output-dir compare="Text">query-issue453</output-dir>
      </compilation-unit>
    </test-case>
    <test-case FilePath="open-closed">
      <compilation-unit name="query-issue453-2">
        <output-dir compare="Text">query-issue453-2</output-dir>
      </compilation-unit>
    </test-case>
    <test-case FilePath="open-closed">
      <compilation-unit name="query-issue456"> 
        <output-dir compare="Text">query-issue456</output-dir>
      </compilation-unit>
    </test-case>
    <test-case FilePath="open-closed">
      <compilation-unit name="query-issue465"> 
        <output-dir compare="Text">query-issue465</output-dir>
      </compilation-unit>
    </test-case>
    <test-case FilePath="open-closed">
      <compilation-unit name="query-issue258">
        <output-dir compare="Text">query-issue258</output-dir>
      </compilation-unit>
    </test-case>
    <test-case FilePath="open-closed">
      <compilation-unit name="query-issue423">
        <output-dir compare="Text">query-issue423</output-dir>
      </compilation-unit>
    </test-case>
    <test-case FilePath="open-closed">
      <compilation-unit name="query-issue423-2">
        <output-dir compare="Text">query-issue423-2</output-dir>
      </compilation-unit>
    </test-case>
    <test-case FilePath="open-closed">
      <compilation-unit name="query-issue442">
        <output-dir compare="Text">query-issue442</output-dir>
        <expected-error>edu.uci.ics.asterix.common.exceptions.AsterixException</expected-error>
      </compilation-unit>
    </test-case>
    <test-case FilePath="open-closed">
      <compilation-unit name="query-issue487">
        <output-dir compare="Text">query-issue487</output-dir>
        <expected-error>edu.uci.ics.asterix.common.exceptions.AsterixException</expected-error>
      </compilation-unit>
    </test-case>
    <test-case FilePath="open-closed">
      <compilation-unit name="query-issue592">
        <output-dir compare="Text">query-issue592</output-dir>
      </compilation-unit>
    </test-case>
    <test-case FilePath="open-closed">
      <compilation-unit name="query-issue625">
        <output-dir compare="Text">query-issue625</output-dir>
      </compilation-unit>
    </test-case>
  </test-group>
  <test-group name="quantifiers">
    <test-case FilePath="quantifiers">
      <compilation-unit name="everysat_01">
        <output-dir compare="Text">everysat_01</output-dir>
      </compilation-unit>
    </test-case>
    <!--
    <test-case FilePath="quantifiers">
      <compilation-unit name="everysat_02">
        <output-dir compare="Text">everysat_02</output-dir>
      </compilation-unit>
    </test-case>
    -->
    <!--
    <test-case FilePath="quantifiers">
      <compilation-unit name="everysat_03">
        <output-dir compare="Text">everysat_03</output-dir>
      </compilation-unit>
    </test-case>
    -->
    <test-case FilePath="quantifiers">
      <compilation-unit name="everysat_04">
        <output-dir compare="Text">everysat_04</output-dir>
      </compilation-unit>
    </test-case>
    <test-case FilePath="quantifiers">
      <compilation-unit name="somesat_01">
        <output-dir compare="Text">somesat_01</output-dir>
      </compilation-unit>
    </test-case>
    <test-case FilePath="quantifiers">
      <compilation-unit name="somesat_02">
        <output-dir compare="Text">somesat_02</output-dir>
      </compilation-unit>
    </test-case>
    <!--
    <test-case FilePath="quantifiers">
      <compilation-unit name="somesat_03">
        <output-dir compare="Text">somesat_03</output-dir>
      </compilation-unit>
    </test-case>
    -->
    <!--
    <test-case FilePath="quantifiers">
      <compilation-unit name="somesat_04">
        <output-dir compare="Text">somesat_04</output-dir>
      </compilation-unit>
    </test-case>
    -->
    <!--
    <test-case FilePath="quantifiers">
      <compilation-unit name="somesat_05">
        <output-dir compare="Text">somesat_05</output-dir>
      </compilation-unit>
    </test-case>
    -->
    <test-case FilePath="quantifiers">
      <compilation-unit name="somesat_06">
        <output-dir compare="Text">somesat_06</output-dir>
      </compilation-unit>
    </test-case>
  </test-group>
  <test-group name="records">
    <test-case FilePath="records">
      <compilation-unit name="closed-record-constructor_01">
        <output-dir compare="Text">closed-record-constructor_01</output-dir>
      </compilation-unit>
    </test-case>
    <test-case FilePath="records">
      <compilation-unit name="closed-record-constructor_02">
        <output-dir compare="Text">closed-record-constructor_02</output-dir>
      </compilation-unit>
    </test-case>
    <test-case FilePath="records">
      <compilation-unit name="closed-record-constructor_03">
        <output-dir compare="Text">closed-record-constructor_03</output-dir>
      </compilation-unit>
    </test-case>
    -->
    <test-case FilePath="records">
      <compilation-unit name="expFieldName">
        <output-dir compare="Text">expFieldName</output-dir>
      </compilation-unit>
    </test-case>
    <test-case FilePath="records">
      <compilation-unit name="field-access-by-index_01">
        <output-dir compare="Text">field-access-by-index_01</output-dir>
      </compilation-unit>
    </test-case>
    <test-case FilePath="records">
      <compilation-unit name="field-access-on-open-field">
        <output-dir compare="Text">field-access-on-open-field</output-dir>
      </compilation-unit>
    </test-case>
    <test-case FilePath="records">
      <compilation-unit name="open-record-constructor_01">
        <output-dir compare="Text">open-record-constructor_01</output-dir>
      </compilation-unit>
    </test-case>
    <test-case FilePath="records">
      <compilation-unit name="open-record-constructor_02">
        <output-dir compare="Text">open-record-constructor_02</output-dir>
      </compilation-unit>
    </test-case>
    <test-case FilePath="records">
      <compilation-unit name="closed-closed-fieldname-conflict_issue173">
        <output-dir compare="Text">closed-closed-fieldname-conflict_issue173</output-dir>
        <expected-error>edu.uci.ics.asterix.common.exceptions.AsterixException</expected-error>
      </compilation-unit>
    </test-case>
  <test-case FilePath="records">
      <compilation-unit name="open-closed-fieldname-conflict_issue173">
        <output-dir compare="Text">open-closed-fieldname-conflict_issue173</output-dir>
        <expected-error>edu.uci.ics.asterix.common.exceptions.AsterixException</expected-error>
      </compilation-unit>
    </test-case>
    <test-case FilePath="records">
      <compilation-unit name="open-open-fieldname-conflict_issue173">
        <output-dir compare="Text">open-open-fieldname-conflict_issue173</output-dir>
        <expected-error>edu.uci.ics.asterix.common.exceptions.AsterixException</expected-error>
      </compilation-unit>
    </test-case>
  </test-group>
  <test-group name="scan">
    <test-case FilePath="scan">
      <compilation-unit name="10">
        <output-dir compare="Text">10</output-dir>
      </compilation-unit>
    </test-case>
    <test-case FilePath="scan">
      <compilation-unit name="20">
        <output-dir compare="Text">20</output-dir>
      </compilation-unit>
    </test-case>
    <test-case FilePath="scan">
      <compilation-unit name="issue238_query_1">
        <output-dir compare="Text">issue238_query_1</output-dir>
      </compilation-unit>
    </test-case>
    <test-case FilePath="scan">
      <compilation-unit name="issue238_query_2">
        <output-dir compare="Text">issue238_query_2</output-dir>
      </compilation-unit>
    </test-case>
    <test-case FilePath="scan">
      <compilation-unit name="invalid-scan-syntax">
        <output-dir compare="Text">invalid-scan-syntax</output-dir>
        <expected-error>SyntaxError</expected-error>
      </compilation-unit>
    </test-case>
    <test-case FilePath="scan">
      <compilation-unit name="30">
        <output-dir compare="Text">30</output-dir>
      </compilation-unit>
    </test-case>
    <test-case FilePath="scan">
      <compilation-unit name="alltypes_01">
        <output-dir compare="Text">alltypes_01</output-dir>
      </compilation-unit>
    </test-case>
    <test-case FilePath="scan">
      <compilation-unit name="alltypes_02">
        <output-dir compare="Text">alltypes_02</output-dir>
      </compilation-unit>
    </test-case>
    <test-case FilePath="scan">
      <compilation-unit name="numeric_types_01">
        <output-dir compare="Text">numeric_types_01</output-dir>
      </compilation-unit>
    </test-case>
    <test-case FilePath="scan">
      <compilation-unit name="spatial_types_01">
        <output-dir compare="Text">spatial_types_01</output-dir>
      </compilation-unit>
    </test-case>
    <!--
    <test-case FilePath="scan">
      <compilation-unit name="spatial_types_02">
        <output-dir compare="Text">spatial_types_02</output-dir>
      </compilation-unit>
    </test-case>
    -->
    <test-case FilePath="scan">
      <compilation-unit name="temp_types_01">
        <output-dir compare="Text">temp_types_01</output-dir>
      </compilation-unit>
    </test-case>
    <!--
    <test-case FilePath="scan">
      <compilation-unit name="temp_types_02">
        <output-dir compare="Text">temp_types_02</output-dir>
      </compilation-unit>
    </test-case>
    -->
  </test-group>
  <test-group name="semistructured">
    <test-case FilePath="semistructured">
      <compilation-unit name="count-nullable">
        <output-dir compare="Text">count-nullable</output-dir>
      </compilation-unit>
    </test-case>
    <test-case FilePath="semistructured">
      <compilation-unit name="cust-filter">
        <output-dir compare="Text">cust-filter</output-dir>
      </compilation-unit>
    </test-case>
    <test-case FilePath="semistructured">
      <compilation-unit name="has-param1">
        <output-dir compare="Text">has-param1</output-dir>
      </compilation-unit>
    </test-case>
  </test-group>
  <test-group name="similarity">
    <test-case FilePath="similarity">
      <compilation-unit name="edit-distance-check_ints">
        <output-dir compare="Text">edit-distance-check_ints</output-dir>
      </compilation-unit>
    </test-case>
    <test-case FilePath="similarity">
      <compilation-unit name="edit-distance-check_strings">
        <output-dir compare="Text">edit-distance-check_strings</output-dir>
      </compilation-unit>
    </test-case>
    <test-case FilePath="similarity">
      <compilation-unit name="edit-distance-check_unicode">
        <output-dir compare="Text">edit-distance-check_unicode</output-dir>
      </compilation-unit>
    </test-case>
    <test-case FilePath="similarity">
      <compilation-unit name="edit-distance-list-is-filterable">
        <output-dir compare="Text">edit-distance-list-is-filterable</output-dir>
      </compilation-unit>
    </test-case>
    <test-case FilePath="similarity">
      <compilation-unit name="edit-distance-string-is-filterable">
        <output-dir compare="Text">edit-distance-string-is-filterable</output-dir>
      </compilation-unit>
    </test-case>
    <test-case FilePath="similarity">
      <compilation-unit name="edit-distance_ints">
        <output-dir compare="Text">edit-distance_ints</output-dir>
      </compilation-unit>
    </test-case>
    <test-case FilePath="similarity">
      <compilation-unit name="edit-distance_strings">
        <output-dir compare="Text">edit-distance_strings</output-dir>
      </compilation-unit>
    </test-case>
    <test-case FilePath="similarity">
      <compilation-unit name="fuzzyeq-edit-distance">
        <output-dir compare="Text">fuzzyeq-edit-distance</output-dir>
      </compilation-unit>
    </test-case>
    <test-case FilePath="similarity">
      <compilation-unit name="fuzzyeq-similarity-jaccard">
        <output-dir compare="Text">fuzzyeq-similarity-jaccard</output-dir>
      </compilation-unit>
    </test-case>
    <test-case FilePath="similarity">
      <compilation-unit name="prefix-len-jaccard">
        <output-dir compare="Text">prefix-len-jaccard</output-dir>
      </compilation-unit>
    </test-case>
    <test-case FilePath="similarity">
      <compilation-unit name="similarity-jaccard-check_ints">
        <output-dir compare="Text">similarity-jaccard-check_ints</output-dir>
      </compilation-unit>
    </test-case>
    <test-case FilePath="similarity">
      <compilation-unit name="similarity-jaccard-check_query">
        <output-dir compare="Text">similarity-jaccard-check_query</output-dir>
      </compilation-unit>
    </test-case>
    <test-case FilePath="similarity">
      <compilation-unit name="similarity-jaccard-check_strings">
        <output-dir compare="Text">similarity-jaccard-check_strings</output-dir>
      </compilation-unit>
    </test-case>
    <test-case FilePath="similarity">
      <compilation-unit name="similarity-jaccard-prefix-check">
        <output-dir compare="Text">similarity-jaccard-prefix-check</output-dir>
      </compilation-unit>
    </test-case>
    <test-case FilePath="similarity">
      <compilation-unit name="similarity-jaccard-prefix">
        <output-dir compare="Text">similarity-jaccard-prefix</output-dir>
      </compilation-unit>
    </test-case>
    <test-case FilePath="similarity">
      <compilation-unit name="similarity-jaccard-sorted-check_ints">
        <output-dir compare="Text">similarity-jaccard-sorted-check_ints</output-dir>
      </compilation-unit>
    </test-case>
    <test-case FilePath="similarity">
      <compilation-unit name="similarity-jaccard-sorted-check_query">
        <output-dir compare="Text">similarity-jaccard-sorted-check_query</output-dir>
      </compilation-unit>
    </test-case>
    <test-case FilePath="similarity">
      <compilation-unit name="similarity-jaccard-sorted-check_strings">
        <output-dir compare="Text">similarity-jaccard-sorted-check_strings</output-dir>
      </compilation-unit>
    </test-case>
    <test-case FilePath="similarity">
      <compilation-unit name="similarity-jaccard-sorted_ints">
        <output-dir compare="Text">similarity-jaccard-sorted_ints</output-dir>
      </compilation-unit>
    </test-case>
    <test-case FilePath="similarity">
      <compilation-unit name="similarity-jaccard-sorted_query">
        <output-dir compare="Text">similarity-jaccard-sorted_query</output-dir>
      </compilation-unit>
    </test-case>
    <test-case FilePath="similarity">
      <compilation-unit name="similarity-jaccard-sorted_strings">
        <output-dir compare="Text">similarity-jaccard-sorted_strings</output-dir>
      </compilation-unit>
    </test-case>
    <test-case FilePath="similarity">
      <compilation-unit name="similarity-jaccard_ints">
        <output-dir compare="Text">similarity-jaccard_ints</output-dir>
      </compilation-unit>
    </test-case>
    <test-case FilePath="similarity">
      <compilation-unit name="similarity-jaccard_query">
        <output-dir compare="Text">similarity-jaccard_query</output-dir>
      </compilation-unit>
    </test-case>
    <test-case FilePath="similarity">
      <compilation-unit name="similarity-jaccard_strings">
        <output-dir compare="Text">similarity-jaccard_strings</output-dir>
      </compilation-unit>
    </test-case>
    <test-case FilePath="similarity">
      <compilation-unit name="similarity-jaccard-check_strings_issue628">
        <output-dir compare="Text">similarity-jaccard-check_strings_issue628</output-dir>
      </compilation-unit>
    </test-case>
  </test-group>
  <test-group name="spatial">
    <test-case FilePath="spatial">
      <compilation-unit name="cell-aggregation-with-filtering">
        <output-dir compare="Text">cell-aggregation-with-filtering</output-dir>
      </compilation-unit>
    </test-case>
    <test-case FilePath="spatial">
      <compilation-unit name="cell-aggregation">
        <output-dir compare="Text">cell-aggregation</output-dir>
      </compilation-unit>
    </test-case>
    <test-case FilePath="spatial">
      <compilation-unit name="circle_accessor">
        <output-dir compare="Text">circle_accessor</output-dir>
      </compilation-unit>
    </test-case>
    <test-case FilePath="spatial">
      <compilation-unit name="circle-intersect-circle">
        <output-dir compare="Text">circle-intersect-circle</output-dir>
      </compilation-unit>
    </test-case>
    <test-case FilePath="spatial">
      <compilation-unit name="create-rtree-index">
        <output-dir compare="Text">create-rtree-index</output-dir>
      </compilation-unit>
    </test-case>
    <test-case FilePath="spatial">
      <compilation-unit name="distance-between-points">
        <output-dir compare="Text">distance-between-points</output-dir>
      </compilation-unit>
    </test-case>
    <test-case FilePath="spatial">
      <compilation-unit name="line_accessor">
        <output-dir compare="Text">line_accessor</output-dir>
      </compilation-unit>
    </test-case>
    <test-case FilePath="spatial">
      <compilation-unit name="line-intersect-circle">
        <output-dir compare="Text">line-intersect-circle</output-dir>
      </compilation-unit>
    </test-case>
    <test-case FilePath="spatial">
      <compilation-unit name="line-intersect-line">
        <output-dir compare="Text">line-intersect-line</output-dir>
      </compilation-unit>
    </test-case>
    <test-case FilePath="spatial">
      <compilation-unit name="line-intersect-polygon">
        <output-dir compare="Text">line-intersect-polygon</output-dir>
      </compilation-unit>
    </test-case>
    <test-case FilePath="spatial">
      <compilation-unit name="line-intersect-rectangle">
        <output-dir compare="Text">line-intersect-rectangle</output-dir>
      </compilation-unit>
    </test-case>
    <test-case FilePath="spatial">
      <compilation-unit name="point_accessor">
        <output-dir compare="Text">point_accessor</output-dir>
      </compilation-unit>
    </test-case>
    <test-case FilePath="spatial">
      <compilation-unit name="point-equals-point">
        <output-dir compare="Text">point-equals-point</output-dir>
      </compilation-unit>
    </test-case>
    <test-case FilePath="spatial">
      <compilation-unit name="point-in-circle">
        <output-dir compare="Text">point-in-circle</output-dir>
      </compilation-unit>
    </test-case>
    <test-case FilePath="spatial">
      <compilation-unit name="point-in-polygon">
        <output-dir compare="Text">point-in-polygon</output-dir>
      </compilation-unit>
    </test-case>
    <test-case FilePath="spatial">
      <compilation-unit name="point-in-rectangle">
        <output-dir compare="Text">point-in-rectangle</output-dir>
      </compilation-unit>
    </test-case>
    <test-case FilePath="spatial">
      <compilation-unit name="point-on-line">
        <output-dir compare="Text">point-on-line</output-dir>
      </compilation-unit>
    </test-case>
    <test-case FilePath="spatial">
      <compilation-unit name="polygon_accessor">
        <output-dir compare="Text">polygon_accessor</output-dir>
      </compilation-unit>
    </test-case>
    <test-case FilePath="spatial">
      <compilation-unit name="polygon-intersect-circle">
        <output-dir compare="Text">polygon-intersect-circle</output-dir>
      </compilation-unit>
    </test-case>
    <test-case FilePath="spatial">
      <compilation-unit name="polygon-intersect-polygon">
        <output-dir compare="Text">polygon-intersect-polygon</output-dir>
      </compilation-unit>
    </test-case>
    <test-case FilePath="spatial">
      <compilation-unit name="polygon-intersect-rectangle">
        <output-dir compare="Text">polygon-intersect-rectangle</output-dir>
      </compilation-unit>
    </test-case>
    <test-case FilePath="spatial">
      <compilation-unit name="rectangle_accessor">
        <output-dir compare="Text">rectangle_accessor</output-dir>
      </compilation-unit>
    </test-case>
    <test-case FilePath="spatial">
      <compilation-unit name="rectangle-intersect-circle">
        <output-dir compare="Text">rectangle-intersect-circle</output-dir>
      </compilation-unit>
    </test-case>
    <test-case FilePath="spatial">
      <compilation-unit name="rectangle-intersect-rectangle">
        <output-dir compare="Text">rectangle-intersect-rectangle</output-dir>
      </compilation-unit>
    </test-case>
    <test-case FilePath="spatial">
      <compilation-unit name="spatial-area">
        <output-dir compare="Text">spatial-area</output-dir>
      </compilation-unit>
    </test-case>
  </test-group>
  <test-group name="string">
    <test-case FilePath="string">
      <compilation-unit name="codepoint-to-string1">
        <output-dir compare="Text">codepoint-to-string1</output-dir>
      </compilation-unit>
    </test-case>
    <test-case FilePath="string">
      <compilation-unit name="codepoint-to-string2">
        <output-dir compare="Text">codepoint-to-string2</output-dir>
      </compilation-unit>
    </test-case>
    <test-case FilePath="string">
      <compilation-unit name="concat_01">
        <output-dir compare="Text">concat_01</output-dir>
      </compilation-unit>
    </test-case>
    <test-case FilePath="string">
      <compilation-unit name="concat_02">
        <output-dir compare="Text">concat_02</output-dir>
      </compilation-unit>
    </test-case>
    <test-case FilePath="string">
      <compilation-unit name="contains_01">
        <output-dir compare="Text">contains_01</output-dir>
      </compilation-unit>
    </test-case>
    <test-case FilePath="string">
      <compilation-unit name="cpttostr01">
        <output-dir compare="Text">cpttostr01</output-dir>
      </compilation-unit>
    </test-case>
    <test-case FilePath="string">
      <compilation-unit name="cpttostr02">
        <output-dir compare="Text">cpttostr02</output-dir>
      </compilation-unit>
    </test-case>
    <test-case FilePath="string">
      <compilation-unit name="cpttostr04">
        <output-dir compare="Text">cpttostr04</output-dir>
      </compilation-unit>
    </test-case>
    <test-case FilePath="string">
      <compilation-unit name="end-with1">
        <output-dir compare="Text">end-with1</output-dir>
      </compilation-unit>
    </test-case>
    <test-case FilePath="string">
      <compilation-unit name="end-with2">
        <output-dir compare="Text">end-with2</output-dir>
      </compilation-unit>
    </test-case>
    <test-case FilePath="string">
      <compilation-unit name="end-with3">
        <output-dir compare="Text">end-with3</output-dir>
      </compilation-unit>
    </test-case>
    <test-case FilePath="string">
      <compilation-unit name="end-with4">
        <output-dir compare="Text">end-with4</output-dir>
      </compilation-unit>
    </test-case>
    <test-case FilePath="string">
      <compilation-unit name="end-with5">
        <output-dir compare="Text">end-with5</output-dir>
      </compilation-unit>
    </test-case>
    <test-case FilePath="string">
      <compilation-unit name="ends-with_01">
        <output-dir compare="Text">ends-with_01</output-dir>
      </compilation-unit>
    </test-case>
    <test-case FilePath="string">
      <compilation-unit name="endwith02">
        <output-dir compare="Text">endwith02</output-dir>
      </compilation-unit>
    </test-case>
    <test-case FilePath="string">
      <compilation-unit name="endwith03">
        <output-dir compare="Text">endwith03</output-dir>
      </compilation-unit>
    </test-case>
    <test-case FilePath="string">
      <compilation-unit name="length_01">
        <output-dir compare="Text">length_01</output-dir>
      </compilation-unit>
    </test-case>
    <test-case FilePath="string">
      <compilation-unit name="length_02">
        <output-dir compare="Text">length_02</output-dir>
      </compilation-unit>
    </test-case>
    <test-case FilePath="string">
      <compilation-unit name="like_01">
        <output-dir compare="Text">like_01</output-dir>
      </compilation-unit>
    </test-case>
    <test-case FilePath="string">
      <compilation-unit name="like_null">
        <output-dir compare="Text">like_null</output-dir>
      </compilation-unit>
    </test-case>
    <test-case FilePath="string">
      <compilation-unit name="lowercase">
        <output-dir compare="Text">lowercase</output-dir>
      </compilation-unit>
    </test-case>
    <test-case FilePath="string">
      <compilation-unit name="matches02">
        <output-dir compare="Text">matches02</output-dir>
      </compilation-unit>
    </test-case>
    <test-case FilePath="string">
      <compilation-unit name="matches03">
        <output-dir compare="Text">matches03</output-dir>
      </compilation-unit>
    </test-case>
    <test-case FilePath="string">
      <compilation-unit name="matches04">
        <output-dir compare="Text">matches04</output-dir>
      </compilation-unit>
    </test-case>
    <test-case FilePath="string">
      <compilation-unit name="matches05">
        <output-dir compare="Text">matches05</output-dir>
      </compilation-unit>
    </test-case>
    <test-case FilePath="string">
      <compilation-unit name="matches06">
        <output-dir compare="Text">matches06</output-dir>
      </compilation-unit>
    </test-case>
    <test-case FilePath="string">
      <compilation-unit name="matches1">
        <output-dir compare="Text">matches1</output-dir>
      </compilation-unit>
    </test-case>
    <test-case FilePath="string">
      <compilation-unit name="matches11">
        <output-dir compare="Text">matches11</output-dir>
      </compilation-unit>
    </test-case>
    <test-case FilePath="string">
      <compilation-unit name="matches2">
        <output-dir compare="Text">matches2</output-dir>
      </compilation-unit>
    </test-case>
    <test-case FilePath="string">
      <compilation-unit name="matches21">
        <output-dir compare="Text">matches21</output-dir>
      </compilation-unit>
    </test-case>
    <test-case FilePath="string">
      <compilation-unit name="matches22">
        <output-dir compare="Text">matches22</output-dir>
      </compilation-unit>
    </test-case>
    <test-case FilePath="string">
      <compilation-unit name="matches23">
        <output-dir compare="Text">matches23</output-dir>
      </compilation-unit>
    </test-case>
    <test-case FilePath="string">
      <compilation-unit name="matches3">
        <output-dir compare="Text">matches3</output-dir>
      </compilation-unit>
    </test-case>
    <test-case FilePath="string">
      <compilation-unit name="matchesnull">
        <output-dir compare="Text">matchesnull</output-dir>
      </compilation-unit>
    </test-case>
    <test-case FilePath="string">
      <compilation-unit name="replace1">
        <output-dir compare="Text">replace1</output-dir>
      </compilation-unit>
    </test-case>
    <test-case FilePath="string">
      <compilation-unit name="replace2">
        <output-dir compare="Text">replace2</output-dir>
      </compilation-unit>
    </test-case>
    <test-case FilePath="string">
      <compilation-unit name="replace21">
        <output-dir compare="Text">replace21</output-dir>
      </compilation-unit>
    </test-case>
    <test-case FilePath="string">
      <compilation-unit name="replace22">
        <output-dir compare="Text">replace22</output-dir>
      </compilation-unit>
    </test-case>
    <test-case FilePath="string">
      <compilation-unit name="replace3">
        <output-dir compare="Text">replace3</output-dir>
      </compilation-unit>
    </test-case>
    <test-case FilePath="string">
      <compilation-unit name="start-with1">
        <output-dir compare="Text">start-with1</output-dir>
      </compilation-unit>
    </test-case>
    <test-case FilePath="string">
      <compilation-unit name="start-with2">
        <output-dir compare="Text">start-with2</output-dir>
      </compilation-unit>
    </test-case>
    <test-case FilePath="string">
      <compilation-unit name="start-with3">
        <output-dir compare="Text">start-with3</output-dir>
      </compilation-unit>
    </test-case>
    <test-case FilePath="string">
      <compilation-unit name="start-with4">
        <output-dir compare="Text">start-with4</output-dir>
      </compilation-unit>
    </test-case>
    <test-case FilePath="string">
      <compilation-unit name="start-with5">
        <output-dir compare="Text">start-with5</output-dir>
      </compilation-unit>
    </test-case>
    <test-case FilePath="string">
      <compilation-unit name="starts-with_01">
        <output-dir compare="Text">starts-with_01</output-dir>
      </compilation-unit>
    </test-case>
    <test-case FilePath="string">
      <compilation-unit name="startwith02">
        <output-dir compare="Text">startwith02</output-dir>
      </compilation-unit>
    </test-case>
    <!--
    <test-case FilePath="string">
      <compilation-unit name="startwith03">
        <output-dir compare="Text">startwith03</output-dir>
      </compilation-unit>
    </test-case>
    -->
    <test-case FilePath="string">
      <compilation-unit name="strconcat01">
        <output-dir compare="Text">strconcat01</output-dir>
      </compilation-unit>
    </test-case>
    <test-case FilePath="string">
      <compilation-unit name="strconcat02">
        <output-dir compare="Text">strconcat02</output-dir>
      </compilation-unit>
    </test-case>
    <test-case FilePath="string">
      <compilation-unit name="string-concat1">
        <output-dir compare="Text">string-concat1</output-dir>
      </compilation-unit>
    </test-case>
    <test-case FilePath="string">
      <compilation-unit name="string-equal1">
        <output-dir compare="Text">string-equal1</output-dir>
      </compilation-unit>
    </test-case>
    <test-case FilePath="string">
      <compilation-unit name="string-equal2">
        <output-dir compare="Text">string-equal2</output-dir>
      </compilation-unit>
    </test-case>
    <test-case FilePath="string">
      <compilation-unit name="string-equal3">
        <output-dir compare="Text">string-equal3</output-dir>
      </compilation-unit>
    </test-case>
    <test-case FilePath="string">
      <compilation-unit name="string-equal4">
        <output-dir compare="Text">string-equal4</output-dir>
      </compilation-unit>
    </test-case>
    <test-case FilePath="string">
      <compilation-unit name="string-join1">
        <output-dir compare="Text">string-join1</output-dir>
      </compilation-unit>
    </test-case>
    <test-case FilePath="string">
      <compilation-unit name="string-to-codepoint">
        <output-dir compare="Text">string-to-codepoint</output-dir>
      </compilation-unit>
    </test-case>
    <test-case FilePath="string">
      <compilation-unit name="string-to-codepoint1">
        <output-dir compare="Text">string-to-codepoint1</output-dir>
      </compilation-unit>
    </test-case>
    <test-case FilePath="string">
      <compilation-unit name="string-to-codepoint2">
        <output-dir compare="Text">string-to-codepoint2</output-dir>
      </compilation-unit>
    </test-case>
    <test-case FilePath="string">
      <compilation-unit name="strlen02">
        <output-dir compare="Text">strlen02</output-dir>
      </compilation-unit>
    </test-case>
    <test-case FilePath="string">
      <compilation-unit name="strlen03">
        <output-dir compare="Text">strlen03</output-dir>
      </compilation-unit>
    </test-case>
    <test-case FilePath="string">
      <compilation-unit name="strtocpt01">
        <output-dir compare="Text">strtocpt01</output-dir>
      </compilation-unit>
    </test-case>
    <test-case FilePath="string">
      <compilation-unit name="strtocpt02">
        <output-dir compare="Text">strtocpt02</output-dir>
      </compilation-unit>
    </test-case>
    <test-case FilePath="string">
      <compilation-unit name="strtocpt03">
        <output-dir compare="Text">strtocpt03</output-dir>
      </compilation-unit>
    </test-case>
    <test-case FilePath="string">
      <compilation-unit name="substr01">
        <output-dir compare="Text">substr01</output-dir>
      </compilation-unit>
    </test-case>
    <test-case FilePath="string">
      <compilation-unit name="substr04">
        <output-dir compare="Text">substr04</output-dir>
      </compilation-unit>
    </test-case>
    <test-case FilePath="string">
      <compilation-unit name="substr05">
        <output-dir compare="Text">substr05</output-dir>
      </compilation-unit>
    </test-case>
    <test-case FilePath="string">
      <compilation-unit name="substr06">
        <output-dir compare="Text">substr06</output-dir>
      </compilation-unit>
    </test-case>
    <test-case FilePath="string">
      <compilation-unit name="substring-after-1">
        <output-dir compare="Text">substring-after-1</output-dir>
      </compilation-unit>
    </test-case>
    <test-case FilePath="string">
      <compilation-unit name="substring-after-2">
        <output-dir compare="Text">substring-after-2</output-dir>
      </compilation-unit>
    </test-case>
    <test-case FilePath="string">
      <compilation-unit name="substring-after-3">
        <output-dir compare="Text">substring-after-3</output-dir>
      </compilation-unit>
    </test-case>
    <test-case FilePath="string">
      <compilation-unit name="substring-after-4">
        <output-dir compare="Text">substring-after-4</output-dir>
      </compilation-unit>
    </test-case>
    <test-case FilePath="string">
      <compilation-unit name="substring-before-1">
        <output-dir compare="Text">substring-before-1</output-dir>
      </compilation-unit>
    </test-case>
    <test-case FilePath="string">
      <compilation-unit name="substring-before-2">
        <output-dir compare="Text">substring-before-2</output-dir>
      </compilation-unit>
    </test-case>
    <test-case FilePath="string">
      <compilation-unit name="substring-before-3">
        <output-dir compare="Text">substring-before-3</output-dir>
      </compilation-unit>
    </test-case>
    <test-case FilePath="string">
      <compilation-unit name="substring2-1">
        <output-dir compare="Text">substring2-1</output-dir>
      </compilation-unit>
    </test-case>
    <test-case FilePath="string">
      <compilation-unit name="substring2-2">
        <output-dir compare="Text">substring2-2</output-dir>
      </compilation-unit>
    </test-case>
    <test-case FilePath="string">
      <compilation-unit name="substring2-3">
        <output-dir compare="Text">substring2-3</output-dir>
      </compilation-unit>
    </test-case>
    <test-case FilePath="string">
      <compilation-unit name="substring2-4">
        <output-dir compare="Text">substring2-4</output-dir>
      </compilation-unit>
    </test-case>
    <test-case FilePath="string">
      <compilation-unit name="substring_01">
        <output-dir compare="Text">substring_01</output-dir>
      </compilation-unit>
    </test-case>
    <test-case FilePath="string">
      <compilation-unit name="toLowerCase02">
        <output-dir compare="Text">toLowerCase02</output-dir>
      </compilation-unit>
    </test-case>
    <test-case FilePath="string">
      <compilation-unit name="toLowerCase03">
        <output-dir compare="Text">toLowerCase03</output-dir>
      </compilation-unit>
    </test-case>
    <test-case FilePath="string">
      <compilation-unit name="toLowerCase04">
        <output-dir compare="Text">toLowerCase04</output-dir>
      </compilation-unit>
    </test-case>
  </test-group>
  <test-group name="subset-collection">
    <test-case FilePath="subset-collection">
      <compilation-unit name="01">
        <output-dir compare="Text">01</output-dir>
      </compilation-unit>
    </test-case>
    <test-case FilePath="subset-collection">
      <compilation-unit name="02">
        <output-dir compare="Text">02</output-dir>
      </compilation-unit>
    </test-case>
    <test-case FilePath="subset-collection">
      <compilation-unit name="03">
        <output-dir compare="Text">03</output-dir>
      </compilation-unit>
    </test-case>
    <test-case FilePath="subset-collection">
      <compilation-unit name="05">
        <output-dir compare="Text">05</output-dir>
      </compilation-unit>
    </test-case>
    <test-case FilePath="subset-collection">
      <compilation-unit name="06">
        <output-dir compare="Text">06</output-dir>
      </compilation-unit>
    </test-case>
    <test-case FilePath="subset-collection">
      <compilation-unit name="07">
        <output-dir compare="Text">07</output-dir>
      </compilation-unit>
    </test-case>
  </test-group>
  <test-group name="tokenizers">
    <test-case FilePath="tokenizers">
      <compilation-unit name="counthashed-gram-tokens_01">
        <output-dir compare="Text">counthashed-gram-tokens_01</output-dir>
      </compilation-unit>
    </test-case>
    <test-case FilePath="tokenizers">
      <compilation-unit name="counthashed-gram-tokens_02">
        <output-dir compare="Text">counthashed-gram-tokens_02</output-dir>
      </compilation-unit>
    </test-case>
    <test-case FilePath="tokenizers">
      <compilation-unit name="counthashed-word-tokens_01">
        <output-dir compare="Text">counthashed-word-tokens_01</output-dir>
      </compilation-unit>
    </test-case>
    <test-case FilePath="tokenizers">
      <compilation-unit name="gram-tokens_01">
        <output-dir compare="Text">gram-tokens_01</output-dir>
      </compilation-unit>
    </test-case>
    <test-case FilePath="tokenizers">
      <compilation-unit name="gram-tokens_02">
        <output-dir compare="Text">gram-tokens_02</output-dir>
      </compilation-unit>
    </test-case>
    <test-case FilePath="tokenizers">
      <compilation-unit name="hashed-gram-tokens_01">
        <output-dir compare="Text">hashed-gram-tokens_01</output-dir>
      </compilation-unit>
    </test-case>
    <test-case FilePath="tokenizers">
      <compilation-unit name="hashed-gram-tokens_02">
        <output-dir compare="Text">hashed-gram-tokens_02</output-dir>
      </compilation-unit>
    </test-case>
    <test-case FilePath="tokenizers">
      <compilation-unit name="hashed-word-tokens_01">
        <output-dir compare="Text">hashed-word-tokens_01</output-dir>
      </compilation-unit>
    </test-case>
    <test-case FilePath="tokenizers">
      <compilation-unit name="word-tokens_01">
        <output-dir compare="Text">word-tokens_01</output-dir>
      </compilation-unit>
    </test-case>
    <test-case FilePath="tokenizers">
      <compilation-unit name="word-tokens_02">
        <output-dir compare="Text">word-tokens_02</output-dir>
      </compilation-unit>
    </test-case>
  </test-group>
  <test-group name="tpch">
    <test-case FilePath="tpch">
      <compilation-unit name="distinct_by">
        <output-dir compare="Text">distinct_by</output-dir>
      </compilation-unit>
    </test-case>
    <test-case FilePath="tpch">
      <compilation-unit name="group_no_agg">
        <output-dir compare="Text">group_no_agg</output-dir>
      </compilation-unit>
    </test-case>
    <test-case FilePath="tpch">
      <compilation-unit name="nest_aggregate">
        <output-dir compare="Text">nest_aggregate</output-dir>
      </compilation-unit>
    </test-case>
    <test-case FilePath="tpch">
      <compilation-unit name="q10_returned_item">
        <output-dir compare="Text">q10_returned_item</output-dir>
      </compilation-unit>
    </test-case>
    <test-case FilePath="tpch">
      <compilation-unit name="q10_returned_item_int64">
       <output-dir compare="Text">q10_returned_item_int64</output-dir>
      </compilation-unit>
    </test-case>
    <test-case FilePath="tpch">
      <compilation-unit name="q11_important_stock">
        <output-dir compare="Text">q11_important_stock</output-dir>
      </compilation-unit>
    </test-case>
    <test-case FilePath="tpch">
      <compilation-unit name="q12_shipping">
        <output-dir compare="Text">q12_shipping</output-dir>
      </compilation-unit>
    </test-case>
    <test-case FilePath="tpch">
      <compilation-unit name="q13_customer_distribution">
        <output-dir compare="Text">q13_customer_distribution</output-dir>
      </compilation-unit>
    </test-case>
    <test-case FilePath="tpch">
      <compilation-unit name="q14_promotion_effect">
        <output-dir compare="Text">q14_promotion_effect</output-dir>
      </compilation-unit>
    </test-case>
    <test-case FilePath="tpch">
      <compilation-unit name="q15_top_supplier">
        <output-dir compare="Text">q15_top_supplier</output-dir>
      </compilation-unit>
    </test-case>
    <test-case FilePath="tpch">
      <compilation-unit name="q16_parts_supplier_relationship">
        <output-dir compare="Text">q16_parts_supplier_relationship</output-dir>
      </compilation-unit>
    </test-case>
    <test-case FilePath="tpch">
      <compilation-unit name="q17_small_quantity_order_revenue">
        <output-dir compare="Text">q17_small_quantity_order_revenue</output-dir>
      </compilation-unit>
    </test-case>
    <test-case FilePath="tpch">
      <compilation-unit name="q17_large_gby_variant">
        <output-dir compare="Text">q17_large_gby_variant</output-dir>
      </compilation-unit>
    </test-case>
    <test-case FilePath="tpch">
      <compilation-unit name="q18_large_volume_customer">
        <output-dir compare="Text">q18_large_volume_customer</output-dir>
      </compilation-unit>
    </test-case>
    <test-case FilePath="tpch">
      <compilation-unit name="q19_discounted_revenue">
        <output-dir compare="Text">q19_discounted_revenue</output-dir>
      </compilation-unit>
    </test-case>
    <test-case FilePath="tpch">
      <compilation-unit name="q01_pricing_summary_report_nt">
        <output-dir compare="Text">q01_pricing_summary_report_nt</output-dir>
      </compilation-unit>
    </test-case>
    <test-case FilePath="tpch">
      <compilation-unit name="q20_potential_part_promotion">
        <output-dir compare="Text">q20_potential_part_promotion</output-dir>
      </compilation-unit>
    </test-case>
    <test-case FilePath="tpch">
      <compilation-unit name="q21_suppliers_who_kept_orders_waiting">
        <output-dir compare="Text">q21_suppliers_who_kept_orders_waiting</output-dir>
      </compilation-unit>
    </test-case>
    <test-case FilePath="tpch">
      <compilation-unit name="q22_global_sales_opportunity">
        <output-dir compare="Text">q22_global_sales_opportunity</output-dir>
      </compilation-unit>
    </test-case>
    <test-case FilePath="tpch">
      <compilation-unit name="q02_minimum_cost_supplier">
        <output-dir compare="Text">q02_minimum_cost_supplier</output-dir>
      </compilation-unit>
    </test-case>
    <test-case FilePath="tpch">
      <compilation-unit name="q03_shipping_priority_nt">
        <output-dir compare="Text">q03_shipping_priority_nt</output-dir>
      </compilation-unit>
    </test-case>
    <test-case FilePath="tpch">
      <compilation-unit name="q04_order_priority">
        <output-dir compare="Text">q04_order_priority</output-dir>
      </compilation-unit>
    </test-case>
    <test-case FilePath="tpch">
      <compilation-unit name="q05_local_supplier_volume">
        <output-dir compare="Text">q05_local_supplier_volume</output-dir>
      </compilation-unit>
    </test-case>
    <test-case FilePath="tpch">
      <compilation-unit name="q06_forecast_revenue_change">
        <output-dir compare="Text">q06_forecast_revenue_change</output-dir>
      </compilation-unit>
    </test-case>
    <test-case FilePath="tpch">
      <compilation-unit name="q07_volume_shipping">
        <output-dir compare="Text">q07_volume_shipping</output-dir>
      </compilation-unit>
    </test-case>
    <test-case FilePath="tpch">
      <compilation-unit name="q08_national_market_share">
        <output-dir compare="Text">q08_national_market_share</output-dir>
      </compilation-unit>
    </test-case>
    <test-case FilePath="tpch">
      <compilation-unit name="q09_product_type_profit_nt">
        <output-dir compare="Text">q09_product_type_profit_nt</output-dir>
      </compilation-unit>
    </test-case>
  </test-group>
  <test-group name="writers">
    <test-case FilePath="writers">
      <compilation-unit name="print_01">
        <output-dir compare="Text">print_01</output-dir>
      </compilation-unit>
    </test-case>
<!--  TODO(madhusudancs): Enable this test when REST API supports serialized output support.
    <test-case FilePath="writers">
      <compilation-unit name="serialized_01">
        <output-dir compare="Text">serialized_01</output-dir>
      </compilation-unit>
    </test-case>
-->
  </test-group>
  <test-group name="cross-dataverse">
    <test-case FilePath="cross-dataverse">
      <compilation-unit name="cross-dv01">
        <output-dir compare="Text">cross-dv01</output-dir>
      </compilation-unit>
    </test-case>
    <test-case FilePath="cross-dataverse">
      <compilation-unit name="cross-dv02">
        <output-dir compare="Text">cross-dv02</output-dir>
      </compilation-unit>
    </test-case>
    <test-case FilePath="cross-dataverse">
      <compilation-unit name="cross-dv03">
        <output-dir compare="Text">cross-dv03</output-dir>
      </compilation-unit>
    </test-case>
    <test-case FilePath="cross-dataverse">
      <compilation-unit name="cross-dv04">
        <output-dir compare="Text">cross-dv04</output-dir>
      </compilation-unit>
    </test-case>
    <test-case FilePath="cross-dataverse">
      <compilation-unit name="cross-dv07">
        <output-dir compare="Text">cross-dv07</output-dir>
      </compilation-unit>
    </test-case>
    <!--NotImplementedException: No binary comparator factory implemented for type RECORD. 
    <test-case FilePath="cross-dataverse">
      <compilation-unit name="cross-dv08">
        <output-dir compare="Text">cross-dv08</output-dir>
      </compilation-unit>
    </test-case>
    -->
    <test-case FilePath="cross-dataverse">
      <compilation-unit name="cross-dv09">
        <output-dir compare="Text">cross-dv09</output-dir>
      </compilation-unit>
    </test-case>
    <test-case FilePath="cross-dataverse">
      <compilation-unit name="cross-dv11">
        <output-dir compare="Text">cross-dv11</output-dir>
      </compilation-unit>
    </test-case>
    <test-case FilePath="cross-dataverse">
      <compilation-unit name="cross-dv12">
        <output-dir compare="Text">cross-dv12</output-dir>
      </compilation-unit>
    </test-case>
    <test-case FilePath="cross-dataverse">
      <compilation-unit name="cross-dv13">
        <output-dir compare="Text">cross-dv13</output-dir>
        <expected-error>edu.uci.ics.asterix.common.exceptions.AsterixException</expected-error>
      </compilation-unit>
    </test-case>
    <test-case FilePath="cross-dataverse">
      <compilation-unit name="cross-dv14">
        <output-dir compare="Text">cross-dv14</output-dir>
      </compilation-unit>
    </test-case>
    <test-case FilePath="cross-dataverse">
      <compilation-unit name="cross-dv15">
        <output-dir compare="Text">cross-dv15</output-dir>
      </compilation-unit>
    </test-case>
    <test-case FilePath="cross-dataverse">
      <compilation-unit name="cross-dv16">
        <output-dir compare="Text">cross-dv16</output-dir>
        <expected-error>edu.uci.ics.asterix.common.exceptions.AsterixException</expected-error>
      </compilation-unit>
    </test-case>
    <!--NotImplementedException: No binary comparator factory implemented for type RECORD. 
    <test-case FilePath="cross-dataverse">
      <compilation-unit name="cross-dv17">
        <output-dir compare="Text">cross-dv17</output-dir>
      </compilation-unit>
    </test-case>
    -->
    <!--NotImplementedException: No binary comparator factory implemented for type RECORD.
    <test-case FilePath="cross-dataverse">
      <compilation-unit name="cross-dv18">
        <output-dir compare="Text">cross-dv18</output-dir>
      </compilation-unit>
    </test-case>
    -->
    <test-case FilePath="cross-dataverse">
      <compilation-unit name="cross-dv19">
        <output-dir compare="Text">cross-dv19</output-dir>
      </compilation-unit>
    </test-case>
    <test-case FilePath="cross-dataverse">
      <compilation-unit name="cross-dv20">
        <output-dir compare="Text">cross-dv20</output-dir>
      </compilation-unit>
    </test-case>
    <test-case FilePath="cross-dataverse">
      <compilation-unit name="insert_across_dataverses">
        <output-dir compare="Text">insert_across_dataverses</output-dir>
      </compilation-unit>
    </test-case>
    <test-case FilePath="cross-dataverse">
      <compilation-unit name="join_across_dataverses">
        <output-dir compare="Text">join_across_dataverses</output-dir>
      </compilation-unit>
    </test-case>
  </test-group>
  <test-group name="user-defined-functions">
  	<test-case FilePath="user-defined-functions">
      <compilation-unit name="query-issue218-2">
        <output-dir compare="Text">query-issue218-2</output-dir>
      </compilation-unit>
    </test-case>
    <test-case FilePath="user-defined-functions">
      <compilation-unit name="query-issue218">
        <output-dir compare="Text">query-issue218</output-dir>
      </compilation-unit>
    </test-case>
    <test-case FilePath="user-defined-functions">
      <compilation-unit name="query-issue201">
        <output-dir compare="Text">query-issue201</output-dir>
      </compilation-unit>
    </test-case>
    <test-case FilePath="user-defined-functions">
      <compilation-unit name="query-issue172">
        <output-dir compare="Text">query-issue172</output-dir>
      </compilation-unit>
    </test-case>
    <test-case FilePath="user-defined-functions">
      <compilation-unit name="query-issue455">
        <output-dir compare="Text">query-issue455</output-dir>
        <expected-error>edu.uci.ics.asterix.common.exceptions.AsterixException</expected-error>
      </compilation-unit>
    </test-case>
    <test-case FilePath="user-defined-functions">
      <compilation-unit name="query-issue489">
        <output-dir compare="Text">query-issue489</output-dir>
      </compilation-unit>
    </test-case>
    <test-case FilePath="user-defined-functions">
      <compilation-unit name="udf01">
        <output-dir compare="Text">udf01</output-dir>
      </compilation-unit>
    </test-case>
    <test-case FilePath="user-defined-functions">
      <compilation-unit name="udf02">
        <output-dir compare="Text">udf02</output-dir>
      </compilation-unit>
    </test-case>
    <!-- causes NPE: Issue 200
    <test-case FilePath="user-defined-functions">
      <compilation-unit name="udf03">
        <output-dir compare="Text">udf03</output-dir>
      </compilation-unit>
    </test-case>
    -->
    <test-case FilePath="user-defined-functions">
      <compilation-unit name="udf04">
        <output-dir compare="Text">udf04</output-dir>
      </compilation-unit>
    </test-case>
    <test-case FilePath="user-defined-functions">
      <compilation-unit name="udf05">
        <output-dir compare="Text">udf05</output-dir>
      </compilation-unit>
    </test-case>
    <test-case FilePath="user-defined-functions">
      <compilation-unit name="udf06">
        <output-dir compare="Text">udf06</output-dir>
      </compilation-unit>
    </test-case>
    <test-case FilePath="user-defined-functions">
      <compilation-unit name="udf07">
        <output-dir compare="Text">udf07</output-dir>
      </compilation-unit>
    </test-case>
    <test-case FilePath="user-defined-functions">
      <compilation-unit name="udf08">
        <output-dir compare="Text">udf08</output-dir>
      </compilation-unit>
    </test-case>
    <test-case FilePath="user-defined-functions">
      <compilation-unit name="udf09">
        <output-dir compare="Text">udf09</output-dir>
      </compilation-unit>
    </test-case>
    <test-case FilePath="user-defined-functions">
      <compilation-unit name="udf10">
        <output-dir compare="Text">udf10</output-dir>
      </compilation-unit>
    </test-case>
    <test-case FilePath="user-defined-functions">
      <compilation-unit name="udf11">
        <output-dir compare="Text">udf11</output-dir>
      </compilation-unit>
    </test-case>
    <test-case FilePath="user-defined-functions">
      <compilation-unit name="udf12">
        <output-dir compare="Text">udf12</output-dir>
      </compilation-unit>
    </test-case>
    <test-case FilePath="user-defined-functions">
      <compilation-unit name="udf13">
        <output-dir compare="Text">udf13</output-dir>
      </compilation-unit>
    </test-case>
    <test-case FilePath="user-defined-functions">
      <compilation-unit name="udf14">
        <output-dir compare="Text">udf14</output-dir>
      </compilation-unit>
    </test-case>
    <!-- Issue 166
    <test-case FilePath="user-defined-functions">
      <compilation-unit name="udf15">
        <output-dir compare="Text">udf15</output-dir>
      </compilation-unit>
    </test-case>
    -->
    <test-case FilePath="user-defined-functions">
      <compilation-unit name="udf16">
        <output-dir compare="Text">udf16</output-dir>
      </compilation-unit>
    </test-case>
    <test-case FilePath="user-defined-functions">
      <compilation-unit name="udf17">
        <output-dir compare="Text">udf17</output-dir>
      </compilation-unit>
    </test-case>
    <test-case FilePath="user-defined-functions">
      <compilation-unit name="udf18">
        <output-dir compare="Text">udf18</output-dir>
      </compilation-unit>
    </test-case>
    <test-case FilePath="user-defined-functions">
      <compilation-unit name="udf19">
        <output-dir compare="Text">udf19</output-dir>
      </compilation-unit>
    </test-case>
    <test-case FilePath="user-defined-functions">
      <compilation-unit name="udf20">
        <output-dir compare="Text">udf20</output-dir>
      </compilation-unit>
    </test-case>
    <test-case FilePath="user-defined-functions">
      <compilation-unit name="udf21">
        <output-dir compare="Text">udf21</output-dir>
      </compilation-unit>
    </test-case>
    <test-case FilePath="user-defined-functions">
      <compilation-unit name="udf22">
        <output-dir compare="Text">udf22</output-dir>
      </compilation-unit>
    </test-case>
    <test-case FilePath="user-defined-functions">
      <compilation-unit name="udf23">
        <output-dir compare="Text">udf23</output-dir>
      </compilation-unit>
    </test-case>
    <!-- Issue 195
    <test-case FilePath="user-defined-functions">
      <compilation-unit name="udf24">
        <output-dir compare="Text">udf24</output-dir>
      </compilation-unit>
    </test-case>
    -->
    <!-- Issue 218
    <test-case FilePath="user-defined-functions">
      <compilation-unit name="udf25">
        <output-dir compare="Text">udf25</output-dir>
      </compilation-unit>
    </test-case>
    -->
    <test-case FilePath="user-defined-functions">
      <compilation-unit name="udf26">
        <output-dir compare="Text">udf26</output-dir>
        <expected-error>edu.uci.ics.asterix.common.exceptions.AsterixException</expected-error>
      </compilation-unit>
    </test-case>
    <test-case FilePath="user-defined-functions">
      <compilation-unit name="udf27">
        <output-dir compare="Text">udf27</output-dir>
      </compilation-unit>
    </test-case>
    <test-case FilePath="user-defined-functions">
      <compilation-unit name="udf28">
        <output-dir compare="Text">udf28</output-dir>
      </compilation-unit>
    </test-case>
    <test-case FilePath="user-defined-functions">
      <compilation-unit name="udf29">
        <output-dir compare="Text">udf29</output-dir>
      </compilation-unit>
    </test-case>
    <test-case FilePath="user-defined-functions">
      <compilation-unit name="udf30">
        <output-dir compare="Text">udf30</output-dir>
        <expected-error>edu.uci.ics.asterix.common.exceptions.AsterixException</expected-error>
      </compilation-unit>
    </test-case>
    <test-case FilePath="user-defined-functions">
      <compilation-unit name="f01">
        <output-dir compare="Text">f01</output-dir>
        <expected-error>edu.uci.ics.asterix.common.exceptions.AsterixException</expected-error> 
      </compilation-unit>
    </test-case>
    <test-case FilePath="user-defined-functions">
      <compilation-unit name="invoke-private-function">
        <output-dir compare="Text">invoke-private-function</output-dir>
        <expected-error>edu.uci.ics.asterix.common.exceptions.AsterixException</expected-error> 
      </compilation-unit>
    </test-case>
  </test-group>
  <test-group name="load">
    <test-case FilePath="load">
      <compilation-unit name="csv_01">
        <output-dir compare="Text">csv_01</output-dir>
      </compilation-unit>
    </test-case>
    <test-case FilePath="load">
      <compilation-unit name="csv_02">
        <output-dir compare="Text">csv_02</output-dir>
      </compilation-unit>
    </test-case>
    <test-case FilePath="load">
      <compilation-unit name="issue14_query">
        <output-dir compare="Text">none</output-dir>
        <expected-error>edu.uci.ics.asterix.common.exceptions.AsterixException</expected-error> 
      </compilation-unit>
    </test-case>
    <test-case FilePath="load">
      <compilation-unit name="issue315_query">
        <output-dir compare="Text">none</output-dir>
        <expected-error>edu.uci.ics.asterix.common.exceptions.AsterixException</expected-error> 
      </compilation-unit>
    </test-case>
    <test-case FilePath="load">
      <compilation-unit name="issue289_query">
        <output-dir compare="Text">issue289_query</output-dir>
      </compilation-unit>
    </test-case>
    <test-case FilePath="load">
      <compilation-unit name="issue650_query">
        <output-dir compare="Text">none</output-dir>
        <expected-error>edu.uci.ics.asterix.common.exceptions.AsterixException</expected-error> 
      </compilation-unit>
    </test-case>
    <test-case FilePath="load">
      <compilation-unit name="type_promotion_0">
        <output-dir compare="Text">type_promotion_0</output-dir>
      </compilation-unit>
    </test-case>
    <test-case FilePath="load">
      <compilation-unit name="escapes">
        <output-dir compare="Text">escapes</output-dir>
      </compilation-unit>
    </test-case>
    <test-case FilePath="load">
      <compilation-unit name="escapes-err-1">
        <output-dir compare="Text">none</output-dir>
        <expected-error>edu.uci.ics.hyracks.api.exceptions.HyracksException</expected-error>
      </compilation-unit>
    </test-case>
     <test-case FilePath="user-defined-functions">
      <compilation-unit name="query-issue244">
        <output-dir compare="Text">query-issue244</output-dir>
      </compilation-unit>
    </test-case>
    <test-case FilePath="load">
      <compilation-unit name="duplicate-key-error">
        <output-dir compare="Text">none</output-dir>
        <expected-error>edu.uci.ics.hyracks.api.exceptions.HyracksException</expected-error> 
      </compilation-unit>
    </test-case>
    <test-case FilePath="load">
      <compilation-unit name="issue610_adm_token_end_collection">
        <output-dir compare="Text">issue610_adm_token_end_collection</output-dir>
      </compilation-unit>
    </test-case>
  </test-group>
  <test-group name="hints">
    <test-case FilePath="hints">
      <compilation-unit name="issue_251_dataset_hint_5">
        <output-dir compare="Text">issue_251_dataset_hint_5</output-dir>
      </compilation-unit>
    </test-case>
    <test-case FilePath="hints">
      <compilation-unit name="issue_251_dataset_hint_6">
        <output-dir compare="Text">issue_251_dataset_hint_6</output-dir>
      </compilation-unit>
    </test-case>
    <test-case FilePath="hints">
      <compilation-unit name="issue_251_dataset_hint_7">
        <output-dir compare="Text">issue_251_dataset_hint_7</output-dir>
      </compilation-unit>
    </test-case>
  </test-group>
  <test-group name="feeds">
    <test-case FilePath="feeds">
      <compilation-unit name="feeds_01">
        <output-dir compare="Text">feeds_01</output-dir>
      </compilation-unit>
    </test-case>
    <test-case FilePath="feeds">
      <compilation-unit name="feeds_02">
        <output-dir compare="Text">feeds_02</output-dir>
      </compilation-unit>
    </test-case>
    <test-case FilePath="feeds">
      <compilation-unit name="feeds_03">
        <output-dir compare="Text">feeds_03</output-dir>
      </compilation-unit>
    </test-case>
    <test-case FilePath="feeds">
      <compilation-unit name="feeds_04">
        <output-dir compare="Text">feeds_04</output-dir>
      </compilation-unit>
    </test-case>
    <test-case FilePath="feeds">
      <compilation-unit name="feeds_05">
        <output-dir compare="Text">feeds_05</output-dir>
      </compilation-unit>
    </test-case>
    <!--Disable it because of sporadic failures. Raman will re-enable it.
    <test-case FilePath="feeds">
      <compilation-unit name="feeds_06">
        <output-dir compare="Text">feeds_06</output-dir>
      </compilation-unit>
    </test-case>
    -->
    <test-case FilePath="feeds">
      <compilation-unit name="feeds_07">
        <output-dir compare="Text">feeds_07</output-dir>
      </compilation-unit>
    </test-case>
    <test-case FilePath="feeds">
      <compilation-unit name="feeds_08">
        <output-dir compare="Text">feeds_08</output-dir>
      </compilation-unit>
    </test-case>
    <test-case FilePath="feeds">
      <compilation-unit name="issue_230_feeds">
        <output-dir compare="Text">issue_230_feeds</output-dir>
      </compilation-unit>
    </test-case>
    <test-case FilePath="feeds">
      <compilation-unit name="issue_711_feeds">
        <output-dir compare="Text">issue_711_feeds</output-dir>
      </compilation-unit>
    </test-case>
  </test-group>
  <test-group name="hdfs">
    <test-case FilePath="hdfs">
      <compilation-unit name="issue_245_hdfs">
        <output-dir compare="Text">issue_245_hdfs</output-dir>
      </compilation-unit>
    </test-case>
    <test-case FilePath="hdfs">
      <compilation-unit name="hdfs_02">
        <output-dir compare="Text">hdfs_02</output-dir>
      </compilation-unit>
    </test-case>
    <test-case FilePath="hdfs">
      <compilation-unit name="hdfs_03">
        <output-dir compare="Text">hdfs_03</output-dir>
      </compilation-unit>
    </test-case>
  </test-group>
  <test-group name="external-indexing">
  	<test-case FilePath="external-indexing">
      <compilation-unit name="text-format">
        <output-dir compare="Text">text-format</output-dir>
      </compilation-unit>
    </test-case>
    <test-case FilePath="external-indexing">
      <compilation-unit name="sequence-format">
        <output-dir compare="Text">sequence-format</output-dir>
      </compilation-unit>
    </test-case>
  	<test-case FilePath="external-indexing">
      <compilation-unit name="rc-format">
        <output-dir compare="Text">rc-format</output-dir>
      </compilation-unit>
    </test-case>
    <test-case FilePath="external-indexing">
      <compilation-unit name="rtree-index">
        <output-dir compare="Text">rtree-index</output-dir>
      </compilation-unit>
    </test-case>
    <test-case FilePath="external-indexing">
      <compilation-unit name="leftouterjoin">
        <output-dir compare="Text">leftouterjoin</output-dir>
      </compilation-unit>
    </test-case>
    <test-case FilePath="external-indexing">
      <compilation-unit name="leftouterjoin-rtree">
        <output-dir compare="Text">leftouterjoin-rtree</output-dir>
      </compilation-unit>
    </test-case>
  </test-group>
  <test-group name="temporal">
    <test-case FilePath="temporal">
     <compilation-unit name="parse_02">
        <output-dir compare="Text">parse_02</output-dir>
      </compilation-unit>
    </test-case>
    <test-case FilePath="temporal">
     <compilation-unit name="parse_01">
        <output-dir compare="Text">parse_01</output-dir>
      </compilation-unit>
    </test-case>
    <test-case FilePath="temporal">
     <compilation-unit name="day_of_week_01">
        <output-dir compare="Text">day_of_week_01</output-dir>
      </compilation-unit>
    </test-case>
    <test-case FilePath="temporal">
     <compilation-unit name="interval_bin">
        <output-dir compare="Text">interval_bin</output-dir>
      </compilation-unit>
    </test-case>
    <test-case FilePath="temporal">
     <compilation-unit name="interval_bin_gby_0">
        <output-dir compare="Text">interval_bin_gby_0</output-dir>
      </compilation-unit>
    </test-case>
    <test-case FilePath="temporal">
     <compilation-unit name="interval_bin_gby_1">
        <output-dir compare="Text">interval_bin_gby_1</output-dir>
      </compilation-unit>
    </test-case>
    <test-case FilePath="temporal">
  	  <compilation-unit name="accessors">
        <output-dir compare="Text">accessors</output-dir>
      </compilation-unit>
    </test-case>
  <test-case FilePath="temporal">
      <compilation-unit name="accessors_interval">
        <output-dir compare="Text">accessors_interval</output-dir>
      </compilation-unit>
  </test-case>
  <test-case FilePath="temporal">
      <compilation-unit name="accessors_interval_null">
        <output-dir compare="Text">accessors_interval_null</output-dir>
      </compilation-unit>
  </test-case>
  	<test-case FilePath="temporal">
  		<compilation-unit name="adjust_timezone">
        <output-dir compare="Text">adjust_timezone</output-dir>
      </compilation-unit>
  	</test-case>
  	<test-case FilePath="temporal">
  		<compilation-unit name="calendar_duration">
        <output-dir compare="Text">calendar_duration</output-dir>
      </compilation-unit>
  	</test-case>
  	<test-case FilePath="temporal">
  		<compilation-unit name="date_functions">
        <output-dir compare="Text">date_functions</output-dir>
      </compilation-unit>
  	</test-case>
  	<test-case FilePath="temporal">
  		<compilation-unit name="datetime_functions">
        <output-dir compare="Text">datetime_functions</output-dir>
      </compilation-unit>
  	</test-case>
        <!--
   	<test-case FilePath="temporal">
           <compilation-unit name="insert_from_delimited_ds">
              <output-dir compare="Text">insert_from_delimited_ds</output-dir>
           </compilation-unit>
  	</test-case> 
        -->
  	<test-case FilePath="temporal">
  		<compilation-unit name="insert_from_ext_ds">
        <output-dir compare="Text">insert_from_ext_ds</output-dir>
      </compilation-unit>
  	</test-case>
   <test-case FilePath="temporal">
    <compilation-unit name="insert_from_ext_ds_2">
        <output-dir compare="Text">insert_from_ext_ds_2</output-dir>
      </compilation-unit>
   </test-case>
  	<test-case FilePath="temporal">
  		<compilation-unit name="interval_functions">
        <output-dir compare="Text">interval_functions</output-dir>
      </compilation-unit>
  	</test-case>
  	<test-case FilePath="temporal">
  		<compilation-unit name="time_functions">
        <output-dir compare="Text">time_functions</output-dir>
      </compilation-unit>
  	</test-case>
  	<test-case FilePath="constructor">
  		<compilation-unit name="interval">
        <output-dir compare="Text">interval</output-dir>
      </compilation-unit>
  	</test-case>
  	<test-case FilePath="temporal">
  		<compilation-unit name="duration_comps">
        <output-dir compare="Text">duration_comps</output-dir>
      </compilation-unit>
  	</test-case>
  </test-group>
  <test-group name="leftouterjoin">
    <test-case FilePath="leftouterjoin">
      <compilation-unit name="query_issue658">
        <output-dir compare="Text">query_issue658</output-dir>
      </compilation-unit>
    </test-case>
    <test-case FilePath="leftouterjoin">
      <compilation-unit name="query_issue285">
        <output-dir compare="Text">query_issue285</output-dir>
      </compilation-unit>
    </test-case>
    <test-case FilePath="leftouterjoin">
      <compilation-unit name="query_issue285-2">
        <output-dir compare="Text">query_issue285-2</output-dir>
      </compilation-unit>
    </test-case>
  </test-group>
    <test-group name="index-leftouterjoin">
    <test-case FilePath="index-leftouterjoin">
      <compilation-unit name="probe-pidx-with-join-btree-sidx1">
        <output-dir compare="Text">probe-pidx-with-join-btree-sidx1</output-dir>
      </compilation-unit>
    </test-case>
    <test-case FilePath="index-leftouterjoin">
      <compilation-unit name="probe-pidx-with-join-btree-sidx2">
        <output-dir compare="Text">probe-pidx-with-join-btree-sidx2</output-dir>
      </compilation-unit>
    </test-case>
    <test-case FilePath="index-leftouterjoin">
      <compilation-unit name="probe-pidx-with-join-rtree-sidx1">
        <output-dir compare="Text">probe-pidx-with-join-rtree-sidx1</output-dir>
      </compilation-unit>
    </test-case>
    <test-case FilePath="index-leftouterjoin">
      <compilation-unit name="probe-pidx-with-join-rtree-sidx2">
        <output-dir compare="Text">probe-pidx-with-join-rtree-sidx2</output-dir>
      </compilation-unit>
    </test-case>
    <test-case FilePath="index-leftouterjoin">
      <compilation-unit name="probe-pidx-with-join-invidx-sidx1">
        <output-dir compare="Text">probe-pidx-with-join-invidx-sidx1</output-dir>
      </compilation-unit>
    </test-case>
    <test-case FilePath="index-leftouterjoin">
      <compilation-unit name="probe-pidx-with-join-invidx-sidx2">
        <output-dir compare="Text">probe-pidx-with-join-invidx-sidx2</output-dir>
      </compilation-unit>
    </test-case>    
  </test-group>
  <test-group name="distinct">
  	<test-case FilePath="distinct">
      <compilation-unit name="query-issue443">
        <output-dir compare="Text">query-issue443</output-dir>
      </compilation-unit>
    </test-case>
    <test-case FilePath="distinct">
      <compilation-unit name="query-issue443-2">
        <output-dir compare="Text">query-issue443-2</output-dir>
      </compilation-unit>
    </test-case>
  </test-group>
  <test-group name="tinysocial">
    <test-case FilePath="tinysocial">
      <compilation-unit name="tinysocial-suite">
        <output-dir compare="Text">tinysocial-suite</output-dir>
      </compilation-unit>
    </test-case>
  </test-group>
  <test-group name="types">
    <test-case FilePath="types">
      <compilation-unit name="record01">
        <output-dir compare="Text">record01</output-dir>
      </compilation-unit>
    </test-case>
    <test-case FilePath="types">
      <compilation-unit name="type_promotion_0">
        <output-dir compare="Text">type_promotion_0</output-dir>
      </compilation-unit>
    </test-case>
    <test-case FilePath="types">
      <compilation-unit name="type_promotion_1">
        <output-dir compare="Text">type_promotion_1</output-dir>
      </compilation-unit>
    </test-case>
  </test-group>
<<<<<<< HEAD
  <test-group name="filters">
  		<test-case FilePath="filters">
			<compilation-unit name="equality-predicate">
				<output-dir compare="Text">equality-predicate</output-dir>
			</compilation-unit>
		</test-case>
		<test-case FilePath="filters">
			<compilation-unit name="load">
				<output-dir compare="Text">load</output-dir>
			</compilation-unit>
		</test-case>
		<test-case FilePath="filters">
			<compilation-unit name="load-with-secondary-btree">
				<output-dir compare="Text">load-with-secondary-btree</output-dir>
			</compilation-unit>
		</test-case>
		<test-case FilePath="filters">
			<compilation-unit name="load-with-secondary-inverted-ngram">
				<output-dir compare="Text">load-with-secondary-inverted-ngram</output-dir>
			</compilation-unit>
		</test-case>
		<test-case FilePath="filters">
			<compilation-unit name="load-with-secondary-inverted-word">
				<output-dir compare="Text">load-with-secondary-inverted-word</output-dir>
			</compilation-unit>
		</test-case>
		<test-case FilePath="filters">
			<compilation-unit name="load-with-secondary-rtree">
				<output-dir compare="Text">load-with-secondary-rtree</output-dir>
			</compilation-unit>
		</test-case>
		<test-case FilePath="filters">
			<compilation-unit name="insert">
				<output-dir compare="Text">insert</output-dir>
			</compilation-unit>
		</test-case>
		<test-case FilePath="filters">
			<compilation-unit name="insert-with-secondary-btree">
				<output-dir compare="Text">insert-with-secondary-btree</output-dir>
			</compilation-unit>
		</test-case>
		<test-case FilePath="filters">
			<compilation-unit name="insert-with-secondary-inverted-ngram">
				<output-dir compare="Text">insert-with-secondary-inverted-ngram</output-dir>
			</compilation-unit>
		</test-case>
		<test-case FilePath="filters">
			<compilation-unit name="insert-with-secondary-inverted-word">
				<output-dir compare="Text">insert-with-secondary-inverted-word</output-dir>
			</compilation-unit>
		</test-case>
		<test-case FilePath="filters">
			<compilation-unit name="insert-with-secondary-rtree">
				<output-dir compare="Text">insert-with-secondary-rtree</output-dir>
			</compilation-unit>
		</test-case>
	</test-group>
    <test-group name="json">
		<test-case FilePath="json">
			<compilation-unit name="int01">
				<output-dir compare="JSON">int01</output-dir>
			</compilation-unit>
		</test-case>
    </test-group>
=======
  <test-group name="materialization">
    <test-case FilePath="materialization">
      <compilation-unit name="assign-reuse">
        <output-dir compare="Text">assign-reuse</output-dir>
      </compilation-unit>
    </test-case>
  </test-group>
>>>>>>> ff0847e3
</test-suite><|MERGE_RESOLUTION|>--- conflicted
+++ resolved
@@ -5223,7 +5223,6 @@
       </compilation-unit>
     </test-case>
   </test-group>
-<<<<<<< HEAD
   <test-group name="filters">
   		<test-case FilePath="filters">
 			<compilation-unit name="equality-predicate">
@@ -5288,13 +5287,11 @@
 			</compilation-unit>
 		</test-case>
     </test-group>
-=======
-  <test-group name="materialization">
-    <test-case FilePath="materialization">
-      <compilation-unit name="assign-reuse">
-        <output-dir compare="Text">assign-reuse</output-dir>
-      </compilation-unit>
-    </test-case>
-  </test-group>
->>>>>>> ff0847e3
+  	<test-group name="materialization">
+    	<test-case FilePath="materialization">
+      		<compilation-unit name="assign-reuse">
+        		<output-dir compare="Text">assign-reuse</output-dir>
+      		</compilation-unit>
+    	</test-case>
+  	</test-group>
 </test-suite>