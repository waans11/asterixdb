-- SINK_WRITE  |PARTITIONED|
  -- RANDOM_MERGE_EXCHANGE  |PARTITIONED|
    -- STREAM_PROJECT  |PARTITIONED|
<<<<<<< HEAD
      -- STREAM_SELECT  |PARTITIONED|
        -- ONE_TO_ONE_EXCHANGE  |PARTITIONED|
          -- BTREE_SEARCH  |PARTITIONED|
            -- ONE_TO_ONE_EXCHANGE  |LOCAL|
              -- STABLE_SORT [$$8(ASC)]  |LOCAL|
                -- ONE_TO_ONE_EXCHANGE  |PARTITIONED|
                  -- STREAM_PROJECT  |PARTITIONED|
                    -- ONE_TO_ONE_EXCHANGE  |PARTITIONED|
                      -- BTREE_SEARCH  |PARTITIONED|
                        -- ONE_TO_ONE_EXCHANGE  |PARTITIONED|
                          -- ASSIGN  |PARTITIONED|
                            -- EMPTY_TUPLE_SOURCE  |PARTITIONED|
=======
      -- ONE_TO_ONE_EXCHANGE  |PARTITIONED|
        -- BTREE_SEARCH  |PARTITIONED|
          -- ONE_TO_ONE_EXCHANGE  |PARTITIONED|
            -- STABLE_SORT [$$8(ASC)]  |PARTITIONED|
              -- ONE_TO_ONE_EXCHANGE  |PARTITIONED|
                -- STREAM_PROJECT  |PARTITIONED|
                  -- ONE_TO_ONE_EXCHANGE  |PARTITIONED|
                    -- BTREE_SEARCH  |PARTITIONED|
                      -- ONE_TO_ONE_EXCHANGE  |PARTITIONED|
                        -- ASSIGN  |PARTITIONED|
                          -- EMPTY_TUPLE_SOURCE  |PARTITIONED|
>>>>>>> 79c806a8
<|MERGE_RESOLUTION|>--- conflicted
+++ resolved
@@ -1,29 +1,15 @@
 -- SINK_WRITE  |PARTITIONED|
   -- RANDOM_MERGE_EXCHANGE  |PARTITIONED|
-    -- STREAM_PROJECT  |PARTITIONED|
-<<<<<<< HEAD
-      -- STREAM_SELECT  |PARTITIONED|
+    -- STREAM_SELECT  |PARTITIONED|
+      -- STREAM_PROJECT  |PARTITIONED|
         -- ONE_TO_ONE_EXCHANGE  |PARTITIONED|
           -- BTREE_SEARCH  |PARTITIONED|
-            -- ONE_TO_ONE_EXCHANGE  |LOCAL|
-              -- STABLE_SORT [$$8(ASC)]  |LOCAL|
+            -- ONE_TO_ONE_EXCHANGE  |PARTITIONED|
+              -- STABLE_SORT [$$8(ASC)]  |PARTITIONED|
                 -- ONE_TO_ONE_EXCHANGE  |PARTITIONED|
                   -- STREAM_PROJECT  |PARTITIONED|
                     -- ONE_TO_ONE_EXCHANGE  |PARTITIONED|
                       -- BTREE_SEARCH  |PARTITIONED|
                         -- ONE_TO_ONE_EXCHANGE  |PARTITIONED|
                           -- ASSIGN  |PARTITIONED|
-                            -- EMPTY_TUPLE_SOURCE  |PARTITIONED|
-=======
-      -- ONE_TO_ONE_EXCHANGE  |PARTITIONED|
-        -- BTREE_SEARCH  |PARTITIONED|
-          -- ONE_TO_ONE_EXCHANGE  |PARTITIONED|
-            -- STABLE_SORT [$$8(ASC)]  |PARTITIONED|
-              -- ONE_TO_ONE_EXCHANGE  |PARTITIONED|
-                -- STREAM_PROJECT  |PARTITIONED|
-                  -- ONE_TO_ONE_EXCHANGE  |PARTITIONED|
-                    -- BTREE_SEARCH  |PARTITIONED|
-                      -- ONE_TO_ONE_EXCHANGE  |PARTITIONED|
-                        -- ASSIGN  |PARTITIONED|
-                          -- EMPTY_TUPLE_SOURCE  |PARTITIONED|
->>>>>>> 79c806a8
+                            -- EMPTY_TUPLE_SOURCE  |PARTITIONED|