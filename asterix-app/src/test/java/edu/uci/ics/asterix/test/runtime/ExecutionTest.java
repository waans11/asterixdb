--- conflicted
+++ resolved
@@ -233,31 +233,7 @@
 
         List<CompilationUnit> cUnits = tcCtx.getTestCase().getCompilationUnit();
         for (CompilationUnit cUnit : cUnits) {
-<<<<<<< HEAD
-            File testFile = tcCtx.getTestFile(cUnit);
-
-            /*************** to avoid/run failure cases ****************
-            if (testFile.getAbsolutePath().contains("queries/failure")) {
-                continue;
-                //System.out.println(testFile.getAbsolutePath());
-            }
-            ************************************************************/
-
-            File expectedResultFile = tcCtx.getExpectedResultFile(cUnit);
-            File actualFile = new File(PATH_ACTUAL + File.separator
-                    + tcCtx.getTestCase().getFilePath().replace(File.separator, "_") + "_" + cUnit.getName() + ".adm");
-
-            File actualResultFile = tcCtx.getActualResultFile(cUnit, new File(PATH_ACTUAL));
-            actualResultFile.getParentFile().mkdirs();
-            try {
-                TestsUtils.runScriptAndCompareWithResult(AsterixHyracksIntegrationUtil.getHyracksClientConnection(),
-                        testFile, new PrintWriter(System.err), expectedResultFile, actualFile);
-            } catch (Exception e) {
-                LOGGER.severe("Test \"" + testFile + "\" FAILED!");
-                e.printStackTrace();
-                if (cUnit.getExpectedError().isEmpty()) {
-                    throw new Exception("Test \"" + testFile + "\" FAILED!", e);
-=======
+            LOGGER.info("[TEST]: " + tcCtx.getTestCase().getFilePath() + "/" + cUnit.getName());
             testFileCtxs = tcCtx.getTestFiles(cUnit);
             expectedResultFileCtxs = tcCtx.getExpectedResultFiles(cUnit);
 
@@ -292,12 +268,9 @@
                             throw new IllegalArgumentException("No statements of type " + ctx.getType());
                     }
                 } catch (Exception e) {
-                    LOGGER.severe("Test \"" + testFile + "\" FAILED!");
-                    e.printStackTrace();
                     if (cUnit.getExpectedError().isEmpty()) {
                         throw new Exception("Test \"" + testFile + "\" FAILED!", e);
                     }
->>>>>>> e4083fc2
                 }
             }
         }
