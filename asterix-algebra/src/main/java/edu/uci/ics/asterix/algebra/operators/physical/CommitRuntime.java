--- conflicted
+++ resolved
@@ -72,11 +72,7 @@
     @Override
     public void open() throws HyracksDataException {
         try {
-<<<<<<< HEAD
-            transactionContext = transactionManager.getTransactionContext(jobId);
-=======
             transactionContext = transactionManager.getTransactionContext(jobId, false);
->>>>>>> b6b73086
             transactionContext.setWriteTxn(isWriteTransaction);
         } catch (ACIDException e) {
             throw new HyracksDataException(e);
@@ -93,15 +89,11 @@
             pkHash = computePrimaryKeyHashValue(frameTupleReference, primaryKeyFields);
             logRecord.formEntityCommitLogRecord(transactionContext, datasetId, pkHash, frameTupleReference,
                     primaryKeyFields);
-<<<<<<< HEAD
-            logMgr.log(logRecord);
-=======
             try {
                 logMgr.log(logRecord);
             } catch (ACIDException e) {
                 throw new HyracksDataException(e);
             }
->>>>>>> b6b73086
         }
     }
 
