/*
 * Copyright 2009-2013 by The Regents of the University of California
 * Licensed under the Apache License, Version 2.0 (the "License");
 * you may not use this file except in compliance with the License.
 * you may obtain a copy of the License from
 * 
 *     http://www.apache.org/licenses/LICENSE-2.0
 * 
 * Unless required by applicable law or agreed to in writing, software
 * distributed under the License is distributed on an "AS IS" BASIS,
 * WITHOUT WARRANTIES OR CONDITIONS OF ANY KIND, either express or implied.
 * See the License for the specific language governing permissions and
 * limitations under the License.
 */
package edu.uci.ics.asterix.algebra.operators.physical;

import java.util.ArrayList;
import java.util.List;
import java.util.Map;

import edu.uci.ics.asterix.common.config.AsterixStorageProperties;
import edu.uci.ics.asterix.common.context.AsterixVirtualBufferCacheProvider;
import edu.uci.ics.asterix.common.dataflow.IAsterixApplicationContextInfo;
import edu.uci.ics.asterix.common.ioopcallbacks.LSMInvertedIndexIOOperationCallbackFactory;
import edu.uci.ics.asterix.metadata.MetadataException;
import edu.uci.ics.asterix.metadata.MetadataManager;
import edu.uci.ics.asterix.metadata.declared.AqlMetadataProvider;
import edu.uci.ics.asterix.metadata.declared.AqlSourceId;
import edu.uci.ics.asterix.metadata.entities.Dataset;
import edu.uci.ics.asterix.metadata.entities.Index;
import edu.uci.ics.asterix.metadata.utils.DatasetUtils;
import edu.uci.ics.asterix.om.base.IAObject;
import edu.uci.ics.asterix.om.constants.AsterixConstantValue;
import edu.uci.ics.asterix.om.functions.AsterixBuiltinFunctions;
import edu.uci.ics.asterix.om.types.ARecordType;
import edu.uci.ics.asterix.om.types.ATypeTag;
import edu.uci.ics.asterix.om.types.IAType;
import edu.uci.ics.asterix.om.util.AsterixAppContextInfo;
import edu.uci.ics.asterix.om.util.NonTaggedFormatUtil;
import edu.uci.ics.asterix.optimizer.rules.am.InvertedIndexAccessMethod;
import edu.uci.ics.asterix.optimizer.rules.am.InvertedIndexAccessMethod.SearchModifierType;
import edu.uci.ics.asterix.optimizer.rules.am.InvertedIndexJobGenParams;
import edu.uci.ics.asterix.transaction.management.opcallbacks.SecondaryIndexOperationTrackerProvider;
import edu.uci.ics.asterix.transaction.management.service.transaction.AsterixRuntimeComponentsProvider;
import edu.uci.ics.hyracks.algebricks.common.constraints.AlgebricksPartitionConstraint;
import edu.uci.ics.hyracks.algebricks.common.exceptions.AlgebricksException;
import edu.uci.ics.hyracks.algebricks.common.utils.Pair;
import edu.uci.ics.hyracks.algebricks.core.algebra.base.IHyracksJobBuilder;
import edu.uci.ics.hyracks.algebricks.core.algebra.base.ILogicalExpression;
import edu.uci.ics.hyracks.algebricks.core.algebra.base.ILogicalOperator;
import edu.uci.ics.hyracks.algebricks.core.algebra.base.LogicalExpressionTag;
import edu.uci.ics.hyracks.algebricks.core.algebra.base.LogicalVariable;
import edu.uci.ics.hyracks.algebricks.core.algebra.base.PhysicalOperatorTag;
import edu.uci.ics.hyracks.algebricks.core.algebra.expressions.AbstractFunctionCallExpression;
import edu.uci.ics.hyracks.algebricks.core.algebra.expressions.IAlgebricksConstantValue;
import edu.uci.ics.hyracks.algebricks.core.algebra.expressions.IVariableTypeEnvironment;
import edu.uci.ics.hyracks.algebricks.core.algebra.metadata.IDataSourceIndex;
import edu.uci.ics.hyracks.algebricks.core.algebra.operators.logical.IOperatorSchema;
import edu.uci.ics.hyracks.algebricks.core.algebra.operators.logical.UnnestMapOperator;
import edu.uci.ics.hyracks.algebricks.core.algebra.operators.logical.visitors.VariableUtilities;
import edu.uci.ics.hyracks.algebricks.core.jobgen.impl.JobGenContext;
import edu.uci.ics.hyracks.algebricks.core.jobgen.impl.JobGenHelper;
import edu.uci.ics.hyracks.api.dataflow.IOperatorDescriptor;
import edu.uci.ics.hyracks.api.dataflow.value.IBinaryComparatorFactory;
import edu.uci.ics.hyracks.api.dataflow.value.ITypeTraits;
import edu.uci.ics.hyracks.api.dataflow.value.RecordDescriptor;
import edu.uci.ics.hyracks.api.job.JobSpecification;
import edu.uci.ics.hyracks.data.std.accessors.PointableBinaryComparatorFactory;
import edu.uci.ics.hyracks.data.std.primitive.ShortPointable;
import edu.uci.ics.hyracks.dataflow.std.file.IFileSplitProvider;
import edu.uci.ics.hyracks.storage.am.common.dataflow.IIndexDataflowHelperFactory;
import edu.uci.ics.hyracks.storage.am.common.impls.NoOpOperationCallbackFactory;
import edu.uci.ics.hyracks.storage.am.lsm.common.api.ILSMMergePolicyFactory;
import edu.uci.ics.hyracks.storage.am.lsm.invertedindex.api.IInvertedIndexSearchModifierFactory;
import edu.uci.ics.hyracks.storage.am.lsm.invertedindex.dataflow.LSMInvertedIndexDataflowHelperFactory;
import edu.uci.ics.hyracks.storage.am.lsm.invertedindex.dataflow.LSMInvertedIndexSearchOperatorDescriptor;
import edu.uci.ics.hyracks.storage.am.lsm.invertedindex.dataflow.PartitionedLSMInvertedIndexDataflowHelperFactory;
import edu.uci.ics.hyracks.storage.am.lsm.invertedindex.tokenizers.IBinaryTokenizerFactory;

/**
 * Contributes the runtime operator for an unnest-map representing an
 * inverted-index search.
 */
public class InvertedIndexPOperator extends IndexSearchPOperator {
    private final boolean isPartitioned;

    public InvertedIndexPOperator(IDataSourceIndex<String, AqlSourceId> idx, boolean requiresBroadcast,
            boolean isPartitioned) {
        super(idx, requiresBroadcast);
        this.isPartitioned = isPartitioned;
    }

    @Override
    public PhysicalOperatorTag getOperatorTag() {
        if (isPartitioned) {
            return PhysicalOperatorTag.LENGTH_PARTITIONED_INVERTED_INDEX_SEARCH;
        } else {
            return PhysicalOperatorTag.SINGLE_PARTITION_INVERTED_INDEX_SEARCH;
        }
    }

    @Override
    public void contributeRuntimeOperator(IHyracksJobBuilder builder, JobGenContext context, ILogicalOperator op,
            IOperatorSchema opSchema, IOperatorSchema[] inputSchemas, IOperatorSchema outerPlanSchema)
            throws AlgebricksException {
        UnnestMapOperator unnestMapOp = (UnnestMapOperator) op;
        ILogicalExpression unnestExpr = unnestMapOp.getExpressionRef().getValue();
        if (unnestExpr.getExpressionTag() != LogicalExpressionTag.FUNCTION_CALL) {
            throw new IllegalStateException();
        }
        AbstractFunctionCallExpression unnestFuncExpr = (AbstractFunctionCallExpression) unnestExpr;
        if (unnestFuncExpr.getFunctionIdentifier() != AsterixBuiltinFunctions.INDEX_SEARCH) {
            return;
        }
        InvertedIndexJobGenParams jobGenParams = new InvertedIndexJobGenParams();
        jobGenParams.readFromFuncArgs(unnestFuncExpr.getArguments());

        AqlMetadataProvider metadataProvider = (AqlMetadataProvider) context.getMetadataProvider();
        Dataset dataset;
        try {
            dataset = MetadataManager.INSTANCE.getDataset(metadataProvider.getMetadataTxnContext(),
                    jobGenParams.getDataverseName(), jobGenParams.getDatasetName());
        } catch (MetadataException e) {
            throw new AlgebricksException(e);
        }
        int[] keyIndexes = getKeyIndexes(jobGenParams.getKeyVarList(), inputSchemas);

        // Build runtime.
        Pair<IOperatorDescriptor, AlgebricksPartitionConstraint> invIndexSearch = buildInvertedIndexRuntime(
                metadataProvider, context, builder.getJobSpec(), unnestMapOp, opSchema, jobGenParams.getRetainInput(),
                jobGenParams.getDatasetName(), dataset, jobGenParams.getIndexName(), jobGenParams.getSearchKeyType(),
                keyIndexes, jobGenParams.getSearchModifierType(), jobGenParams.getSimilarityThreshold());
        // Contribute operator in hyracks job.
        builder.contributeHyracksOperator(unnestMapOp, invIndexSearch.first);
        builder.contributeAlgebricksPartitionConstraint(invIndexSearch.first, invIndexSearch.second);
        ILogicalOperator srcExchange = unnestMapOp.getInputs().get(0).getValue();
        builder.contributeGraphEdge(srcExchange, 0, unnestMapOp, 0);
    }

    public Pair<IOperatorDescriptor, AlgebricksPartitionConstraint> buildInvertedIndexRuntime(
            AqlMetadataProvider metadataProvider, JobGenContext context, JobSpecification jobSpec,
            UnnestMapOperator unnestMap, IOperatorSchema opSchema, boolean retainInput, String datasetName,
            Dataset dataset, String indexName, ATypeTag searchKeyType, int[] keyFields,
            SearchModifierType searchModifierType, IAlgebricksConstantValue similarityThreshold)
            throws AlgebricksException {
        try {
            IAObject simThresh = ((AsterixConstantValue) similarityThreshold).getObject();
            IAType itemType = MetadataManager.INSTANCE.getDatatype(metadataProvider.getMetadataTxnContext(),
                    dataset.getDataverseName(), dataset.getItemTypeName()).getDatatype();
            int numPrimaryKeys = DatasetUtils.getPartitioningKeys(dataset).size();
            Index secondaryIndex = MetadataManager.INSTANCE.getIndex(metadataProvider.getMetadataTxnContext(),
                    dataset.getDataverseName(), dataset.getDatasetName(), indexName);
            if (secondaryIndex == null) {
                throw new AlgebricksException("Code generation error: no index " + indexName + " for dataset "
                        + datasetName);
            }
            List<String> secondaryKeyFields = secondaryIndex.getKeyFieldNames();
            int numSecondaryKeys = secondaryKeyFields.size();
            if (numSecondaryKeys != 1) {
                throw new AlgebricksException(
                        "Cannot use "
                                + numSecondaryKeys
                                + " fields as a key for an inverted index. There can be only one field as a key for the inverted index index.");
            }
            if (itemType.getTypeTag() != ATypeTag.RECORD) {
                throw new AlgebricksException("Only record types can be indexed.");
            }
            ARecordType recordType = (ARecordType) itemType;
            Pair<IAType, Boolean> keyPairType = Index.getNonNullableKeyFieldType(secondaryKeyFields.get(0), recordType);
            IAType secondaryKeyType = keyPairType.first;
            if (secondaryKeyType == null) {
                throw new AlgebricksException("Could not find field " + secondaryKeyFields.get(0) + " in the schema.");
            }

            // TODO: For now we assume the type of the generated tokens is the
            // same as the indexed field.
            // We need a better way of expressing this because tokens may be
            // hashed, or an inverted-index may index a list type, etc.
            int numTokenKeys = (!isPartitioned) ? numSecondaryKeys : numSecondaryKeys + 1;
            ITypeTraits[] tokenTypeTraits = new ITypeTraits[numTokenKeys];
            IBinaryComparatorFactory[] tokenComparatorFactories = new IBinaryComparatorFactory[numTokenKeys];
            for (int i = 0; i < numSecondaryKeys; i++) {
                tokenComparatorFactories[i] = NonTaggedFormatUtil.getTokenBinaryComparatorFactory(secondaryKeyType);
                tokenTypeTraits[i] = NonTaggedFormatUtil.getTokenTypeTrait(secondaryKeyType);
            }
            if (isPartitioned) {
                // The partitioning field is hardcoded to be a short *without* an Asterix type tag.
                tokenComparatorFactories[numSecondaryKeys] = PointableBinaryComparatorFactory
                        .of(ShortPointable.FACTORY);
                tokenTypeTraits[numSecondaryKeys] = ShortPointable.TYPE_TRAITS;
            }

            IVariableTypeEnvironment typeEnv = context.getTypeEnvironment(unnestMap);
            List<LogicalVariable> outputVars = unnestMap.getVariables();
            if (retainInput) {
                outputVars = new ArrayList<LogicalVariable>();
                VariableUtilities.getLiveVariables(unnestMap, outputVars);
            }
            RecordDescriptor outputRecDesc = JobGenHelper.mkRecordDescriptor(typeEnv, opSchema, context);

            int start = outputRecDesc.getFieldCount() - numPrimaryKeys;
            IBinaryComparatorFactory[] invListsComparatorFactories = JobGenHelper
                    .variablesToAscBinaryComparatorFactories(outputVars, start, numPrimaryKeys, typeEnv, context);
            ITypeTraits[] invListsTypeTraits = JobGenHelper.variablesToTypeTraits(outputVars, start, numPrimaryKeys,
                    typeEnv, context);

            IAsterixApplicationContextInfo appContext = (IAsterixApplicationContextInfo) context.getAppContext();
            Pair<IFileSplitProvider, AlgebricksPartitionConstraint> secondarySplitsAndConstraint = metadataProvider
                    .splitProviderAndPartitionConstraintsForInternalOrFeedDataset(dataset.getDataverseName(),
                            datasetName, indexName);
            // TODO: Here we assume there is only one search key field.
            int queryField = keyFields[0];
            // Get tokenizer and search modifier factories.
            IInvertedIndexSearchModifierFactory searchModifierFactory = InvertedIndexAccessMethod
                    .getSearchModifierFactory(searchModifierType, simThresh, secondaryIndex);
            IBinaryTokenizerFactory queryTokenizerFactory = InvertedIndexAccessMethod.getBinaryTokenizerFactory(
                    searchModifierType, searchKeyType, secondaryIndex);
            IIndexDataflowHelperFactory dataflowHelperFactory;

            AsterixStorageProperties storageProperties = AsterixAppContextInfo.getInstance().getStorageProperties();
            Pair<ILSMMergePolicyFactory, Map<String, String>> compactionInfo = DatasetUtils.getMergePolicyFactory(
                    dataset, metadataProvider.getMetadataTxnContext());
            if (!isPartitioned) {
                dataflowHelperFactory = new LSMInvertedIndexDataflowHelperFactory(
<<<<<<< HEAD
                        new AsterixVirtualBufferCacheProvider(dataset.getDatasetId()), compactionInfo.first,
                        compactionInfo.second, new SecondaryIndexOperationTrackerProvider(
                                LSMInvertedIndexIOOperationCallbackFactory.INSTANCE, dataset.getDatasetId()),
                        AsterixRuntimeComponentsProvider.RUNTIME_PROVIDER,
                        AsterixRuntimeComponentsProvider.RUNTIME_PROVIDER,
                        storageProperties.getBloomFilterFalsePositiveRate());
            } else {
                dataflowHelperFactory = new PartitionedLSMInvertedIndexDataflowHelperFactory(
                        new AsterixVirtualBufferCacheProvider(dataset.getDatasetId()), compactionInfo.first,
                        compactionInfo.second, new SecondaryIndexOperationTrackerProvider(
                                LSMInvertedIndexIOOperationCallbackFactory.INSTANCE, dataset.getDatasetId()),
                        AsterixRuntimeComponentsProvider.RUNTIME_PROVIDER,
                        AsterixRuntimeComponentsProvider.RUNTIME_PROVIDER,
=======
                        new AsterixVirtualBufferCacheProvider(dataset.getDatasetId()),
                        AsterixRuntimeComponentsProvider.RUNTIME_PROVIDER, new SecondaryIndexOperationTrackerProvider(
                                dataset.getDatasetId()), AsterixRuntimeComponentsProvider.RUNTIME_PROVIDER,
                        LSMInvertedIndexIOOperationCallbackFactory.INSTANCE,
                        storageProperties.getBloomFilterFalsePositiveRate());
            } else {
                dataflowHelperFactory = new PartitionedLSMInvertedIndexDataflowHelperFactory(
                        new AsterixVirtualBufferCacheProvider(dataset.getDatasetId()),
                        AsterixRuntimeComponentsProvider.RUNTIME_PROVIDER, new SecondaryIndexOperationTrackerProvider(
                                dataset.getDatasetId()), AsterixRuntimeComponentsProvider.RUNTIME_PROVIDER,
                        LSMInvertedIndexIOOperationCallbackFactory.INSTANCE,
>>>>>>> cf8f054d
                        storageProperties.getBloomFilterFalsePositiveRate());
            }
            LSMInvertedIndexSearchOperatorDescriptor invIndexSearchOp = new LSMInvertedIndexSearchOperatorDescriptor(
                    jobSpec, queryField, appContext.getStorageManagerInterface(), secondarySplitsAndConstraint.first,
                    appContext.getIndexLifecycleManagerProvider(), tokenTypeTraits, tokenComparatorFactories,
                    invListsTypeTraits, invListsComparatorFactories, dataflowHelperFactory, queryTokenizerFactory,
                    searchModifierFactory, outputRecDesc, retainInput, NoOpOperationCallbackFactory.INSTANCE);
            return new Pair<IOperatorDescriptor, AlgebricksPartitionConstraint>(invIndexSearchOp,
                    secondarySplitsAndConstraint.second);
        } catch (MetadataException e) {
            throw new AlgebricksException(e);
        }
    }
}<|MERGE_RESOLUTION|>--- conflicted
+++ resolved
@@ -222,33 +222,17 @@
                     dataset, metadataProvider.getMetadataTxnContext());
             if (!isPartitioned) {
                 dataflowHelperFactory = new LSMInvertedIndexDataflowHelperFactory(
-<<<<<<< HEAD
                         new AsterixVirtualBufferCacheProvider(dataset.getDatasetId()), compactionInfo.first,
-                        compactionInfo.second, new SecondaryIndexOperationTrackerProvider(
-                                LSMInvertedIndexIOOperationCallbackFactory.INSTANCE, dataset.getDatasetId()),
+                        compactionInfo.second, new SecondaryIndexOperationTrackerProvider(dataset.getDatasetId()),
                         AsterixRuntimeComponentsProvider.RUNTIME_PROVIDER,
-                        AsterixRuntimeComponentsProvider.RUNTIME_PROVIDER,
+                        LSMInvertedIndexIOOperationCallbackFactory.INSTANCE,
                         storageProperties.getBloomFilterFalsePositiveRate());
             } else {
                 dataflowHelperFactory = new PartitionedLSMInvertedIndexDataflowHelperFactory(
                         new AsterixVirtualBufferCacheProvider(dataset.getDatasetId()), compactionInfo.first,
-                        compactionInfo.second, new SecondaryIndexOperationTrackerProvider(
-                                LSMInvertedIndexIOOperationCallbackFactory.INSTANCE, dataset.getDatasetId()),
+                        compactionInfo.second, new SecondaryIndexOperationTrackerProvider(dataset.getDatasetId()),
                         AsterixRuntimeComponentsProvider.RUNTIME_PROVIDER,
-                        AsterixRuntimeComponentsProvider.RUNTIME_PROVIDER,
-=======
-                        new AsterixVirtualBufferCacheProvider(dataset.getDatasetId()),
-                        AsterixRuntimeComponentsProvider.RUNTIME_PROVIDER, new SecondaryIndexOperationTrackerProvider(
-                                dataset.getDatasetId()), AsterixRuntimeComponentsProvider.RUNTIME_PROVIDER,
                         LSMInvertedIndexIOOperationCallbackFactory.INSTANCE,
-                        storageProperties.getBloomFilterFalsePositiveRate());
-            } else {
-                dataflowHelperFactory = new PartitionedLSMInvertedIndexDataflowHelperFactory(
-                        new AsterixVirtualBufferCacheProvider(dataset.getDatasetId()),
-                        AsterixRuntimeComponentsProvider.RUNTIME_PROVIDER, new SecondaryIndexOperationTrackerProvider(
-                                dataset.getDatasetId()), AsterixRuntimeComponentsProvider.RUNTIME_PROVIDER,
-                        LSMInvertedIndexIOOperationCallbackFactory.INSTANCE,
->>>>>>> cf8f054d
                         storageProperties.getBloomFilterFalsePositiveRate());
             }
             LSMInvertedIndexSearchOperatorDescriptor invIndexSearchOp = new LSMInvertedIndexSearchOperatorDescriptor(
