--- conflicted
+++ resolved
@@ -222,21 +222,6 @@
                     dataset, metadataProvider.getMetadataTxnContext());
             if (!isPartitioned) {
                 dataflowHelperFactory = new LSMInvertedIndexDataflowHelperFactory(
-<<<<<<< HEAD
-                        new AsterixVirtualBufferCacheProvider(dataset.getDatasetId()),
-                        AsterixRuntimeComponentsProvider.RUNTIME_PROVIDER, new SecondaryIndexOperationTrackerProvider(
-                                LSMInvertedIndexIOOperationCallbackFactory.INSTANCE, dataset.getDatasetId()),
-                        AsterixRuntimeComponentsProvider.RUNTIME_PROVIDER,
-                        AsterixRuntimeComponentsProvider.RUNTIME_PROVIDER,
-                        storageProperties.getBloomFilterFalsePositiveRate());
-            } else {
-                dataflowHelperFactory = new PartitionedLSMInvertedIndexDataflowHelperFactory(
-                        new AsterixVirtualBufferCacheProvider(dataset.getDatasetId()),
-                        AsterixRuntimeComponentsProvider.RUNTIME_PROVIDER, new SecondaryIndexOperationTrackerProvider(
-                                LSMInvertedIndexIOOperationCallbackFactory.INSTANCE, dataset.getDatasetId()),
-                        AsterixRuntimeComponentsProvider.RUNTIME_PROVIDER,
-                        AsterixRuntimeComponentsProvider.RUNTIME_PROVIDER,
-=======
                         new AsterixVirtualBufferCacheProvider(dataset.getDatasetId()), compactionInfo.first,
                         compactionInfo.second, new SecondaryIndexOperationTrackerProvider(dataset.getDatasetId()),
                         AsterixRuntimeComponentsProvider.RUNTIME_PROVIDER,
@@ -248,7 +233,6 @@
                         compactionInfo.second, new SecondaryIndexOperationTrackerProvider(dataset.getDatasetId()),
                         AsterixRuntimeComponentsProvider.RUNTIME_PROVIDER,
                         LSMInvertedIndexIOOperationCallbackFactory.INSTANCE,
->>>>>>> b6b73086
                         storageProperties.getBloomFilterFalsePositiveRate());
             }
             LSMInvertedIndexSearchOperatorDescriptor invIndexSearchOp = new LSMInvertedIndexSearchOperatorDescriptor(
