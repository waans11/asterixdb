package edu.uci.ics.asterix.optimizer.rules;

import java.io.StringReader;
import java.util.Collection;
import java.util.HashSet;
import java.util.List;
import java.util.Locale;

import org.apache.commons.lang3.mutable.Mutable;
import org.apache.commons.lang3.mutable.MutableObject;

import edu.uci.ics.asterix.algebra.base.LogicalOperatorDeepCopyVisitor;
import edu.uci.ics.asterix.aql.base.Clause;
import edu.uci.ics.asterix.aql.expression.Identifier;
import edu.uci.ics.asterix.aqlplus.parser.AQLPlusParser;
import edu.uci.ics.asterix.aqlplus.parser.ParseException;
import edu.uci.ics.asterix.common.exceptions.AsterixException;
import edu.uci.ics.asterix.metadata.declared.AqlMetadataProvider;
import edu.uci.ics.asterix.om.functions.AsterixBuiltinFunctions;
import edu.uci.ics.asterix.om.types.IAType;
import edu.uci.ics.asterix.om.types.TypeHelper;
import edu.uci.ics.asterix.optimizer.base.FuzzyUtils;
import edu.uci.ics.asterix.translator.AqlPlusExpressionToPlanTranslator;
import edu.uci.ics.hyracks.algebricks.common.exceptions.AlgebricksException;
import edu.uci.ics.hyracks.algebricks.core.algebra.base.Counter;
import edu.uci.ics.hyracks.algebricks.core.algebra.base.ILogicalExpression;
import edu.uci.ics.hyracks.algebricks.core.algebra.base.ILogicalOperator;
import edu.uci.ics.hyracks.algebricks.core.algebra.base.ILogicalPlan;
import edu.uci.ics.hyracks.algebricks.core.algebra.base.IOptimizationContext;
import edu.uci.ics.hyracks.algebricks.core.algebra.base.LogicalExpressionTag;
import edu.uci.ics.hyracks.algebricks.core.algebra.base.LogicalOperatorTag;
import edu.uci.ics.hyracks.algebricks.core.algebra.base.LogicalVariable;
import edu.uci.ics.hyracks.algebricks.core.algebra.expressions.AbstractFunctionCallExpression;
import edu.uci.ics.hyracks.algebricks.core.algebra.expressions.ConstantExpression;
import edu.uci.ics.hyracks.algebricks.core.algebra.expressions.IndexedNLJoinExpressionAnnotation;
import edu.uci.ics.hyracks.algebricks.core.algebra.expressions.VariableReferenceExpression;
import edu.uci.ics.hyracks.algebricks.core.algebra.functions.AlgebricksBuiltinFunctions;
import edu.uci.ics.hyracks.algebricks.core.algebra.functions.FunctionIdentifier;
import edu.uci.ics.hyracks.algebricks.core.algebra.operators.logical.AbstractBinaryJoinOperator;
import edu.uci.ics.hyracks.algebricks.core.algebra.operators.logical.AbstractLogicalOperator;
import edu.uci.ics.hyracks.algebricks.core.algebra.operators.logical.LeftOuterJoinOperator;
import edu.uci.ics.hyracks.algebricks.core.algebra.operators.logical.SelectOperator;
import edu.uci.ics.hyracks.algebricks.core.algebra.operators.logical.visitors.VariableUtilities;
import edu.uci.ics.hyracks.algebricks.core.algebra.util.OperatorPropertiesUtil;
import edu.uci.ics.hyracks.algebricks.core.rewriter.base.IAlgebraicRewriteRule;

public class FuzzyJoinRule implements IAlgebraicRewriteRule {

    private static HashSet<FunctionIdentifier> simFuncs = new HashSet<FunctionIdentifier>();
    static {
        simFuncs.add(AsterixBuiltinFunctions.SIMILARITY_JACCARD_CHECK);
    }

    private static final String AQLPLUS = ""
            //
            // -- - Stage 3 - --
            //
            + "((#RIGHT), "
            + "  (join((#LEFT), "
            //
            // -- -- - Stage 2 - --
            //
            + "    ("
            + "    join( "
            + "      ( "
            + "      #LEFT_1 "
            + "      let $tokensUnrankedLeft := %s($$LEFT_1) "
            + "      let $lenLeft := len($tokensUnrankedLeft) "
            + "      let $tokensLeft := "
            + "        for $token in $tokensUnrankedLeft "
            + "        for $tokenRanked at $i in "
            //
            // -- -- -- - Stage 1 - --
            //
            // + "          #LEFT_2 "
            // + "          let $id := $$LEFTPK_2 "
            // + "          for $token in %s($$LEFT_2) "
            + "          #RIGHT_2 "
            + "          let $id := $$RIGHTPK_2 "
            + "          for $token in %s($$RIGHT_2) "
            + "          /*+ hash */ "
            + "          group by $tokenGroupped := $token with $id "
            + "          /*+ inmem 34 198608 */ "
            + "          order by count($id), $tokenGroupped "
            + "          return $tokenGroupped "
            //
            // -- -- -- -
            //
            + "        where $token = /*+ bcast */ $tokenRanked "
            + "        order by $i "
            + "        return $i "
            + "      for $prefixTokenLeft in subset-collection($tokensLeft, 0, prefix-len-%s(len($tokensLeft), %ff)) "
            + "      ),( "
            + "      #RIGHT_1 "
            + "      let $tokensUnrankedRight := %s($$RIGHT_1) "
            + "      let $lenRight := len($tokensUnrankedRight) "
            + "      let $tokensRight := "
            + "        for $token in $tokensUnrankedRight "
            + "        for $tokenRanked at $i in "
            //
            // -- -- -- - Stage 1 - --
            //
            // + "          #LEFT_3 "
            // + "          let $id := $$LEFTPK_3 "
            // + "          for $token in %s($$LEFT_3) "
            + "          #RIGHT_3 "
            + "          let $id := $$RIGHTPK_3 "
            + "          for $token in %s($$RIGHT_3) "
            + "          /*+ hash */ "
            + "          group by $tokenGroupped := $token with $id "
            + "          /*+ inmem 34 198608 */ "
            + "          order by count($id), $tokenGroupped "
            + "          return $tokenGroupped "
            //
            // -- -- -- -
            //
            + "        where $token = /*+ bcast */ $tokenRanked "
            + "        order by $i "
            + "        return $i "
            + "      for $prefixTokenRight in subset-collection($tokensRight, 0, prefix-len-%s(len($tokensRight), %ff)) "
            + "      ), $prefixTokenLeft = $prefixTokenRight) "
            + "    let $sim := similarity-%s-prefix($lenLeft, $tokensLeft, $lenRight, $tokensRight, $prefixTokenLeft, %ff) "
            + "    where $sim >= %ff " + "    /*+ hash*/ "
            + "    group by $idLeft := $$LEFTPK_1, $idRight := $$RIGHTPK_1 with $sim "
            //
            // -- -- -
            //
            + "    ), $$LEFTPK = $idLeft)),  $$RIGHTPK = $idRight)";

    private Collection<LogicalVariable> liveVars = new HashSet<LogicalVariable>();

    @Override
    public boolean rewritePost(Mutable<ILogicalOperator> opRef, IOptimizationContext context)
            throws AlgebricksException {
        AbstractLogicalOperator op = (AbstractLogicalOperator) opRef.getValue();
        // current opperator is join
        if (op.getOperatorTag() != LogicalOperatorTag.INNERJOIN
                && op.getOperatorTag() != LogicalOperatorTag.LEFTOUTERJOIN) {
            return false;
        }

        // Find GET_ITEM function.
        AbstractBinaryJoinOperator joinOp = (AbstractBinaryJoinOperator) op;
        Mutable<ILogicalExpression> expRef = joinOp.getCondition();
        Mutable<ILogicalExpression> getItemExprRef = getSimilarityExpression(expRef);
        if (getItemExprRef == null) {
            return false;
        }
        // Check if the GET_ITEM function is on one of the supported similarity-check functions.
        AbstractFunctionCallExpression getItemFuncExpr = (AbstractFunctionCallExpression) getItemExprRef.getValue();
        Mutable<ILogicalExpression> argRef = getItemFuncExpr.getArguments().get(0);
        AbstractFunctionCallExpression simFuncExpr = (AbstractFunctionCallExpression) argRef.getValue();
        if (!simFuncs.contains(simFuncExpr.getFunctionIdentifier())) {
            return false;
        }
        // Skip this rule based on annotations.
        if (simFuncExpr.getAnnotations().containsKey(IndexedNLJoinExpressionAnnotation.INSTANCE)) {
            return false;
        }

        List<Mutable<ILogicalOperator>> inputOps = joinOp.getInputs();
        ILogicalOperator leftInputOp = inputOps.get(0).getValue();
        ILogicalOperator rightInputOp = inputOps.get(1).getValue();

        List<Mutable<ILogicalExpression>> inputExps = simFuncExpr.getArguments();

        ILogicalExpression inputExp0 = inputExps.get(0).getValue();
        ILogicalExpression inputExp1 = inputExps.get(1).getValue();

        // left and right expressions are variables
        if (inputExp0.getExpressionTag() != LogicalExpressionTag.VARIABLE
                || inputExp1.getExpressionTag() != LogicalExpressionTag.VARIABLE) {
            return false;
        }

        LogicalVariable inputVar0 = ((VariableReferenceExpression) inputExp0).getVariableReference();
        LogicalVariable inputVar1 = ((VariableReferenceExpression) inputExp1).getVariableReference();

        LogicalVariable leftInputVar;
        LogicalVariable rightInputVar;

        liveVars.clear();
        VariableUtilities.getLiveVariables(leftInputOp, liveVars);
        if (liveVars.contains(inputVar0)) {
            leftInputVar = inputVar0;
            rightInputVar = inputVar1;
        } else {
            leftInputVar = inputVar1;
            rightInputVar = inputVar0;
        }

        List<LogicalVariable> leftInputPKs = context.findPrimaryKey(leftInputVar);
        List<LogicalVariable> rightInputPKs = context.findPrimaryKey(rightInputVar);
        // primary key has only one variable
        if (leftInputPKs.size() != 1 || rightInputPKs.size() != 1) {
            return false;
        }
        IAType leftType = (IAType) context.getOutputTypeEnvironment(leftInputOp).getVarType(leftInputVar);
        IAType rightType = (IAType) context.getOutputTypeEnvironment(rightInputOp).getVarType(rightInputVar);
        // left-hand side and right-hand side of "~=" has the same type
        IAType left2 = TypeHelper.getNonOptionalType(leftType);
        IAType right2 = TypeHelper.getNonOptionalType(rightType);
        if (!left2.deepEqual(right2)) {
            return false;
        }
        //
        // -- - FIRE - --
        //
        AqlMetadataProvider metadataProvider = ((AqlMetadataProvider) context.getMetadataProvider());
        FunctionIdentifier funcId = FuzzyUtils.getTokenizer(leftType.getTypeTag());
        String tokenizer;
        if (funcId == null) {
            tokenizer = "";
        } else {
            tokenizer = funcId.getName();
        }

        float simThreshold = FuzzyUtils.getSimThreshold(metadataProvider);
        String simFunction = FuzzyUtils.getSimFunction(metadataProvider);

        // finalize AQL+ query
        String prepareJoin;
        switch (joinOp.getJoinKind()) {
            case INNER: {
                prepareJoin = "join" + AQLPLUS;
                break;
            }
            case LEFT_OUTER: {
                // TODO To make it work for Left Outer Joins, we should permute
                // the #LEFT and #RIGHT at the top of the AQL+ query. But, when
                // doing this, the
                // fuzzyjoin/user-vis-int-vis-user-lot-aqlplus_1.aql (the one
                // doing 3-way fuzzy joins) gives a different result. But even
                // if we don't change the FuzzyJoinRule, permuting the for
                // clauses in fuzzyjoin/user-vis-int-vis-user-lot-aqlplus_1.aql
                // leads to different results, which suggests there is some
                // other sort of bug.
                return false;
                // prepareJoin = "loj" + AQLPLUS;
                // break;
            }
            default: {
                throw new IllegalStateException();
            }
        }
        String aqlPlus = String.format(Locale.US, prepareJoin, tokenizer, tokenizer, simFunction, simThreshold,
                tokenizer, tokenizer, simFunction, simThreshold, simFunction, simThreshold, simThreshold);

        LogicalVariable leftPKVar = leftInputPKs.get(0);
        LogicalVariable rightPKVar = rightInputPKs.get(0);

        Counter counter = new Counter(context.getVarCounter());

        AQLPlusParser parser = new AQLPlusParser(new StringReader(aqlPlus));
        parser.initScope();
        parser.setVarCounter(counter);
        List<Clause> clauses;
        try {
            clauses = parser.Clauses();
        } catch (ParseException e) {
            throw new AlgebricksException(e);
        }
        // The translator will compile metadata internally. Run this compilation
        // under the same transaction id as the "outer" compilation.
<<<<<<< HEAD
        AqlMetadataProvider mp = (AqlMetadataProvider) context.getMetadataProvider();
        AqlPlusExpressionToPlanTranslator translator = new AqlPlusExpressionToPlanTranslator(mp.getJobId(),
                metadata.getMetadataTransactionContext(), counter, null);
=======
        AqlPlusExpressionToPlanTranslator translator = new AqlPlusExpressionToPlanTranslator(
                metadataProvider.getTxnId(), metadataProvider, counter, null, null);
>>>>>>> 58cf330f

        LogicalOperatorDeepCopyVisitor deepCopyVisitor = new LogicalOperatorDeepCopyVisitor(counter);

        translator.addOperatorToMetaScope(new Identifier("#LEFT"), leftInputOp);
        translator.addVariableToMetaScope(new Identifier("$$LEFT"), leftInputVar);
        translator.addVariableToMetaScope(new Identifier("$$LEFTPK"), leftPKVar);

        translator.addOperatorToMetaScope(new Identifier("#RIGHT"), rightInputOp);
        translator.addVariableToMetaScope(new Identifier("$$RIGHT"), rightInputVar);
        translator.addVariableToMetaScope(new Identifier("$$RIGHTPK"), rightPKVar);

        translator.addOperatorToMetaScope(new Identifier("#LEFT_1"), deepCopyVisitor.deepCopy(leftInputOp, null));
        translator.addVariableToMetaScope(new Identifier("$$LEFT_1"), deepCopyVisitor.varCopy(leftInputVar));
        translator.addVariableToMetaScope(new Identifier("$$LEFTPK_1"), deepCopyVisitor.varCopy(leftPKVar));
        deepCopyVisitor.updatePrimaryKeys(context);
        deepCopyVisitor.reset();

        // translator.addOperatorToMetaScope(new Identifier("#LEFT_2"),
        // deepCopyVisitor.deepCopy(leftInputOp, null));
        // translator.addVariableToMetaScope(new Identifier("$$LEFT_2"),
        // deepCopyVisitor.varCopy(leftInputVar));
        // translator.addVariableToMetaScope(new Identifier("$$LEFTPK_2"),
        // deepCopyVisitor.varCopy(leftPKVar));
        // deepCopyVisitor.updatePrimaryKeys(context);
        // deepCopyVisitor.reset();
        //
        // translator.addOperatorToMetaScope(new Identifier("#LEFT_3"),
        // deepCopyVisitor.deepCopy(leftInputOp, null));
        // translator.addVariableToMetaScope(new Identifier("$$LEFT_3"),
        // deepCopyVisitor.varCopy(leftInputVar));
        // translator.addVariableToMetaScope(new Identifier("$$LEFTPK_3"),
        // deepCopyVisitor.varCopy(leftPKVar));
        // deepCopyVisitor.updatePrimaryKeys(context);
        // deepCopyVisitor.reset();

        translator.addOperatorToMetaScope(new Identifier("#RIGHT_1"), deepCopyVisitor.deepCopy(rightInputOp, null));
        translator.addVariableToMetaScope(new Identifier("$$RIGHT_1"), deepCopyVisitor.varCopy(rightInputVar));
        translator.addVariableToMetaScope(new Identifier("$$RIGHTPK_1"), deepCopyVisitor.varCopy(rightPKVar));
        deepCopyVisitor.updatePrimaryKeys(context);
        deepCopyVisitor.reset();

        // TODO pick side to run Stage 1, currently always picks RIGHT side
        translator.addOperatorToMetaScope(new Identifier("#RIGHT_2"), deepCopyVisitor.deepCopy(rightInputOp, null));
        translator.addVariableToMetaScope(new Identifier("$$RIGHT_2"), deepCopyVisitor.varCopy(rightInputVar));
        translator.addVariableToMetaScope(new Identifier("$$RIGHTPK_2"), deepCopyVisitor.varCopy(rightPKVar));
        deepCopyVisitor.updatePrimaryKeys(context);
        deepCopyVisitor.reset();

        translator.addOperatorToMetaScope(new Identifier("#RIGHT_3"), deepCopyVisitor.deepCopy(rightInputOp, null));
        translator.addVariableToMetaScope(new Identifier("$$RIGHT_3"), deepCopyVisitor.varCopy(rightInputVar));
        translator.addVariableToMetaScope(new Identifier("$$RIGHTPK_3"), deepCopyVisitor.varCopy(rightPKVar));
        deepCopyVisitor.updatePrimaryKeys(context);
        deepCopyVisitor.reset();

        ILogicalPlan plan;
        try {
            plan = translator.translate(clauses);
        } catch (AsterixException e) {
            throw new AlgebricksException(e);
        }
        context.setVarCounter(counter.get());

        ILogicalOperator outputOp = plan.getRoots().get(0).getValue();

        SelectOperator extraSelect = null;
        if (getItemExprRef != expRef) {
            // more than one join condition
            getItemExprRef.setValue(ConstantExpression.TRUE);
            switch (joinOp.getJoinKind()) {
                case INNER: {
                    extraSelect = new SelectOperator(expRef);
                    extraSelect.getInputs().add(new MutableObject<ILogicalOperator>(outputOp));
                    outputOp = extraSelect;
                    break;
                }
                case LEFT_OUTER: {
                    if (((AbstractLogicalOperator) outputOp).getOperatorTag() != LogicalOperatorTag.LEFTOUTERJOIN) {
                        throw new IllegalStateException();
                    }
                    LeftOuterJoinOperator topJoin = (LeftOuterJoinOperator) outputOp;
                    topJoin.getCondition().setValue(expRef.getValue());
                    break;
                }
                default: {
                    throw new IllegalStateException();
                }
            }
        }
        opRef.setValue(outputOp);
        OperatorPropertiesUtil.typeOpRec(opRef, context);
        return true;
    }

    /**
     * Look for GET_ITEM function call.
     */
    private Mutable<ILogicalExpression> getSimilarityExpression(Mutable<ILogicalExpression> expRef) {
        ILogicalExpression exp = expRef.getValue();
        if (exp.getExpressionTag() == LogicalExpressionTag.FUNCTION_CALL) {
            AbstractFunctionCallExpression funcExpr = (AbstractFunctionCallExpression) exp;
            if (funcExpr.getFunctionIdentifier().equals(AsterixBuiltinFunctions.GET_ITEM)) {
                return expRef;
            }
            if (funcExpr.getFunctionIdentifier().equals(AlgebricksBuiltinFunctions.AND)) {
                for (int i = 0; i < 2; i++) {
                    Mutable<ILogicalExpression> expRefRet = getSimilarityExpression(funcExpr.getArguments().get(i));
                    if (expRefRet != null) {
                        return expRefRet;
                    }
                }
            }
        }
        return null;
    }

    @Override
    public boolean rewritePre(Mutable<ILogicalOperator> opRef, IOptimizationContext context) throws AlgebricksException {
        return false;
    }
}<|MERGE_RESOLUTION|>--- conflicted
+++ resolved
@@ -262,14 +262,8 @@
         }
         // The translator will compile metadata internally. Run this compilation
         // under the same transaction id as the "outer" compilation.
-<<<<<<< HEAD
-        AqlMetadataProvider mp = (AqlMetadataProvider) context.getMetadataProvider();
-        AqlPlusExpressionToPlanTranslator translator = new AqlPlusExpressionToPlanTranslator(mp.getJobId(),
-                metadata.getMetadataTransactionContext(), counter, null);
-=======
         AqlPlusExpressionToPlanTranslator translator = new AqlPlusExpressionToPlanTranslator(
-                metadataProvider.getTxnId(), metadataProvider, counter, null, null);
->>>>>>> 58cf330f
+                metadataProvider.getJobId(), metadataProvider, counter, null, null);
 
         LogicalOperatorDeepCopyVisitor deepCopyVisitor = new LogicalOperatorDeepCopyVisitor(counter);
 
