--- conflicted
+++ resolved
@@ -137,24 +137,9 @@
         Pair<IAccessMethod, Index> chosenIndex = chooseIndex(analyzedAMs);
         if (chosenIndex == null) {
             context.addToDontApplySet(this, join);
-<<<<<<< HEAD
             return null;
         }       
         return chosenIndex;
-=======
-            return false;
-        }
-
-        // Apply plan transformation using chosen index.
-        AccessMethodAnalysisContext analysisCtx = analyzedAMs.get(chosenIndex.first);
-        boolean res = chosenIndex.first.applyJoinPlanTransformation(joinRef, leftSubTree, rightSubTree,
-                chosenIndex.second, analysisCtx, context);
-        if (res) {
-            OperatorPropertiesUtil.typeOpRec(opRef, context);
-        }
-        context.addToDontApplySet(this, join);
-        return res;
->>>>>>> 1ac24088
     }
 
     protected boolean matchesOperatorPattern(Mutable<ILogicalOperator> opRef, IOptimizationContext context) {
