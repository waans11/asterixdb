--- conflicted
+++ resolved
@@ -22,6 +22,8 @@
 import java.util.HashMap;
 import java.util.List;
 
+import org.apache.commons.lang3.mutable.Mutable;
+
 import org.apache.asterix.metadata.declared.AqlMetadataProvider;
 import org.apache.asterix.metadata.entities.Dataset;
 import org.apache.asterix.metadata.utils.DatasetUtils;
@@ -30,7 +32,6 @@
 import org.apache.asterix.om.types.ATypeTag;
 import org.apache.asterix.om.types.IAType;
 import org.apache.asterix.optimizer.base.AnalysisUtil;
-import org.apache.commons.lang3.mutable.Mutable;
 import org.apache.hyracks.algebricks.common.exceptions.AlgebricksException;
 import org.apache.hyracks.algebricks.common.utils.Pair;
 import org.apache.hyracks.algebricks.core.algebra.base.ILogicalExpression;
@@ -66,7 +67,6 @@
     public final List<AbstractLogicalOperator> assignsAndUnnests = new ArrayList<AbstractLogicalOperator>();
     public Mutable<ILogicalOperator> dataSourceRef = null;
     public DataSourceType dataSourceType = DataSourceType.NO_DATASOURCE;
-
     // Dataset and type metadata. Set in setDatasetAndTypeMetadata().
     public Dataset dataset = null;
     public ARecordType recordType = null;
@@ -80,12 +80,9 @@
     public List<Dataset> ixJoinOuterAdditionalDatasets = null;
     public List<ARecordType> ixJoinOuterAdditionalRecordTypes = null;
 
-<<<<<<< HEAD
     /**
      * Initialize assign, unnest and datasource information
      */
-=======
->>>>>>> f758b488
     public boolean initFromSubTree(Mutable<ILogicalOperator> subTreeOpRef) {
         reset();
         rootRef = subTreeOpRef;
@@ -407,8 +404,4 @@
             ixJoinOuterAdditionalRecordTypes = new ArrayList<ARecordType>();
         }
     }
-<<<<<<< HEAD
-=======
-
->>>>>>> f758b488
 }