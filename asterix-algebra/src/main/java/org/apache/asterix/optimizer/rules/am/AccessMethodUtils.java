/*
 * Licensed to the Apache Software Foundation (ASF) under one
 * or more contributor license agreements.  See the NOTICE file
 * distributed with this work for additional information
 * regarding copyright ownership.  The ASF licenses this file
 * to you under the Apache License, Version 2.0 (the
 * "License"); you may not use this file except in compliance
 * with the License.  You may obtain a copy of the License at
 *
 *   http://www.apache.org/licenses/LICENSE-2.0
 *
 * Unless required by applicable law or agreed to in writing,
 * software distributed under the License is distributed on an
 * "AS IS" BASIS, WITHOUT WARRANTIES OR CONDITIONS OF ANY
 * KIND, either express or implied.  See the License for the
 * specific language governing permissions and limitations
 * under the License.
 */

package org.apache.asterix.optimizer.rules.am;

import java.io.IOException;
import java.util.ArrayList;
import java.util.HashMap;
import java.util.Iterator;
import java.util.List;

import org.apache.asterix.algebra.operators.physical.ExternalDataLookupPOperator;
import org.apache.asterix.aql.util.FunctionUtils;
import org.apache.asterix.common.config.DatasetConfig.DatasetType;
import org.apache.asterix.common.config.DatasetConfig.IndexType;
import org.apache.asterix.common.exceptions.AsterixException;
import org.apache.asterix.metadata.declared.AqlSourceId;
import org.apache.asterix.metadata.entities.Dataset;
import org.apache.asterix.metadata.entities.Index;
import org.apache.asterix.metadata.external.IndexingConstants;
import org.apache.asterix.metadata.utils.DatasetUtils;
import org.apache.asterix.om.base.ABoolean;
import org.apache.asterix.om.base.AInt32;
<<<<<<< HEAD
import org.apache.asterix.om.base.AInt64;
=======
>>>>>>> d16adc42
import org.apache.asterix.om.base.AString;
import org.apache.asterix.om.base.IAObject;
import org.apache.asterix.om.constants.AsterixConstantValue;
import org.apache.asterix.om.functions.AsterixBuiltinFunctions;
import org.apache.asterix.om.types.ARecordType;
import org.apache.asterix.om.types.ATypeTag;
import org.apache.asterix.om.types.BuiltinType;
import org.apache.asterix.om.types.IAType;
import org.apache.asterix.om.types.hierachy.ATypeHierarchy;
import org.apache.asterix.om.types.hierachy.ATypeHierarchy.mathFunctionType;
import org.apache.asterix.om.util.NonTaggedFormatUtil;
import org.apache.commons.lang3.mutable.Mutable;
import org.apache.commons.lang3.mutable.MutableObject;
import org.apache.hyracks.algebricks.common.exceptions.AlgebricksException;
import org.apache.hyracks.algebricks.common.utils.Pair;
import org.apache.hyracks.algebricks.common.utils.Quintuple;
import org.apache.hyracks.algebricks.common.utils.Triple;
import org.apache.hyracks.algebricks.core.algebra.base.ILogicalExpression;
import org.apache.hyracks.algebricks.core.algebra.base.ILogicalOperator;
import org.apache.hyracks.algebricks.core.algebra.base.IOptimizationContext;
import org.apache.hyracks.algebricks.core.algebra.base.LogicalExpressionTag;
import org.apache.hyracks.algebricks.core.algebra.base.LogicalOperatorTag;
import org.apache.hyracks.algebricks.core.algebra.base.LogicalVariable;
import org.apache.hyracks.algebricks.core.algebra.expressions.AbstractFunctionCallExpression;
import org.apache.hyracks.algebricks.core.algebra.expressions.ConstantExpression;
import org.apache.hyracks.algebricks.core.algebra.expressions.IAlgebricksConstantValue;
import org.apache.hyracks.algebricks.core.algebra.expressions.ScalarFunctionCallExpression;
import org.apache.hyracks.algebricks.core.algebra.expressions.UnnestingFunctionCallExpression;
import org.apache.hyracks.algebricks.core.algebra.expressions.VariableReferenceExpression;
import org.apache.hyracks.algebricks.core.algebra.functions.AlgebricksBuiltinFunctions;
import org.apache.hyracks.algebricks.core.algebra.functions.FunctionIdentifier;
import org.apache.hyracks.algebricks.core.algebra.functions.IFunctionInfo;
import org.apache.hyracks.algebricks.core.algebra.operators.logical.AbstractDataSourceOperator;
import org.apache.hyracks.algebricks.core.algebra.operators.logical.AbstractLogicalOperator;
import org.apache.hyracks.algebricks.core.algebra.operators.logical.AbstractLogicalOperator.ExecutionMode;
import org.apache.hyracks.algebricks.core.algebra.operators.logical.AggregateOperator;
import org.apache.hyracks.algebricks.core.algebra.operators.logical.AssignOperator;
import org.apache.hyracks.algebricks.core.algebra.operators.logical.ExternalDataLookupOperator;
import org.apache.hyracks.algebricks.core.algebra.operators.logical.GroupByOperator;
import org.apache.hyracks.algebricks.core.algebra.operators.logical.OrderOperator;
import org.apache.hyracks.algebricks.core.algebra.operators.logical.OrderOperator.IOrder;
import org.apache.hyracks.algebricks.core.algebra.operators.logical.SelectOperator;
import org.apache.hyracks.algebricks.core.algebra.operators.logical.SplitOperator;
import org.apache.hyracks.algebricks.core.algebra.operators.logical.UnionAllOperator;
import org.apache.hyracks.algebricks.core.algebra.operators.logical.UnnestMapOperator;
import org.apache.hyracks.algebricks.core.algebra.operators.logical.visitors.VariableUtilities;
import org.apache.hyracks.algebricks.core.algebra.plan.ALogicalPlanImpl;
<<<<<<< HEAD
import org.apache.hyracks.algebricks.core.algebra.prettyprint.LogicalOperatorPrettyPrintVisitor;
import org.apache.hyracks.algebricks.core.algebra.prettyprint.PlanPrettyPrinter;
=======
>>>>>>> d16adc42
import org.apache.hyracks.algebricks.core.algebra.util.OperatorManipulationUtil;
import org.apache.hyracks.algebricks.core.algebra.util.OperatorPropertiesUtil;

/**
 * Static helper functions for rewriting plans using indexes.
 */
public class AccessMethodUtils {

    public static void appendPrimaryIndexTypes(Dataset dataset, IAType itemType, List<Object> target)
            throws IOException, AlgebricksException {
        ARecordType recordType = (ARecordType) itemType;
        List<List<String>> partitioningKeys = DatasetUtils.getPartitioningKeys(dataset);
        for (List<String> partitioningKey : partitioningKeys) {
            target.add(recordType.getSubFieldType(partitioningKey));
        }
        target.add(itemType);
    }

    public static ConstantExpression createStringConstant(String str) {
        return new ConstantExpression(new AsterixConstantValue(new AString(str)));
    }

    public static ConstantExpression createInt32Constant(int i) {
        return new ConstantExpression(new AsterixConstantValue(new AInt32(i)));
    }

    public static ConstantExpression createInt64Constant(long l) {
        return new ConstantExpression(new AsterixConstantValue(new AInt64(l)));
    }

    public static ConstantExpression createBooleanConstant(boolean b) {
        if (b) {
            return new ConstantExpression(new AsterixConstantValue(ABoolean.TRUE));
        } else {
            return new ConstantExpression(new AsterixConstantValue(ABoolean.FALSE));
        }
    }

    public static String getStringConstant(Mutable<ILogicalExpression> expr) {
        IAObject obj = ((AsterixConstantValue) ((ConstantExpression) expr.getValue()).getValue()).getObject();
        return ((AString) obj).getStringValue();
    }

    public static int getInt32Constant(Mutable<ILogicalExpression> expr) {
        IAObject obj = ((AsterixConstantValue) ((ConstantExpression) expr.getValue()).getValue()).getObject();
        return ((AInt32) obj).getIntegerValue();
    }

    public static long getInt64Constant(Mutable<ILogicalExpression> expr) {
        IAObject obj = ((AsterixConstantValue) ((ConstantExpression) expr.getValue()).getValue()).getObject();
        return ((AInt64) obj).getLongValue();
    }

    public static boolean getBooleanConstant(Mutable<ILogicalExpression> expr) {
        IAObject obj = ((AsterixConstantValue) ((ConstantExpression) expr.getValue()).getValue()).getObject();
        return ((ABoolean) obj).getBoolean();
    }

    // Analyzes the given function expression
    // One arg: constant, the other arg: variable
    public static boolean analyzeFuncExprArgsForOneConstAndVar(AbstractFunctionCallExpression funcExpr,
            AccessMethodAnalysisContext analysisCtx) {
        IAlgebricksConstantValue constFilterVal = null;
        LogicalVariable fieldVar = null;
        ILogicalExpression arg1 = funcExpr.getArguments().get(0).getValue();
        ILogicalExpression arg2 = funcExpr.getArguments().get(1).getValue();
        // One of the arguments must be a constant, and the other argument must be a variable.
        if (arg1.getExpressionTag() == LogicalExpressionTag.CONSTANT
                && arg2.getExpressionTag() == LogicalExpressionTag.VARIABLE) {
            // The arguments of contains-substring() function or contains text() are asymmetrical.
            // We can only use index if the variable is on the first argument
            if (funcExpr.getFunctionIdentifier() == AsterixBuiltinFunctions.CONTAINS_SUBSTRING
                    || funcExpr.getFunctionIdentifier() == AlgebricksBuiltinFunctions.CONTAINS) {
                return false;
            }
            ConstantExpression constExpr = (ConstantExpression) arg1;
            constFilterVal = constExpr.getValue();
            VariableReferenceExpression varExpr = (VariableReferenceExpression) arg2;
            fieldVar = varExpr.getVariableReference();
        } else if (arg1.getExpressionTag() == LogicalExpressionTag.VARIABLE
                && arg2.getExpressionTag() == LogicalExpressionTag.CONSTANT) {
            ConstantExpression constExpr = (ConstantExpression) arg2;
            constFilterVal = constExpr.getValue();
            VariableReferenceExpression varExpr = (VariableReferenceExpression) arg1;
            fieldVar = varExpr.getVariableReference();
        } else {
            return false;
        }
        OptimizableFuncExpr newOptFuncExpr = new OptimizableFuncExpr(funcExpr, fieldVar, constFilterVal);
        for (IOptimizableFuncExpr optFuncExpr : analysisCtx.matchedFuncExprs) {
            //avoid additional optFuncExpressions in case of a join
            if (optFuncExpr.getFuncExpr().equals(funcExpr))
                return true;
        }
        analysisCtx.matchedFuncExprs.add(newOptFuncExpr);
        return true;
    }

    public static boolean analyzeFuncExprArgsForTwoVars(AbstractFunctionCallExpression funcExpr,
            AccessMethodAnalysisContext analysisCtx) {
        LogicalVariable fieldVar1 = null;
        LogicalVariable fieldVar2 = null;
        ILogicalExpression arg1 = funcExpr.getArguments().get(0).getValue();
        ILogicalExpression arg2 = funcExpr.getArguments().get(1).getValue();
        if (arg1.getExpressionTag() == LogicalExpressionTag.VARIABLE
                && arg2.getExpressionTag() == LogicalExpressionTag.VARIABLE) {
            fieldVar1 = ((VariableReferenceExpression) arg1).getVariableReference();
            fieldVar2 = ((VariableReferenceExpression) arg2).getVariableReference();
        } else {
            return false;
        }
        OptimizableFuncExpr newOptFuncExpr = new OptimizableFuncExpr(funcExpr, new LogicalVariable[] { fieldVar1,
                fieldVar2 }, null);
        for (IOptimizableFuncExpr optFuncExpr : analysisCtx.matchedFuncExprs) {
            //avoid additional optFuncExpressions in case of a join
            if (optFuncExpr.getFuncExpr().equals(funcExpr))
                return true;
        }
        analysisCtx.matchedFuncExprs.add(newOptFuncExpr);
        return true;
    }

    public static int getNumSecondaryKeys(Index index, ARecordType recordType) throws AlgebricksException {
        switch (index.getIndexType()) {
            case BTREE:
            case SINGLE_PARTITION_WORD_INVIX:
            case SINGLE_PARTITION_NGRAM_INVIX:
            case LENGTH_PARTITIONED_WORD_INVIX:
            case LENGTH_PARTITIONED_NGRAM_INVIX: {
                return index.getKeyFieldNames().size();
            }
            case RTREE: {
                Pair<IAType, Boolean> keyPairType = Index.getNonNullableOpenFieldType(index.getKeyFieldTypes().get(0),
                        index.getKeyFieldNames().get(0), recordType);
                IAType keyType = keyPairType.first;
                int numDimensions = NonTaggedFormatUtil.getNumDimensions(keyType.getTypeTag());
                return numDimensions * 2;
            }
            default: {
                throw new AlgebricksException("Unknown index kind: " + index.getIndexType());
            }
        }
    }

    /**
     * Appends the types of the fields produced by the given secondary index to dest.
     */
    public static void appendSecondaryIndexTypes(Dataset dataset, ARecordType recordType, Index index,
            boolean primaryKeysOnly, List<Object> dest, boolean resultOfTryLockRequired) throws AlgebricksException {
        if (!primaryKeysOnly) {
            switch (index.getIndexType()) {
                case BTREE:
                case SINGLE_PARTITION_WORD_INVIX:
                case SINGLE_PARTITION_NGRAM_INVIX: {
                    for (int i = 0; i < index.getKeyFieldNames().size(); i++) {
                        Pair<IAType, Boolean> keyPairType = Index.getNonNullableOpenFieldType(index.getKeyFieldTypes()
                                .get(i), index.getKeyFieldNames().get(i), recordType);
                        dest.add(keyPairType.first);
                    }
                    break;
                }
                case RTREE: {
                    Pair<IAType, Boolean> keyPairType = Index.getNonNullableOpenFieldType(
                            index.getKeyFieldTypes().get(0), index.getKeyFieldNames().get(0), recordType);
                    IAType keyType = keyPairType.first;
                    IAType nestedKeyType = NonTaggedFormatUtil.getNestedSpatialType(keyType.getTypeTag());
                    int numKeys = getNumSecondaryKeys(index, recordType);
                    for (int i = 0; i < numKeys; i++) {
                        dest.add(nestedKeyType);
                    }
                    break;
                }
                case LENGTH_PARTITIONED_NGRAM_INVIX:
                case LENGTH_PARTITIONED_WORD_INVIX:
                default:
                    break;
            }
        }
        // Primary keys.
        if (dataset.getDatasetType() == DatasetType.EXTERNAL) {
            //add primary keys
            try {
                appendExternalRecPrimaryKeys(dataset, dest);
            } catch (AsterixException e) {
                throw new AlgebricksException(e);
            }
        } else {
            List<List<String>> partitioningKeys = DatasetUtils.getPartitioningKeys(dataset);
            for (List<String> partitioningKey : partitioningKeys) {
                try {
                    dest.add(recordType.getSubFieldType(partitioningKey));
                } catch (IOException e) {
                    throw new AlgebricksException(e);
                }
            }
        }

        // Add one more type to do an optimization using tryLock().
        // We are using AINT32 to decode result values for this.
        // Refer to appendSecondaryIndexOutputVars() for the details.
        if (resultOfTryLockRequired) {
            dest.add(BuiltinType.AINT32);
        }

    }

    /**
     * Create output variables for the given unnest-map operator that does a secondary index lookup
     */
    public static void appendSecondaryIndexOutputVars(Dataset dataset, ARecordType recordType, Index index,
            boolean primaryKeysOnly, IOptimizationContext context, List<LogicalVariable> dest,
            boolean resultOfTryLockRequired) throws AlgebricksException {
        int numPrimaryKeys = 0;
        if (dataset.getDatasetType() == DatasetType.EXTERNAL) {
            numPrimaryKeys = IndexingConstants.getRIDSize(dataset);
        } else {
            numPrimaryKeys = DatasetUtils.getPartitioningKeys(dataset).size();
        }
        int numSecondaryKeys = getNumSecondaryKeys(index, recordType);
        int numVars = (primaryKeysOnly) ? numPrimaryKeys : numPrimaryKeys + numSecondaryKeys;

        // If an index can generate a false positive result,
        // then we can't use an optimization since we need to do a post-verification.
        // If not, add one more variables to put the result of tryLock - whether a lock can be granted on a primary key
        // If it is granted, then we don't need to do a post verification (select)
        // If it is not granted, then we need to do a secondary index lookup, sort PKs, do a primary index lookup, and select.
        if (resultOfTryLockRequired) {
            numVars += 1;
        }

        for (int i = 0; i < numVars; i++) {
            dest.add(context.newVar());
        }
    }

    /**
     * Get the primary key variables from the unnest-map operator that does a secondary index lookup.
     * The order: SK, PK, [Optional: The result of a TryLock on PK]
     *
     * @throws AlgebricksException
     */
    public static List<LogicalVariable> getKeyVarsFromSecondaryUnnestMap(Dataset dataset, ARecordType recordType,
            ILogicalOperator unnestMapOp, Index index, int keyType, boolean outputPrimaryKeysOnlyFromSIdxSearch)
            throws AlgebricksException {
        int numPrimaryKeys;
        int numSecondaryKeys = getNumSecondaryKeys(index, recordType);
        if (dataset.getDatasetType() == DatasetType.EXTERNAL) {
            numPrimaryKeys = IndexingConstants.getRIDSize(dataset);
        } else {
            numPrimaryKeys = DatasetUtils.getPartitioningKeys(dataset).size();
        }
        List<LogicalVariable> keyVars = new ArrayList<LogicalVariable>();
        List<LogicalVariable> sourceVars = ((UnnestMapOperator) unnestMapOp).getVariables();
        // Assumes the primary keys are located at the end.
        //        int start = sourceVars.size() - numPrimaryKeys;
        //        int stop = sourceVars.size();
        // Assumes the primary keys are located after the secondary key.
        int start = 0;
        int stop = 0;

        // If a secondary-index search didn't generate SKs
        if (outputPrimaryKeysOnlyFromSIdxSearch) {
            numSecondaryKeys = 0;
        }

        // Fetch primary keys
        switch (keyType) {
            case 0:
                // Fetch primary keys
                start = numSecondaryKeys;
                stop = numSecondaryKeys + numPrimaryKeys;
                break;
            case 1:
                // Fetch secondary keys
                stop = numSecondaryKeys;
                break;
            case 2:
                // Fetch conditional splitter
                start = numSecondaryKeys + numPrimaryKeys;
                stop = sourceVars.size();
        }
        for (int i = start; i < stop; i++) {
            keyVars.add(sourceVars.get(i));
        }
        return keyVars;
    }

    public static List<LogicalVariable> getPrimaryKeyVarsFromPrimaryUnnestMap(Dataset dataset,
            ILogicalOperator unnestMapOp) {
        int numPrimaryKeys = DatasetUtils.getPartitioningKeys(dataset).size();
        List<LogicalVariable> primaryKeyVars = new ArrayList<LogicalVariable>();
        List<LogicalVariable> sourceVars = ((UnnestMapOperator) unnestMapOp).getVariables();
        // Assumes the primary keys are located at the beginning.
        for (int i = 0; i < numPrimaryKeys; i++) {
            primaryKeyVars.add(sourceVars.get(i));
        }
        return primaryKeyVars;
    }

    /**
     * Returns the search key expression which feeds a secondary-index search. If we are optimizing a selection query then this method returns
     * the a ConstantExpression from the first constant value in the optimizable function expression.
     * If we are optimizing a join, then this method returns the VariableReferenceExpression that should feed the secondary index probe.
     *
     * @throws AlgebricksException
     */
    public static Pair<ILogicalExpression, ILogicalExpression> createSearchKeyExpr(IOptimizableFuncExpr optFuncExpr,
            OptimizableOperatorSubTree indexSubTree, OptimizableOperatorSubTree probeSubTree)
            throws AlgebricksException {
        if (probeSubTree == null) {
            // We are optimizing a selection query. Search key is a constant.
            // Type Checking and type promotion is done here
            IAType fieldType = optFuncExpr.getFieldType(0);
            IAObject constantObj = ((AsterixConstantValue) optFuncExpr.getConstantVal(0)).getObject();
            ATypeTag constantValueTag = constantObj.getType().getTypeTag();

            // type casting applied?
            boolean typeCastingApplied = false;
            // type casting happened from real (FLOAT, DOUBLE) value -> INT value?
            boolean realTypeConvertedToIntegerType = false;
            mathFunctionType mathFunction = mathFunctionType.NONE;
            AsterixConstantValue replacedConstantValue = null;
            AsterixConstantValue replacedConstantValue2 = null;

            // if the constant type and target type does not match, we do a type conversion
            if (constantValueTag != fieldType.getTypeTag()) {
                // To check whether the constant is REAL values, and target field is an INT type field.
                // In this case, we need to change the search parameter. Refer to the caller section for the detail.
                switch (constantValueTag) {
                    case DOUBLE:
                    case FLOAT:
                        switch (fieldType.getTypeTag()) {
                            case INT8:
                            case INT16:
                            case INT32:
                            case INT64:
                                // If a DOUBLE or FLOAT constant is converted to an INT type value,
                                // we need to check a corner case where two real values are located between an INT value.
                                // For example, for the following query,
                                //
                                // for $emp in dataset empDataset
                                // where $emp.age > double("2.3") and $emp.age < double("3.3")
                                // return $emp.id;
                                //
                                // It should generate a result if there is a tuple that satisfies the condition, which is 3,
                                // however, it does not generate the desired result since finding candidates
                                // fail after truncating the fraction part (there is no INT whose value is greater than 2 and less than 3.)
                                //
                                // Thus,
                                // when converting FLOAT or DOUBLE values, we need to apply ceil() or floor().
                                //
                                // LT
                                // IntVar < 4.9 ==> round-up: IntVar < 5
                                //
                                // LE
                                // IntVar <= 4.9  ==> round-down: IntVar <= 4
                                //
                                // GT
                                // IntVar > 4.9 ==> round-down: IntVar > 4
                                //
                                // GE
                                // IntVar >= 4.9 ==> round-up: IntVar >= 5
                                //
                                // EQ
                                // IntVar = 4.3 ==> round-down and round-up: IntVar = 4 and IntVar = 5
                                // IntVar = 4.0 ==> round-down and round-up: IntVar = 4 and IntVar = 4
                                FunctionIdentifier function = optFuncExpr.getFuncExpr().getFunctionIdentifier();
                                if (function == AlgebricksBuiltinFunctions.LT
                                        || function == AlgebricksBuiltinFunctions.GE) {
                                    mathFunction = mathFunctionType.FLOOR; // FLOOR
                                } else if (function == AlgebricksBuiltinFunctions.LE
                                        || function == AlgebricksBuiltinFunctions.GT) {
                                    mathFunction = mathFunctionType.CEIL; // CEIL
                                } else if (function == AlgebricksBuiltinFunctions.EQ) {
                                    mathFunction = mathFunctionType.CEIL_FLOOR; // BOTH
                                }
                                realTypeConvertedToIntegerType = true;
                                break;
                            default:
                                break;
                        }
                    default:
                        break;
                }

                if (mathFunction != mathFunctionType.CEIL_FLOOR) {
                    replacedConstantValue = ATypeHierarchy.getAsterixConstantValueFromNumericTypeObject(constantObj,
                            fieldType.getTypeTag(), mathFunction);
                } else {
                    replacedConstantValue = ATypeHierarchy.getAsterixConstantValueFromNumericTypeObject(constantObj,
                            fieldType.getTypeTag(), mathFunctionType.FLOOR);
                    replacedConstantValue2 = ATypeHierarchy.getAsterixConstantValueFromNumericTypeObject(constantObj,
                            fieldType.getTypeTag(), mathFunctionType.CEIL);
                }
                if (replacedConstantValue != null) {
                    typeCastingApplied = true;
                }

            }

            if (typeCastingApplied) {
                if (replacedConstantValue2 != null) {
                    return new Pair<ILogicalExpression, ILogicalExpression>(new ConstantExpression(
                            replacedConstantValue), new ConstantExpression(replacedConstantValue2));
                } else {
                    return new Pair<ILogicalExpression, ILogicalExpression>(new ConstantExpression(
                            replacedConstantValue), null);
                }
            } else {
                return new Pair<ILogicalExpression, ILogicalExpression>(new ConstantExpression(
                        optFuncExpr.getConstantVal(0)), null);
            }
        } else {
            // We are optimizing a join query. Determine which variable feeds the secondary index.
            if (optFuncExpr.getOperatorSubTree(0) == null || optFuncExpr.getOperatorSubTree(0) == probeSubTree) {
                return new Pair<ILogicalExpression, ILogicalExpression>(new VariableReferenceExpression(
                        optFuncExpr.getLogicalVar(0)), null);
            } else {
                return new Pair<ILogicalExpression, ILogicalExpression>(new VariableReferenceExpression(
                        optFuncExpr.getLogicalVar(1)), null);
            }
        }
    }

    /**
     * Returns the first expr optimizable by this index.
     */
    public static IOptimizableFuncExpr chooseFirstOptFuncExpr(Index chosenIndex, AccessMethodAnalysisContext analysisCtx) {
        List<Pair<Integer, Integer>> indexExprs = analysisCtx.getIndexExprs(chosenIndex);
        int firstExprIndex = indexExprs.get(0).first;
        return analysisCtx.matchedFuncExprs.get(firstExprIndex);
    }

    public static int chooseFirstOptFuncVar(Index chosenIndex, AccessMethodAnalysisContext analysisCtx) {
        List<Pair<Integer, Integer>> indexExprs = analysisCtx.getIndexExprs(chosenIndex);
        return indexExprs.get(0).second;
    }

    /**
     * Check whether the given plan is an index-only plan
     * Returns the following:
     * 1. isIndexOnlyPlan?
     * 2. secondaryKeyFieldUsedInSelectCondition?
     * 3. secondaryKeyFieldUsedAfterSelectOp?
     * 4. verificationAfterSIdxSearchRequired?
     * 5. noFalsePositiveResultsFromSIdxSearch?
<<<<<<< HEAD
     *
     * @throws IOException
     */
    public static boolean indexOnlyPlanCheck(List<Mutable<ILogicalOperator>> aboveTopRefs,
            Mutable<ILogicalOperator> topRef, OptimizableOperatorSubTree indexSubTree,
            OptimizableOperatorSubTree probeSubTree, Index chosenIndex, AccessMethodAnalysisContext analysisCtx,
            IOptimizationContext context, Quintuple<Boolean, Boolean, Boolean, Boolean, Boolean> indexOnlyPlanInfo)
            throws AlgebricksException {
=======
     */
    public static Quintuple<Boolean, Boolean, Boolean, Boolean, Boolean> isIndexOnlyPlan(
            List<Mutable<ILogicalOperator>> aboveSelectRefs, Mutable<ILogicalOperator> selectRef,
            OptimizableOperatorSubTree subTree, Index chosenIndex, AccessMethodAnalysisContext analysisCtx,
            IOptimizationContext context) throws AlgebricksException {
>>>>>>> d16adc42

        // index-only plan, a.k.a. TryLock() on PK optimization:
        // If the given secondary index can't generate false-positive results (a super-set of the true result set) and
        // the plan only deals with PK, and/or SK,
        // we can generate an optimized plan that does not require verification for PKs where
        // tryLock() is succeeded.
        // If tryLock() on PK from a secondary index search is succeeded,
        // SK, PK from a secondary index-search will be fed into Union Operators without looking the primary index.
        // If fails, a primary-index lookup will be placed and the results will be fed into Union Operators.
        // So, we need to push-down select and assign (unnest) to the after primary-index lookup.

        // Initialize the variable

        // index-only plan possible?
        boolean isIndexOnlyPlan = indexOnlyPlanInfo.first;

        // secondary key field usage in the select condition
        boolean secondaryKeyFieldUsedInTopOpCondition = indexOnlyPlanInfo.second;

        // secondary key field usage after the select operator
        boolean secondaryKeyFieldUsedAfterTopOp = indexOnlyPlanInfo.third;

        // Whether a verification is required after the secondary index search
        boolean verificationAfterSIdxSearchRequired = indexOnlyPlanInfo.fourth;

        // Does this secondary index search generate any false positive results?
        boolean noFalsePositiveResultsFromSIdxSearch = indexOnlyPlanInfo.fifth;

        // Does this secondary index search generate any false positive results?
        boolean noFalsePositiveResultsFromSIdxSearch = false;

        // logical variables that select operator is using
        List<LogicalVariable> usedVarsInTopOpTemp = new ArrayList<LogicalVariable>();
        List<LogicalVariable> usedVarsInTopOp = new ArrayList<LogicalVariable>();

        // live variables that select operator can access
        List<LogicalVariable> liveVarsInTopOp = new ArrayList<LogicalVariable>();

        // PK, record variable
        List<LogicalVariable> dataScanPKRecordVars = new ArrayList<LogicalVariable>();
        List<LogicalVariable> dataScanPKVars = new ArrayList<LogicalVariable>();
        List<LogicalVariable> dataScanRecordVars = new ArrayList<LogicalVariable>();

        // From now on, check whether the given plan is an index-only plan
        VariableUtilities.getUsedVariables((ILogicalOperator) topRef.getValue(), usedVarsInTopOpTemp);

        // Remove the duplicated variables used in the SELECT operator
        for (int i = 0; i < usedVarsInTopOpTemp.size(); i++) {
            if (!usedVarsInTopOp.contains(usedVarsInTopOpTemp.get(i))) {
                usedVarsInTopOp.add(usedVarsInTopOpTemp.get(i));
            }
        }
        usedVarsInTopOpTemp.clear();

        // Get the live variables in the SELECT operator
        //        VariableUtilities.getLiveVariables((ILogicalOperator) selectRef.getValue(), liveVarsInSelect);

        // For the index-nested-loop join case, we need to remove variables from the left (outer) relation.
        // This is because these variables are already generated and is not related to the decision
        // whether the plan is an index-only plan or not. Only the right (inner) relation matters.
        List<LogicalVariable> liveVarsInSubTreeRootOp = new ArrayList<LogicalVariable>();
        List<LogicalVariable> producedVarsInSubTreeRootOp = new ArrayList<LogicalVariable>();

        VariableUtilities.getLiveVariables((ILogicalOperator) indexSubTree.rootRef.getValue(), liveVarsInSubTreeRootOp);
        VariableUtilities.getProducedVariables((ILogicalOperator) indexSubTree.rootRef.getValue(),
                producedVarsInSubTreeRootOp);

        for (LogicalVariable v : liveVarsInSubTreeRootOp) {
            if (!liveVarsInTopOp.contains(v)) {
                liveVarsInTopOp.add(v);
            }
        }

        for (LogicalVariable v : producedVarsInSubTreeRootOp) {
            if (!liveVarsInTopOp.contains(v)) {
                liveVarsInTopOp.add(v);
            }
        }

        // Remove variables from the other branch - in join case
        // For the select case, it doesn't do anything since live variables includes all variables used in that operator.
        for (Iterator<LogicalVariable> iterator = usedVarsInTopOp.iterator(); iterator.hasNext();) {
            LogicalVariable v = iterator.next();
            if (!liveVarsInTopOp.contains(v)) {
                iterator.remove();
            }
        }

        //        liveVarsInSelect.addAll(liveVarsInSubTreeRootOp);
        //        liveVarsInSelect.addAll(producedVarsInSubTreeRootOp);

        //        for (Iterator<LogicalVariable> iterator = liveVarsInSelect.iterator(); iterator.hasNext();) {
        //            LogicalVariable v = iterator.next();
        //            if (!allVarsInSubTreeRootOp.contains(v)) {
        //                iterator.remove();
        //            }
        //        }

        // Get PK, record variables
        dataScanPKRecordVars = indexSubTree.getDataSourceVariables();
        // In external dataset, there is no PK.
        if (dataScanPKRecordVars.size() > 1) {
            indexSubTree.getPrimaryKeyVars(dataScanPKVars);
        }
        dataScanRecordVars.addAll(dataScanPKRecordVars);
        dataScanRecordVars.removeAll(dataScanPKVars);

        // At this stage, we know that this plan is utilizing an index, however we are not sure
        // that this plan is an index-only plan that only uses PK and/or a secondary key field.
        // Thus, we check whether select operator is only using variables from assign or data-source-scan
        // and the field-name of those variables are only PK or SK.

        // Need to check whether variables from select operator only contain SK and/or PK condition
        List<IOptimizableFuncExpr> matchedFuncExprs = analysisCtx.matchedFuncExprs;

        // Fetch the field names of the primary index and chosen index
        Dataset dataset = indexSubTree.dataset;
        List<List<String>> PKfieldNames = DatasetUtils.getPartitioningKeys(dataset);
        List<List<String>> chosenIndexFieldNames = chosenIndex.getKeyFieldNames();
        List<LogicalVariable> chosenIndexVars = new ArrayList<LogicalVariable>();

        //        boolean isIndexOnlyPlanPossible = false;

        // #1. Check whether variables in the SELECT operator are from secondary key fields and/or PK fields
        int selectVarFoundCount = 0;
        for (IOptimizableFuncExpr matchedFuncExpr : matchedFuncExprs) {
            // for each select condition,
            for (LogicalVariable selectVar : usedVarsInTopOp) {
                int varIndex = matchedFuncExpr.findLogicalVar(selectVar);
                if (varIndex != -1) {
                    List<String> fieldNameOfSelectVars = matchedFuncExpr.getFieldName(varIndex);
                    // Is this variable from PK?
                    int keyPos = PKfieldNames.indexOf(fieldNameOfSelectVars);
                    if (keyPos < 0) {
                        // Is this variable from chosen index (SK)?
                        keyPos = chosenIndexFieldNames.indexOf(fieldNameOfSelectVars);
                        if (keyPos < 0) {
                            // If this variable does not come from SK or PK, then the given plan is not an index-only plan.
                            isIndexOnlyPlan = false;
                            break;
                        } else {
                            if (!chosenIndexVars.contains(selectVar)) {
                                chosenIndexVars.add(selectVar);
                                selectVarFoundCount++;
                            }
                            isIndexOnlyPlan = true;
                            secondaryKeyFieldUsedInTopOpCondition = true;
                        }
                    } else {
                        if (!chosenIndexVars.contains(selectVar)) {
                            chosenIndexVars.add(selectVar);
                            selectVarFoundCount++;
                        }
                        isIndexOnlyPlan = true;
                    }
                } else {
                    continue;
                }
            }
            if (!isIndexOnlyPlan) {
                break;
            }
        }
        // All variables in the SELECT condition should be found.
        if (selectVarFoundCount < usedVarsInTopOp.size()) {
            isIndexOnlyPlan = false;
            // The given index can't cover all conditions.
            noFalsePositiveResultsFromSIdxSearch = false;
        } else {
            noFalsePositiveResultsFromSIdxSearch = true;
        }

        //        if (isIndexOnlyPlanPossible) {
        //            noFalsePositiveResultsFromSIdxSearch = true;
        //        }

        // For the composite index, we don't support "reducing the number of SELECT operations" optimization since
        // a secondary index search generates false positive results.
        if (chosenIndex.getKeyFieldNames().size() > 1 && chosenIndexVars.size() > 1) {
            noFalsePositiveResultsFromSIdxSearch = false;
        }

        if (isIndexOnlyPlanPossible) {
            noFalsePositiveResultsFromSIdxSearch = true;
        }

        // For the composite index, we don't support "reducing the number of SELECT operations" optimization since
        // a secondary index search generates false positive results.
        if (chosenIndex.getKeyFieldNames().size() > 1 && chosenIndexVars.size() > 1) {
            noFalsePositiveResultsFromSIdxSearch = false;
        }

        // #2. Check whether operators after the SELECT operator only use PK or secondary field variables.
        //     We exclude the variables produced after the SELECT operator.
        boolean countIsUsedInThePlan = false;
        List<LogicalVariable> countUsedVars = new ArrayList<LogicalVariable>();
        List<LogicalVariable> producedVarsAfterSelect = new ArrayList<LogicalVariable>();

        // From now on, check whether the given plan is an index-only plan
        // VariableUtilities.getUsedVariables((ILogicalOperator) selectRef.getValue(), usedVarsInSelect);

        AbstractLogicalOperator aboveSelectRefOp = null;
        AggregateOperator aggOp = null;
        ILogicalExpression condExpr = null;
        List<Mutable<ILogicalExpression>> condExprs = null;
        AbstractFunctionCallExpression condExprFnCall = null;

        if (isIndexOnlyPlan) {
            if (aboveTopRefs == null) {
                isIndexOnlyPlan = false;
            } else {
                List<LogicalVariable> usedVarsAfterSelect = new ArrayList<LogicalVariable>();
                // for each operator above SELECT operator
                for (Mutable<ILogicalOperator> aboveSelectRef : aboveTopRefs) {
                    usedVarsAfterSelect.clear();
                    producedVarsAfterSelect.clear();
                    VariableUtilities.getUsedVariables((ILogicalOperator) aboveSelectRef.getValue(),
                            usedVarsAfterSelect);
                    VariableUtilities.getProducedVariables((ILogicalOperator) aboveSelectRef.getValue(),
                            producedVarsAfterSelect);
                    // Check whether COUNT exists since we can substitute record variable into PK variable.
                    aboveSelectRefOp = (AbstractLogicalOperator) aboveSelectRef.getValue();
                    if (aboveSelectRefOp.getOperatorTag() == LogicalOperatorTag.AGGREGATE) {
                        aggOp = (AggregateOperator) aboveSelectRefOp;
                        condExprs = aggOp.getExpressions();
                        for (int i = 0; i < condExprs.size(); i++) {
                            condExpr = (ILogicalExpression) condExprs.get(i).getValue();
                            if (condExpr.getExpressionTag() != LogicalExpressionTag.FUNCTION_CALL) {
                                continue;
                            } else {
                                condExprFnCall = (AbstractFunctionCallExpression) condExpr;
                                if (condExprFnCall.getFunctionIdentifier() != AsterixBuiltinFunctions.COUNT) {
                                    continue;
                                } else {
                                    // COUNT found. count on record ($$0) can be replaced as PK variable
                                    countIsUsedInThePlan = true;
                                    VariableUtilities.getUsedVariables((ILogicalOperator) aboveSelectRef.getValue(),
                                            countUsedVars);
                                    break;
                                }
                            }
                        }
                    }

                    // for each variable that is used in an operator above SELECT operator
                    for (LogicalVariable usedVarAfterSelect : usedVarsAfterSelect) {
                        // If this operator is using the variables that are created before the SELECT operator
                        if (liveVarsInTopOp.contains(usedVarAfterSelect)) {
                            // From PK?
                            if (dataScanPKVars.contains(usedVarAfterSelect)) {
                                isIndexOnlyPlan = true;
                            } else if (chosenIndexVars.contains(usedVarAfterSelect)) {
                                if (chosenIndex.getIndexType() == IndexType.BTREE
                                        || chosenIndex.getIndexType() == IndexType.RTREE) {
                                    // From SK?
                                    isIndexOnlyPlan = true;
                                    secondaryKeyFieldUsedAfterTopOp = true;
                                } else if (chosenIndex.getIndexType() == IndexType.SINGLE_PARTITION_WORD_INVIX
                                        || chosenIndex.getIndexType() == IndexType.SINGLE_PARTITION_NGRAM_INVIX
                                        || chosenIndex.getIndexType() == IndexType.LENGTH_PARTITIONED_WORD_INVIX
                                        || chosenIndex.getIndexType() == IndexType.LENGTH_PARTITIONED_NGRAM_INVIX) {
                                    // Inverted Index Case.
                                    // Unlike B+Tree or R-Tree on POINT or RECTANGLE type, we can't use or reconstruct
                                    // secondary key field value from SK since a SK is just part of a field value.
                                    // Therefore, if a secondary key field value is used after SELECT operator, this cannot be
                                    // an index-only select plan. Therefore, we only check whether PK is used after SELECT operator.
                                    // We exclude checking on the variables produced after the SELECT operator.
                                    isIndexOnlyPlan = false;
                                    secondaryKeyFieldUsedAfterTopOp = true;
                                    break;
                                }
                            } else if (indexSubTree.fieldNames.containsKey(usedVarAfterSelect)) {
                                // If ASSIGNs or UNNESTs before SELECT operator contains the given variable and
                                // the given variable is a secondary key field (this happens when we have a composite secondary index)
                                if (chosenIndexFieldNames.contains(indexSubTree.fieldNames.get(usedVarAfterSelect))) {
                                    isIndexOnlyPlan = true;
                                    secondaryKeyFieldUsedAfterTopOp = true;
                                } else {
                                    // Non-PK or non-secondary key field is used after SELECT operator.
                                    // This is not an index-only plan.
                                    isIndexOnlyPlan = false;
                                    break;
                                }
                            } else if (dataScanRecordVars.contains(usedVarAfterSelect)) {
                                // The only case that we allow when a record variable is used is when
                                // it is used with count either directly or indirectly via record-constructor
                                if (!countIsUsedInThePlan) {
                                    // We don't need to care about this case since COUNT is not used.
                                    isIndexOnlyPlan = false;
                                    break;
                                } else if (countUsedVars.contains(usedVarAfterSelect)
                                        || countUsedVars.containsAll(producedVarsAfterSelect)) {
                                    VariableUtilities.substituteVariables(aboveSelectRefOp, usedVarAfterSelect,
                                            dataScanPKVars.get(0), context);
                                    isIndexOnlyPlan = true;
                                }
                            } else {
                                isIndexOnlyPlan = false;
                                break;
                            }
                        } else {
                            // check is not necessary since this variable is generated after the SELECT operator
                            continue;
                        }
                    }
                    if (!isIndexOnlyPlan) {
                        break;
                    }
                }
            }

        }

        // For R-Tree only check condition:
        // At this point, we are sure that either an index-only plan is possible or reducing the number of SELECT operations are possible.
        // If the following two conditions are met, then we don't need to do a post-processing.
        // That is, the given index will not generate false positive results.
        // If not, we need to put "select" condition to the path where tryLock on PK succeeds, too.
        // 1) Query shape should be rectangle and
        // 2) key field type of the index should be either point or rectangle.
        if (chosenIndex.getIndexType() == IndexType.RTREE) {
            // TODO: We can probably do something smarter here based on selectivity or MBR area.
            IOptimizableFuncExpr optFuncExpr = AccessMethodUtils.chooseFirstOptFuncExpr(chosenIndex, analysisCtx);
            ARecordType recordType = indexSubTree.recordType;
            ARecordType probeRecordType = null;

            if (probeSubTree != null) {
                probeRecordType = probeSubTree.recordType;
            }

            int optFieldIdx = AccessMethodUtils.chooseFirstOptFuncVar(chosenIndex, analysisCtx);
            Pair<IAType, Boolean> keyPairType = Index.getNonNullableOpenFieldType(
                    optFuncExpr.getFieldType(optFieldIdx), optFuncExpr.getFieldName(optFieldIdx), recordType);
            if (keyPairType == null) {
                return false;
            }

            if (matchedFuncExprs.size() == 1) {
                condExpr = (ILogicalExpression) optFuncExpr.getFuncExpr();
                condExprFnCall = (AbstractFunctionCallExpression) condExpr;
                for (int i = 0; i < condExprFnCall.getArguments().size(); i++) {
                    Mutable<ILogicalExpression> t = condExprFnCall.getArguments().get(i);
                    if (t.getValue().getExpressionTag() == LogicalExpressionTag.CONSTANT) {
                        AsterixConstantValue tmpVal = (AsterixConstantValue) ((ConstantExpression) t.getValue())
                                .getValue();
                        if (tmpVal.getObject().getType() == BuiltinType.APOINT
                                || tmpVal.getObject().getType() == BuiltinType.ARECTANGLE) {
                            if (keyPairType.first == BuiltinType.APOINT || keyPairType.first == BuiltinType.ARECTANGLE) {
                                verificationAfterSIdxSearchRequired = false;
                            } else {
                                verificationAfterSIdxSearchRequired = true;
                                break;
                            }
                        } else {
                            verificationAfterSIdxSearchRequired = true;
                            break;
                        }
                    } else if (t.getValue().getExpressionTag() == LogicalExpressionTag.VARIABLE) {
                        // If we check the join condition
                        LogicalVariable tmpVal = ((VariableReferenceExpression) t.getValue()).getVariableReference();
                        List<String> tmpValFieldName = null;
                        if (probeSubTree != null) {
                            tmpValFieldName = probeSubTree.fieldNames.get(tmpVal);
                        }
                        IAType tmpValFieldType = null;
                        if (tmpValFieldName != null) {
                            for (int j = 0; j < probeRecordType.getFieldNames().length; j++) {
                                String fieldName = probeRecordType.getFieldNames()[j];
                                if (tmpValFieldName.contains(fieldName)) {
                                    try {
                                        tmpValFieldType = probeRecordType.getFieldType(fieldName);
                                    } catch (IOException e) {
                                        throw new IllegalStateException(
                                                "Can't get the field type for the given fieldname: " + fieldName);
                                    }
                                    break;
                                }
                            }
                            if (keyPairType.first == BuiltinType.APOINT || keyPairType.first == BuiltinType.ARECTANGLE) {
                                // If the given field from the other join branch is a POINT or a RECTANGLE,
                                // we don't need to verify it again using SELECT operator since there are no false positive results.
                                if (tmpValFieldType == BuiltinType.APOINT || tmpValFieldType == BuiltinType.ARECTANGLE) {
                                    verificationAfterSIdxSearchRequired = false;
                                } else {
                                    verificationAfterSIdxSearchRequired = true;
                                }
                            } else {
                                // If the type of an R-Tree index is not a point or rectangle, an index-only plan is not possible
                                // since we can't reconstruct the original field value from an R-Tree index search.
                                isIndexOnlyPlan = false;
                                verificationAfterSIdxSearchRequired = true;
                                noFalsePositiveResultsFromSIdxSearch = false;
                            }
                        } else {
                            continue;
                        }
                    }
                }
            } else {
                verificationAfterSIdxSearchRequired = true;
            }
        }

<<<<<<< HEAD
        indexOnlyPlanInfo.first = isIndexOnlyPlan;
        indexOnlyPlanInfo.second = secondaryKeyFieldUsedInTopOpCondition;
        indexOnlyPlanInfo.third = secondaryKeyFieldUsedAfterTopOp;
        indexOnlyPlanInfo.fourth = verificationAfterSIdxSearchRequired;
        indexOnlyPlanInfo.fifth = noFalsePositiveResultsFromSIdxSearch;

        return true;

=======
        return new Quintuple<Boolean, Boolean, Boolean, Boolean, Boolean>(isIndexOnlyPlanPossible,
                secondaryKeyFieldUsedInSelectCondition, secondaryKeyFieldUsedAfterSelectOp,
                verificationAfterSIdxSearchRequired, noFalsePositiveResultsFromSIdxSearch);
>>>>>>> d16adc42
    }

    /**
     * Create an unnest-map operator that does a secondary index lookup
     */
    public static UnnestMapOperator createSecondaryIndexUnnestMap(Dataset dataset, ARecordType recordType, Index index,
            ILogicalOperator inputOp, AccessMethodJobGenParams jobGenParams, IOptimizationContext context,
            boolean outputPrimaryKeysOnly, boolean retainInput, boolean isIndexOnlyPlanEnabled,
            boolean noFalsePositiveResultsFromSIdxSearch) throws AlgebricksException {
        // The job gen parameters are transferred to the actual job gen via the UnnestMapOperator's function arguments.
        ArrayList<Mutable<ILogicalExpression>> secondaryIndexFuncArgs = new ArrayList<Mutable<ILogicalExpression>>();
        jobGenParams.writeToFuncArgs(secondaryIndexFuncArgs);
        // Variables and types coming out of the secondary-index search.
        List<LogicalVariable> secondaryIndexUnnestVars = new ArrayList<LogicalVariable>();
        List<Object> secondaryIndexOutputTypes = new ArrayList<Object>();
        // Append output variables/types generated by the secondary-index search (not forwarded from input).
        // Output: SK, PK, [Optional: The result of TryLock]
        boolean resultOfTryLockRequired = isIndexOnlyPlanEnabled || noFalsePositiveResultsFromSIdxSearch;
        appendSecondaryIndexOutputVars(dataset, recordType, index, outputPrimaryKeysOnly, context,
                secondaryIndexUnnestVars, resultOfTryLockRequired);
        appendSecondaryIndexTypes(dataset, recordType, index, outputPrimaryKeysOnly, secondaryIndexOutputTypes,
                resultOfTryLockRequired);
        // An index search is expressed as an unnest-map over an index-search function.
        IFunctionInfo secondaryIndexSearch = FunctionUtils.getFunctionInfo(AsterixBuiltinFunctions.INDEX_SEARCH);
        UnnestingFunctionCallExpression secondaryIndexSearchFunc = new UnnestingFunctionCallExpression(
                secondaryIndexSearch, secondaryIndexFuncArgs);
        secondaryIndexSearchFunc.setReturnsUniqueValues(true);
        // This is the operator that jobgen will be looking for. It contains an unnest function that has all necessary arguments to determine
        // which index to use, which variables contain the index-search keys, what is the original dataset, etc.
        UnnestMapOperator secondaryIndexUnnestOp = new UnnestMapOperator(secondaryIndexUnnestVars,
                new MutableObject<ILogicalExpression>(secondaryIndexSearchFunc), secondaryIndexOutputTypes, retainInput);
        secondaryIndexUnnestOp.getInputs().add(new MutableObject<ILogicalOperator>(inputOp));
        context.computeAndSetTypeEnvironmentForOperator(secondaryIndexUnnestOp);
        secondaryIndexUnnestOp.setExecutionMode(ExecutionMode.PARTITIONED);
        return secondaryIndexUnnestOp;
    }

    /**
     * Create an unnest-map operator that does a primary index lookup
     */
    public static ILogicalOperator createPrimaryIndexUnnestMap(List<Mutable<ILogicalOperator>> afterTopOpRefs,
<<<<<<< HEAD
            Mutable<ILogicalOperator> topOpRef, Mutable<ILogicalExpression> conditionRef,
            List<Mutable<ILogicalOperator>> assignBeforeTopOpRefs, AbstractDataSourceOperator dataSourceOp,
            Dataset dataset, ARecordType recordType, ILogicalOperator inputOp, IOptimizationContext context,
            boolean sortPrimaryKeys, boolean retainInput, boolean retainNull, boolean requiresBroadcast,
            Index secondaryIndex, AccessMethodAnalysisContext analysisCtx, boolean outputPrimaryKeysOnlyFromSIdxSearch,
            boolean verificationAfterSIdxSearchRequired, boolean secondaryKeyFieldUsedInSelectCondition,
            boolean secondaryKeyFieldUsedAfterSelectOp, OptimizableOperatorSubTree subTree,
            boolean noFalsePositiveResultsFromSIdxSearch) throws AlgebricksException {
=======
            Mutable<ILogicalOperator> topOpRef, List<Mutable<ILogicalOperator>> assignBeforeTopOpRefs,
            AbstractDataSourceOperator dataSourceOp, Dataset dataset, ARecordType recordType, ILogicalOperator inputOp,
            IOptimizationContext context, boolean sortPrimaryKeys, boolean retainInput, boolean retainNull,
            boolean requiresBroadcast, Index secondaryIndex, AccessMethodAnalysisContext analysisCtx,
            boolean outputPrimaryKeysOnlyFromSIdxSearch, boolean verificationAfterSIdxSearchRequired,
            boolean secondaryKeyFieldUsedInSelectCondition, boolean secondaryKeyFieldUsedAfterSelectOp,
            OptimizableOperatorSubTree subTree, boolean noFalsePositiveResultsFromSIdxSearch)
            throws AlgebricksException {

>>>>>>> d16adc42
        // If this is an index-only plan (only using PK and/or secondary field(s) after SELECT operator) and/or
        // the combination of the SELECT condition and the chosen secondary index do not generate false positive results,
        // we can apply tryLock() on PK optimization since a result from these indexes
        // doesn't have to be verified by a primary index-lookup. (i.e. we can guarantee the correctness of the result.)
        //
        // Case A) index-only plan
        // left path (a tryLock() on the PK fail path):
        // right path(a tryLock() on the PK success path):
        //        (left)    secondary index-search -> split --+--> primary index-search -> select (verification) --+--> UNION -> ...
        //                                                    |                                                    |
        //        (right)                                     +-->              assign? -> select?               --+
        //
        // Case B) reducing the number of SELECT operations plan
        // left path (a tryLock() on the PK fail path):
        // right path(a tryLock() on the PK success path):
        //        (left)    secondary index-search -> primary index-search -> split --+--> select (verification) --+--> UNION -> ...
        //                                                                            |                            |
        //        (right)                                                             +----------------------------+

<<<<<<< HEAD
        // Are we transforming a join plan?
        boolean transformJoinPlan = false;
        if (topOpRef.getValue().getOperatorTag() != LogicalOperatorTag.SELECT) {
            transformJoinPlan = true;
        }

=======
>>>>>>> d16adc42
        // Initialize the information required for tryLock() on PK optimization.
        SelectOperator selectOp = null;
        ILogicalOperator lastAssignBeforeTopOp = null;
        UnionAllOperator unionAllOp = null;
        SelectOperator newSelectOp = null;
        SelectOperator newSelectOpInRightPath = null;
        SplitOperator splitOp = null;
        List<Triple<LogicalVariable, LogicalVariable, LogicalVariable>> unionVarMap = null;
        List<LogicalVariable> conditionalSplitVars = null;
        boolean isIndexOnlyPlanEnabled = analysisCtx.isIndexOnlyPlanEnabled();
        List<LogicalVariable> fetchedSecondaryKeyFieldVarsFromPIdxLookUp = null;
        List<LogicalVariable> varsLiveInSelect = null;

<<<<<<< HEAD
        // Construct the variable mapping between newly constructed secondary key search (SK, PK) and
        // those in the original plan (datasource scan).
        HashMap<LogicalVariable, LogicalVariable> keyMappingBetweenNewSIdxSrchAndOrigianlScan = new HashMap<LogicalVariable, LogicalVariable>();

=======
>>>>>>> d16adc42
        // Fetch SK variable(s) from the secondary-index search operator
        List<LogicalVariable> secondaryKeyVarsFromSIdxSearch = AccessMethodUtils.getKeyVarsFromSecondaryUnnestMap(
                dataset, recordType, inputOp, secondaryIndex, 1, outputPrimaryKeysOnlyFromSIdxSearch);

        // Fetch PK variable(s) from the secondary-index search operator
        List<LogicalVariable> primaryKeyVarsFromSIdxSearch = AccessMethodUtils.getKeyVarsFromSecondaryUnnestMap(
                dataset, recordType, inputOp, secondaryIndex, 0, outputPrimaryKeysOnlyFromSIdxSearch);

        List<List<String>> chosenIndexFieldNames = secondaryIndex.getKeyFieldNames();
        List<List<String>> primaryKeyFieldNames = DatasetUtils.getPartitioningKeys(dataset);

<<<<<<< HEAD
=======
        List<List<String>> primaryKeyFieldNames = DatasetUtils.getPartitioningKeys(dataset);

>>>>>>> d16adc42
        IndexType idxType = secondaryIndex.getIndexType();

        // If the secondary key field is used after SELECT operator (e.g., returning the field), then we need to keep secondary keys.
        // However, in case of R-tree index, the result of an R-tree index search is an MBR.
        // So, we need to reconstruct original values from the result.
        AssignOperator assignRestoredSecondaryKeyFieldOp = null;
        List<LogicalVariable> restoredSecondaryKeyFieldVars = null;
        ArrayList<Mutable<ILogicalExpression>> restoredSecondaryKeyFieldExprs = null;
        IAType spatialType = null;

        // R-Tree only:
        // construct an additional ASSIGN to restore the original secondary key field(s) from the results of the secondary index search
<<<<<<< HEAD
        // when the field is used after JOIN or SELECT operator
=======
>>>>>>> d16adc42
        if (isIndexOnlyPlanEnabled && (secondaryKeyFieldUsedAfterSelectOp || verificationAfterSIdxSearchRequired)
                && idxType == IndexType.RTREE) {
            IOptimizableFuncExpr optFuncExpr = AccessMethodUtils.chooseFirstOptFuncExpr(secondaryIndex, analysisCtx);
            int optFieldIdx = AccessMethodUtils.chooseFirstOptFuncVar(secondaryIndex, analysisCtx);
            Pair<IAType, Boolean> keyPairType = Index.getNonNullableOpenFieldType(
                    optFuncExpr.getFieldType(optFieldIdx), optFuncExpr.getFieldName(optFieldIdx), recordType);
            if (keyPairType == null) {
                return null;
            }

            // Get the number of dimensions corresponding to the field indexed by chosenIndex.
            spatialType = keyPairType.first;

            restoredSecondaryKeyFieldExprs = new ArrayList<Mutable<ILogicalExpression>>();
            restoredSecondaryKeyFieldVars = new ArrayList<LogicalVariable>();

            if (spatialType == BuiltinType.APOINT) {
                // Reconstruct a POINT value
                AbstractFunctionCallExpression createPointExpr = new ScalarFunctionCallExpression(
                        FunctionUtils.getFunctionInfo(AsterixBuiltinFunctions.CREATE_POINT));
                List<Mutable<ILogicalExpression>> expressions = new ArrayList<Mutable<ILogicalExpression>>();
                expressions.add(new MutableObject<ILogicalExpression>(new VariableReferenceExpression(
                        secondaryKeyVarsFromSIdxSearch.get(0))));
                expressions.add(new MutableObject<ILogicalExpression>(new VariableReferenceExpression(
                        secondaryKeyVarsFromSIdxSearch.get(1))));
                createPointExpr.getArguments().addAll(expressions);
                restoredSecondaryKeyFieldVars.add(context.newVar());
                restoredSecondaryKeyFieldExprs.add(new MutableObject<ILogicalExpression>(createPointExpr));
                assignRestoredSecondaryKeyFieldOp = new AssignOperator(restoredSecondaryKeyFieldVars,
                        restoredSecondaryKeyFieldExprs);
            } else if (spatialType == BuiltinType.ARECTANGLE) {
                // Reconstruct a RECTANGLE value
                AbstractFunctionCallExpression createRectangleExpr = new ScalarFunctionCallExpression(
                        FunctionUtils.getFunctionInfo(AsterixBuiltinFunctions.CREATE_RECTANGLE));
                List<Mutable<ILogicalExpression>> expressions = new ArrayList<Mutable<ILogicalExpression>>();
                expressions.add(new MutableObject<ILogicalExpression>(new VariableReferenceExpression(
                        secondaryKeyVarsFromSIdxSearch.get(0))));
                expressions.add(new MutableObject<ILogicalExpression>(new VariableReferenceExpression(
                        secondaryKeyVarsFromSIdxSearch.get(1))));
                expressions.add(new MutableObject<ILogicalExpression>(new VariableReferenceExpression(
                        secondaryKeyVarsFromSIdxSearch.get(2))));
                expressions.add(new MutableObject<ILogicalExpression>(new VariableReferenceExpression(
                        secondaryKeyVarsFromSIdxSearch.get(3))));
                createRectangleExpr.getArguments().addAll(expressions);
                restoredSecondaryKeyFieldVars.add(context.newVar());
                restoredSecondaryKeyFieldExprs.add(new MutableObject<ILogicalExpression>(createRectangleExpr));
                assignRestoredSecondaryKeyFieldOp = new AssignOperator(restoredSecondaryKeyFieldVars,
                        restoredSecondaryKeyFieldExprs);
            }
        }

        // Variables and types coming out of the primary-index search.
        List<LogicalVariable> primaryIndexUnnestVars = new ArrayList<LogicalVariable>();
        List<Object> primaryIndexOutputTypes = new ArrayList<Object>();

        // Append output variables/types generated by the primary-index search (not forwarded from input).
        primaryIndexUnnestVars.addAll(dataSourceOp.getVariables());
        try {
            appendPrimaryIndexTypes(dataset, recordType, primaryIndexOutputTypes);
        } catch (IOException e) {
            throw new AlgebricksException(e);
        }

        // If this plan is an index-only plan, add a SPLIT operator to propagate <SK, PK> pair from
        // the secondary-index search to the two paths

        // variables used in SELECT operator
        List<LogicalVariable> varsUsedInTopOp = new ArrayList<LogicalVariable>();
        List<LogicalVariable> uniqueVarsUsedInTopOp = new ArrayList<LogicalVariable>();
        List<LogicalVariable> varsUsedInAssignUnnestBeforeTopOp = null;

<<<<<<< HEAD
        // live variables that select operator can access
        List<LogicalVariable> liveVarsInTopOp = new ArrayList<LogicalVariable>();

        // For the index-nested-loop join case, we need to remove variables from the left (outer) relation.
        // This is because these variables are already generated and is not related to the decision
        // whether the plan is an index-only plan or not. Only the right (inner) relation matters.
        List<LogicalVariable> liveVarsInSubTreeRootOp = new ArrayList<LogicalVariable>();
        List<LogicalVariable> producedVarsInSubTreeRootOp = new ArrayList<LogicalVariable>();

        VariableUtilities.getLiveVariables((ILogicalOperator) subTree.rootRef.getValue(), liveVarsInSubTreeRootOp);
        VariableUtilities.getProducedVariables((ILogicalOperator) subTree.rootRef.getValue(),
                producedVarsInSubTreeRootOp);

        for (LogicalVariable v : liveVarsInSubTreeRootOp) {
            if (!liveVarsInTopOp.contains(v)) {
                liveVarsInTopOp.add(v);
            }
        }

        for (LogicalVariable v : producedVarsInSubTreeRootOp) {
            if (!liveVarsInTopOp.contains(v)) {
                liveVarsInTopOp.add(v);
            }
        }

        // Get used variables from the SELECT or JOIN operator
        VariableUtilities.getUsedVariables((ILogicalOperator) topOpRef.getValue(), varsUsedInTopOp);

        // Remove variables from the other branch - in join case
        // For a select case, it doesn't do anything since live variables includes all variables used in that operator.
        for (Iterator<LogicalVariable> iterator = varsUsedInTopOp.iterator(); iterator.hasNext();) {
            LogicalVariable v = iterator.next();
            if (!liveVarsInTopOp.contains(v)) {
                iterator.remove();
            }
        }

        // Keep the unique variables
=======
        // Get used variables from the SELECT operators
        VariableUtilities.getUsedVariables((ILogicalOperator) topOpRef.getValue(), varsUsedInTopOp);

>>>>>>> d16adc42
        for (LogicalVariable v : varsUsedInTopOp) {
            if (!uniqueVarsUsedInTopOp.contains(v)) {
                uniqueVarsUsedInTopOp.add(v);
            }
        }

        int uniqueVarsUsedInTopOpSize = uniqueVarsUsedInTopOp.size();

        // variables used in ASSIGN before SELECT operator
        varsUsedInAssignUnnestBeforeTopOp = new ArrayList<LogicalVariable>();
        List<LogicalVariable> varsUsedInAssignUnnestBeforeTopOpTmp = new ArrayList<LogicalVariable>();

        // If there are assign operators before SELECT operator, we need to propagate
        // these variables to the UNION operator, too.
        if (assignBeforeTopOpRefs != null) {
            for (int i = 0; i < assignBeforeTopOpRefs.size(); i++) {
                if (assignBeforeTopOpRefs.get(i) != null) {
                    varsUsedInAssignUnnestBeforeTopOpTmp.clear();
                    lastAssignBeforeTopOp = assignBeforeTopOpRefs.get(i).getValue();
                    VariableUtilities.getProducedVariables(lastAssignBeforeTopOp, varsUsedInAssignUnnestBeforeTopOpTmp);
                    for (int j = 0; j < varsUsedInAssignUnnestBeforeTopOpTmp.size(); j++) {
                        if (!varsUsedInAssignUnnestBeforeTopOp.contains(varsUsedInAssignUnnestBeforeTopOpTmp.get(j))) {
                            varsUsedInAssignUnnestBeforeTopOp.add(varsUsedInAssignUnnestBeforeTopOpTmp.get(j));
                        }
                    }
                }
            }
        }

        // variables used after SELECT operator
        List<LogicalVariable> varsUsedAfterTopOp = new ArrayList<LogicalVariable>();
        List<LogicalVariable> tmpVars = new ArrayList<LogicalVariable>();

        // Generate the list of variables that are used after the SELECT operator
        if (afterTopOpRefs != null) {
            for (Mutable<ILogicalOperator> afterTopOpRef : afterTopOpRefs) {
                tmpVars.clear();
                VariableUtilities.getUsedVariables((ILogicalOperator) afterTopOpRef.getValue(), tmpVars);
                for (LogicalVariable tmpVar : tmpVars) {
                    if (!varsUsedAfterTopOp.contains(tmpVar)) {
                        varsUsedAfterTopOp.add(tmpVar);
                    }
                }
            }
        }

        // Construct the path from the secondary index search to the SPLIT operator.
        if (isIndexOnlyPlanEnabled) {
            // variable map that will be used as input to UNION operator: <left, right, output>
            // In our case, left: tryLock fail path, right: tryLock success path
            unionVarMap = new ArrayList<Triple<LogicalVariable, LogicalVariable, LogicalVariable>>();

            // Is the used variables after SELECT operator from the primary index? Then, create the mapping between two paths.
            boolean varAlreadyAdded = false;
            for (Iterator<LogicalVariable> iterator = varsUsedAfterTopOp.iterator(); iterator.hasNext();) {
                LogicalVariable tVar = iterator.next();
                varAlreadyAdded = false;

                // Check whether this variable is already added to the union variable map
                for (Iterator<Triple<LogicalVariable, LogicalVariable, LogicalVariable>> it = unionVarMap.iterator(); it
                        .hasNext();) {
                    LogicalVariable dupCheckVar = it.next().first;
                    if (dupCheckVar.equals(tVar)) {
                        varAlreadyAdded = true;
                        break;
                    }
                }
                if (primaryIndexUnnestVars.contains(tVar) && !varAlreadyAdded) {
                    int pIndexPKIdx = primaryIndexUnnestVars.indexOf(tVar);
<<<<<<< HEAD

                    // If the index means -1, either it is a secondary key variable or a variable from different branch (join case).
                    // These cases will be dealt with later.
                    if (pIndexPKIdx > -1) {
                        unionVarMap.add(new Triple<LogicalVariable, LogicalVariable, LogicalVariable>(tVar,
                                primaryKeyVarsFromSIdxSearch.get(pIndexPKIdx), tVar));

                        // Construct the mapping between the PK from the original plan to the PK from the secondary index search
                        // since they are different logical variables.
                        keyMappingBetweenNewSIdxSrchAndOrigianlScan.put(tVar,
                                primaryKeyVarsFromSIdxSearch.get(pIndexPKIdx));
                    }
                    //                    iterator.remove();
                    //                    varsUsedInTopOp.remove(tVar);
=======
                    unionVarMap.add(new Triple<LogicalVariable, LogicalVariable, LogicalVariable>(tVar,
                            primaryKeyVarsFromSIdxSearch.get(pIndexPKIdx), tVar));
                    iterator.remove();
                    varsUsedInTopOp.remove(tVar);
>>>>>>> d16adc42
                }

            }

            // Is the used variables after SELECT operator from the given secondary index?
            for (Iterator<LogicalVariable> iterator = varsUsedAfterTopOp.iterator(); iterator.hasNext();) {
                LogicalVariable tVar = iterator.next();
                varAlreadyAdded = false;
                // Check whether this variable is already added to the union variable map
                for (Iterator<Triple<LogicalVariable, LogicalVariable, LogicalVariable>> it = unionVarMap.iterator(); it
                        .hasNext();) {
                    LogicalVariable dupCheckVar = it.next().first;
                    if (dupCheckVar.equals(tVar)) {
                        varAlreadyAdded = true;
                        break;
                    }
                }

                if (varsUsedInTopOp.contains(tVar)) {
                    if (idxType != IndexType.RTREE) {
                        int sIndexIdx = chosenIndexFieldNames.indexOf(subTree.fieldNames.get(tVar));

<<<<<<< HEAD
                        // For the join-case, the match might not exist. In this case, we just propagate the variables later.
                        if (sIndexIdx > -1) {
                            unionVarMap.add(new Triple<LogicalVariable, LogicalVariable, LogicalVariable>(tVar,
                                    secondaryKeyVarsFromSIdxSearch.get(sIndexIdx), tVar));

                            // Construct the mapping between the SK from the original plan to the SK from the secondary index search
                            // since they are different logical variables.
                            keyMappingBetweenNewSIdxSrchAndOrigianlScan.put(tVar,
                                    secondaryKeyVarsFromSIdxSearch.get(sIndexIdx));

=======
                        unionVarMap.add(new Triple<LogicalVariable, LogicalVariable, LogicalVariable>(tVar,
                                secondaryKeyVarsFromSIdxSearch.get(sIndexIdx), tVar));
                    } else {
                        // R-Tree only:
                        // we need this variable in case of R-Tree index if we need an additional verification, or
                        // the secondary key field is used after SELECT operator
                        if (fetchedSecondaryKeyFieldVarsFromPIdxLookUp == null) {
                            fetchedSecondaryKeyFieldVarsFromPIdxLookUp = new ArrayList<LogicalVariable>();
>>>>>>> d16adc42
                        }
                    } else {
                        // R-Tree only:
                        // we need this variable in case of R-Tree index if we need an additional verification, or
                        // the secondary key field is used after SELECT operator

                        // if the given index is R-Tree, we need to use the re-constructed secondary key from
                        // the R-Tree search
                        int sIndexIdx = chosenIndexFieldNames.indexOf(subTree.fieldNames.get(tVar));

                        // For the join-case, the match might not exist. In this case, we just propagate the variables later.
                        if (sIndexIdx > -1) {

                            // Re-constructed variables only exist
                            if (isIndexOnlyPlanEnabled
                                    && (secondaryKeyFieldUsedAfterSelectOp || verificationAfterSIdxSearchRequired)) {
                                if (fetchedSecondaryKeyFieldVarsFromPIdxLookUp == null) {
                                    fetchedSecondaryKeyFieldVarsFromPIdxLookUp = new ArrayList<LogicalVariable>();
                                }

                                unionVarMap.add(new Triple<LogicalVariable, LogicalVariable, LogicalVariable>(tVar,
                                        restoredSecondaryKeyFieldVars.get(sIndexIdx), tVar));
                                fetchedSecondaryKeyFieldVarsFromPIdxLookUp.add(tVar);
                            }
                        }
                    }
                } else if (varsUsedInAssignUnnestBeforeTopOp.contains(tVar)) {
                    int sIndexIdx = chosenIndexFieldNames.indexOf(subTree.fieldNames.get(tVar));
<<<<<<< HEAD

                    if (sIndexIdx > -1) {
                        unionVarMap.add(new Triple<LogicalVariable, LogicalVariable, LogicalVariable>(tVar,
                                secondaryKeyVarsFromSIdxSearch.get(sIndexIdx), tVar));
                    }
                }
            }

            // For the index-nested-loop join case,
            // we propagate all variables that come from the outer relation and are used after join operator.

            if (transformJoinPlan) {
                // Adding the variables that are not only live in SELECT, but also used after the SELECT operator.
                varsLiveInSelect = new ArrayList<LogicalVariable>();
                VariableUtilities.getLiveVariables((ILogicalOperator) topOpRef.getValue(), varsLiveInSelect);

                Iterator<LogicalVariable> varIter = varsUsedAfterTopOp.iterator();
                while (varIter.hasNext()) {
                    LogicalVariable v = varIter.next();
                    if (varsLiveInSelect.contains(v)) {
                        varAlreadyAdded = false;

                        // Check whether this variable is already added to the union variable map
                        for (Iterator<Triple<LogicalVariable, LogicalVariable, LogicalVariable>> it = unionVarMap
                                .iterator(); it.hasNext();) {
                            LogicalVariable dupCheckVar = it.next().first;
                            if (dupCheckVar.equals(v)) {
                                varAlreadyAdded = true;
                                break;
                            }
                        }

                        if (!varAlreadyAdded) {
                            unionVarMap.add(new Triple<LogicalVariable, LogicalVariable, LogicalVariable>(v, v, v));
                        }

                    }
=======
                    unionVarMap.add(new Triple<LogicalVariable, LogicalVariable, LogicalVariable>(tVar,
                            secondaryKeyVarsFromSIdxSearch.get(sIndexIdx), tVar));
>>>>>>> d16adc42
                }
            }

            // Fetch Conditional Split variable from the secondary-index search
            conditionalSplitVars = AccessMethodUtils.getKeyVarsFromSecondaryUnnestMap(dataset, recordType, inputOp,
                    secondaryIndex, 2, outputPrimaryKeysOnlyFromSIdxSearch);

            // secondary index search -> SPLIT operator
            splitOp = new SplitOperator(2, conditionalSplitVars.get(0));
            splitOp.getInputs().add(new MutableObject<ILogicalOperator>(inputOp));
            splitOp.setExecutionMode(ExecutionMode.PARTITIONED);
            context.computeAndSetTypeEnvironmentForOperator(splitOp);
        }

        // Optionally add a sort on the primary-index keys before searching the primary index.
        // If tryLock() optimization is possible, this ORDER (sort) operator is not necessary by our design choice.
        OrderOperator orderOp = null;
        if (sortPrimaryKeys && !isIndexOnlyPlanEnabled) {
            orderOp = new OrderOperator();
            for (LogicalVariable pkVar : primaryKeyVarsFromSIdxSearch) {
                Mutable<ILogicalExpression> vRef = new MutableObject<ILogicalExpression>(
                        new VariableReferenceExpression(pkVar));
                orderOp.getOrderExpressions().add(
                        new Pair<IOrder, Mutable<ILogicalExpression>>(OrderOperator.ASC_ORDER, vRef));
            }
            // The secondary-index search feeds into the sort.
            orderOp.getInputs().add(new MutableObject<ILogicalOperator>(inputOp));
            orderOp.setExecutionMode(ExecutionMode.LOCAL);
            context.computeAndSetTypeEnvironmentForOperator(orderOp);
        }

        // Create the primary index lookup operator
        // The job gen parameters are transferred to the actual job gen via the UnnestMapOperator's function arguments.
        List<Mutable<ILogicalExpression>> primaryIndexFuncArgs = new ArrayList<Mutable<ILogicalExpression>>();
        BTreeJobGenParams jobGenParams = new BTreeJobGenParams(dataset.getDatasetName(), IndexType.BTREE,
                dataset.getDataverseName(), dataset.getDatasetName(), retainInput, retainNull, requiresBroadcast, false);
        // Set low/high inclusive to true for a point lookup.
        jobGenParams.setLowKeyInclusive(true);
        jobGenParams.setHighKeyInclusive(true);
        jobGenParams.setLowKeyVarList(primaryKeyVarsFromSIdxSearch, 0, primaryKeyVarsFromSIdxSearch.size());
        jobGenParams.setHighKeyVarList(primaryKeyVarsFromSIdxSearch, 0, primaryKeyVarsFromSIdxSearch.size());
        jobGenParams.setIsEqCondition(true);
        jobGenParams.writeToFuncArgs(primaryIndexFuncArgs);

        // Primary index search is expressed as an unnest-map over an index-search function.
        IFunctionInfo primaryIndexSearch = FunctionUtils.getFunctionInfo(AsterixBuiltinFunctions.INDEX_SEARCH);
        AbstractFunctionCallExpression primaryIndexSearchFunc = new ScalarFunctionCallExpression(primaryIndexSearch,
                primaryIndexFuncArgs);
        // This is the operator that job gen will be looking for.
        // It contains an unnest function that has all necessary arguments to determine
        // which index to use, which variables contain the index-search keys, what is the original dataset, etc.
        UnnestMapOperator primaryIndexUnnestOp = new UnnestMapOperator(primaryIndexUnnestVars,
                new MutableObject<ILogicalExpression>(primaryIndexSearchFunc), primaryIndexOutputTypes, retainInput);

        // Fed by the ORDER operator or the secondaryIndexUnnestOp.
        // In case of an index-only plan, SPLIT operator will be fed into the primary index lookup.
        if (sortPrimaryKeys && !isIndexOnlyPlanEnabled) {
            primaryIndexUnnestOp.getInputs().add(new MutableObject<ILogicalOperator>(orderOp));
        } else {
            if (isIndexOnlyPlanEnabled) {
                // If index-only plan is possible, the SPLIT operator provides the PKs into this primary-index search
                primaryIndexUnnestOp.getInputs().add(new MutableObject<ILogicalOperator>(splitOp));
            } else {
                primaryIndexUnnestOp.getInputs().add(new MutableObject<ILogicalOperator>(inputOp));
            }
        }
        primaryIndexUnnestOp.setExecutionMode(ExecutionMode.PARTITIONED);
        context.computeAndSetTypeEnvironmentForOperator(primaryIndexUnnestOp);

        //subTree.dataSourceRef.setValue(primaryIndexUnnestOp);

        // Generate UnionOperator to merge the left and right paths
        if (isIndexOnlyPlanEnabled) {
<<<<<<< HEAD

            // If we are transforming a join, then select operator should be constructed from the join condition.
            // If not, we just need to use the original select operator in the left path (tryLock on PK fail path) to do final verification.
            if (!transformJoinPlan) {
                // Copy the original SELECT operator and put it after the primary index lookup
                selectOp = (SelectOperator) topOpRef.getValue();

                newSelectOp = new SelectOperator(selectOp.getCondition(), selectOp.getRetainNull(),
                        selectOp.getNullPlaceholderVariable());

            } else {

                LogicalVariable newNullPlaceHolderVar = null;

                // The retainNull variable contains the information whether we are optimizing a left-outer join or not.
                if (retainNull) {
                    //get a new null place holder variable that is the first field variable of the primary key
                    //from the indexSubTree's datasourceScanOp
                    newNullPlaceHolderVar = subTree.getDataSourceVariables().get(0);
                }
                newSelectOp = new SelectOperator(conditionRef, retainNull, newNullPlaceHolderVar);
            }

=======
            // Copy the original SELECT operator and put it after the primary index lookup
            selectOp = (SelectOperator) topOpRef.getValue();

            newSelectOp = new SelectOperator(selectOp.getCondition(), selectOp.getRetainNull(),
                    selectOp.getNullPlaceholderVariable());

>>>>>>> d16adc42
            // If there are ASSIGN operators before SELECT operator, we need to put this before the SELECT operator,
            // and after the primary index lookup.
            if (assignBeforeTopOpRefs != null) {
                // Make the primary unnest-map as the child of the last ASSIGN in the path.
                lastAssignBeforeTopOp = assignBeforeTopOpRefs.get(assignBeforeTopOpRefs.size() - 1).getValue();
                lastAssignBeforeTopOp.getInputs().clear();
                lastAssignBeforeTopOp.getInputs().add(new MutableObject<ILogicalOperator>(primaryIndexUnnestOp));

<<<<<<< HEAD
                // Make the first ASSIGN as the child of the SELECT operator.
                //                context.computeAndSetTypeEnvironmentForOperator(lastAssignBeforeTopOp);

                for (int i = assignBeforeTopOpRefs.size() - 1; i >= 0; i--) {
                    if (assignBeforeTopOpRefs.get(i) != null) {
                        context.computeAndSetTypeEnvironmentForOperator(assignBeforeTopOpRefs.get(i).getValue());
                    }
                }

                newSelectOp.getInputs().clear();
=======
                // Make the first ASSIGN as the child of the SELECT oeprator.
                context.computeAndSetTypeEnvironmentForOperator(lastAssignBeforeTopOp);
>>>>>>> d16adc42
                newSelectOp.getInputs().add(
                        new MutableObject<ILogicalOperator>(assignBeforeTopOpRefs.get(0).getValue()));
            } else {
                newSelectOp.getInputs().add(new MutableObject<ILogicalOperator>(primaryIndexUnnestOp));
            }

<<<<<<< HEAD
            newSelectOp.setExecutionMode(ExecutionMode.PARTITIONED);
=======
            newSelectOp.setExecutionMode(selectOp.getExecutionMode());
>>>>>>> d16adc42
            context.computeAndSetTypeEnvironmentForOperator(newSelectOp);

            ILogicalOperator currentTopOpInRightPath = splitOp;

            // For an R-Tree index, if there is an operator that is using the secondary key field value,
            // we need to reconstruct that field value from the result of R-Tree search.
            // This is done by adding the assign operator that we have made in the beginning of this method
            if (idxType == IndexType.RTREE
                    && (secondaryKeyFieldUsedAfterSelectOp || verificationAfterSIdxSearchRequired)) {
<<<<<<< HEAD
                assignRestoredSecondaryKeyFieldOp.getInputs().clear();
                assignRestoredSecondaryKeyFieldOp.getInputs().add(new MutableObject<ILogicalOperator>(splitOp));
                //                assignRestoredSecondaryKeyFieldOp.setExecutionMode(lastAssignBeforeTopOp.getExecutionMode());
=======
                assignRestoredSecondaryKeyFieldOp.getInputs().add(new MutableObject<ILogicalOperator>(splitOp));
                assignRestoredSecondaryKeyFieldOp.setExecutionMode(lastAssignBeforeTopOp.getExecutionMode());
>>>>>>> d16adc42
                context.computeAndSetTypeEnvironmentForOperator(assignRestoredSecondaryKeyFieldOp);
                currentTopOpInRightPath = assignRestoredSecondaryKeyFieldOp;
            }

            // For an R-Tree index, if the given query shape is not RECTANGLE or POINT,
            // we need to add the original SELECT operator to filter out the false positive results.
            // (e.g., spatial-intersect($o.pointfield, create-circle(create-point(30.0,70.0), 5.0)) )
            //
            // Also, for a B-Tree composite index, we need to apply SELECT operators in the right path
            // to remove any false positive results from the secondary composite index search.
<<<<<<< HEAD
            //
            // Lastly, if there is an index-nested-loop-join and the join contains more conditions other than joining fields,
            // then those conditions need to be applied to filter out false positive results in the right path (tryLock success path).
            // (e.g., where $a.authors /*+ indexnl */ = $b.authors and $a.id = $b.id)
            if ((idxType == IndexType.RTREE && verificationAfterSIdxSearchRequired)
                    || (idxType == IndexType.BTREE && secondaryIndex.getKeyFieldNames().size() > 1
                            && uniqueVarsUsedInTopOpSize > 1 && !noFalsePositiveResultsFromSIdxSearch)
                    || (transformJoinPlan && varsUsedInTopOp.size() > 2)) {

                // We create a new SELECT operator by deep-copying the original SELECT operator
                // since we need to change the variable reference in the SELECT operator.
                //
                // For the index-nested-loop join case, we copy the condition of the join operator.
                if (!transformJoinPlan) {
                    newSelectOpInRightPath = (SelectOperator) OperatorManipulationUtil.deepCopy(selectOp);
                } else {
                    newSelectOpInRightPath = (SelectOperator) OperatorManipulationUtil.deepCopy(newSelectOp);
                }

=======
            if ((idxType == IndexType.RTREE && verificationAfterSIdxSearchRequired)
                    || (idxType == IndexType.BTREE && secondaryIndex.getKeyFieldNames().size() > 1
                            && uniqueVarsUsedInTopOpSize > 1 && !noFalsePositiveResultsFromSIdxSearch)) {

                // We create a new SELECT operator by deep-copying the original SELECT operator
                // since we need to change the variable reference in the SELECT operator.
                newSelectOpInRightPath = (SelectOperator) OperatorManipulationUtil.deepCopy(selectOp);
>>>>>>> d16adc42
                newSelectOpInRightPath.getInputs().clear();
                newSelectOpInRightPath.getInputs().add(new MutableObject<ILogicalOperator>(currentTopOpInRightPath));

                ILogicalExpression condExpr = newSelectOpInRightPath.getCondition().getValue();
                if (condExpr.getExpressionTag() != LogicalExpressionTag.FUNCTION_CALL) {
                    return null;
                } else {
                    AbstractFunctionCallExpression condExprFnCall = (AbstractFunctionCallExpression) condExpr;
                    // B-Tree case: replace a secondary key variable after the primary index-lookup with
                    //              the one from the secondary index-lookup.
                    if (idxType == IndexType.BTREE) {
                        for (int i = 0; i < uniqueVarsUsedInTopOp.size(); i++) {
<<<<<<< HEAD

                            if (keyMappingBetweenNewSIdxSrchAndOrigianlScan.get(uniqueVarsUsedInTopOp.get(i)) != null) {
                                condExprFnCall.substituteVar(uniqueVarsUsedInTopOp.get(i),
                                        keyMappingBetweenNewSIdxSrchAndOrigianlScan.get(uniqueVarsUsedInTopOp.get(i)));
                            }

                            //                            int sIndexIdx = chosenIndexFieldNames.indexOf(subTree.fieldNames.get(uniqueVarsUsedInTopOp
                            //                                    .get(i)));
                            //
                            //                            if (sIndexIdx > -1) {
                            //                                condExprFnCall.substituteVar(uniqueVarsUsedInTopOp.get(i),
                            //                                          secondaryKeyVarsFromSIdxSearch.get(sIndexIdx));
                            //                            }
=======
                            int sIndexIdx = chosenIndexFieldNames.indexOf(subTree.fieldNames.get(uniqueVarsUsedInTopOp
                                    .get(i)));

                            condExprFnCall.substituteVar(uniqueVarsUsedInTopOp.get(i),
                                    secondaryKeyVarsFromSIdxSearch.get(sIndexIdx));
>>>>>>> d16adc42
                        }
                    } else {
                        // R-Tree case
                        // If this list is null, then secondary key field is not used after SELECT operator.
                        // However, we need to put the secondary key field since it is used in SELECT operator.
                        if (fetchedSecondaryKeyFieldVarsFromPIdxLookUp != null) {
                            for (int i = 0; i < fetchedSecondaryKeyFieldVarsFromPIdxLookUp.size(); i++) {
                                condExprFnCall.substituteVar(fetchedSecondaryKeyFieldVarsFromPIdxLookUp.get(i),
                                        restoredSecondaryKeyFieldVars.get(i));
                            }
                        } else {
                            for (int i = 0; i < uniqueVarsUsedInTopOp.size(); i++) {
                                condExprFnCall.substituteVar(uniqueVarsUsedInTopOp.get(i),
                                        restoredSecondaryKeyFieldVars.get(i));
                            }
                        }
                    }
                }
<<<<<<< HEAD
=======
                newSelectOpInRightPath.setExecutionMode(selectOp.getExecutionMode());
>>>>>>> d16adc42
                context.computeAndSetTypeEnvironmentForOperator(newSelectOpInRightPath);
                currentTopOpInRightPath = newSelectOpInRightPath;
            }

            /// UNION operator
            unionAllOp = new UnionAllOperator(unionVarMap);
            unionAllOp.getInputs().add(new MutableObject<ILogicalOperator>(newSelectOp));
            unionAllOp.getInputs().add(new MutableObject<ILogicalOperator>(currentTopOpInRightPath));
<<<<<<< HEAD

            StringBuilder sb = new StringBuilder();
            LogicalOperatorPrettyPrintVisitor pvisitor = context.getPrettyPrintVisitor();
            PlanPrettyPrinter.printOperator((AbstractLogicalOperator) unionAllOp, sb, pvisitor, 0);
            System.out.println("createPrimaryUnnestMap:\n" + sb.toString());

            unionAllOp.setExecutionMode(ExecutionMode.PARTITIONED);
=======
>>>>>>> d16adc42
            context.computeAndSetTypeEnvironmentForOperator(unionAllOp);

            // Index-only plan is constructed. Return this operator to the caller.
            return unionAllOp;

        } else if (noFalsePositiveResultsFromSIdxSearch) {
            // Yet, reducing the number of SELECT operations optimization is possible even there is no index-only plan for the given query.
            // At this moment, an unnest-map (primary index look-up) is the top operator.
<<<<<<< HEAD

            // Transforming a join plan? If so, the top operator is the join operator so we can't simply use it as a SELECT operator.
            if (!transformJoinPlan) {
                // Copy the original SELECT operator and put it after the primary index lookup
                selectOp = (SelectOperator) topOpRef.getValue();
                newSelectOp = (SelectOperator) OperatorManipulationUtil.deepCopy(selectOp);
            } else {
                LogicalVariable newNullPlaceHolderVar = null;

                // The retainNull variable contains the information whether we are optimizing a left-outer join or not.
                if (retainNull) {
                    //get a new null place holder variable that is the first field variable of the primary key
                    //from the indexSubTree's datasourceScanOp
                    newNullPlaceHolderVar = subTree.getDataSourceVariables().get(0);
                }
                newSelectOp = new SelectOperator(conditionRef, retainNull, newNullPlaceHolderVar);
                selectOp = newSelectOp;
            }

            //            newSelectOp = new SelectOperator(selectOp.getCondition(), selectOp.getRetainNull(),
            //                    selectOp.getNullPlaceholderVariable());
=======

            // Copy the original SELECT operator and put it after the primary index lookup
            selectOp = (SelectOperator) topOpRef.getValue();

            newSelectOp = new SelectOperator(selectOp.getCondition(), selectOp.getRetainNull(),
                    selectOp.getNullPlaceholderVariable());
>>>>>>> d16adc42

            // Fetch the conditional split variable from a secondary-index search
            conditionalSplitVars = AccessMethodUtils.getKeyVarsFromSecondaryUnnestMap(dataset, recordType, inputOp,
                    secondaryIndex, 2, outputPrimaryKeysOnlyFromSIdxSearch);

            // Add SPLIT operator
            splitOp = new SplitOperator(2, conditionalSplitVars.get(0));
            splitOp.setExecutionMode(ExecutionMode.PARTITIONED);

            varsLiveInSelect = new ArrayList<LogicalVariable>();
<<<<<<< HEAD
            VariableUtilities.getLiveVariables((ILogicalOperator) topOpRef.getValue(), varsLiveInSelect);
=======
            VariableUtilities.getLiveVariables((ILogicalOperator) selectOp, varsLiveInSelect);
>>>>>>> d16adc42

            // If there are ASSIGN operators before SELECT operator, we need to put this before SPLIT operator
            // and after the primary index lookup.
            if (assignBeforeTopOpRefs != null) {
                // Make the primary unnest-map as the child of the last ASSIGN in the path.
                lastAssignBeforeTopOp = assignBeforeTopOpRefs.get(assignBeforeTopOpRefs.size() - 1).getValue();
                lastAssignBeforeTopOp.getInputs().clear();
                lastAssignBeforeTopOp.getInputs().add(new MutableObject<ILogicalOperator>(primaryIndexUnnestOp));

                for (int i = assignBeforeTopOpRefs.size() - 1; i >= 0; i--) {
                    if (assignBeforeTopOpRefs.get(i) != null) {
                        context.computeAndSetTypeEnvironmentForOperator(assignBeforeTopOpRefs.get(i).getValue());
                    }
                }

<<<<<<< HEAD
                // Make the first ASSIGN as the child of the SELECT operator.
=======
                // Make the first ASSIGN as the child of the SELECT oeprator.
>>>>>>> d16adc42
                splitOp.getInputs().add(new MutableObject<ILogicalOperator>(assignBeforeTopOpRefs.get(0).getValue()));
            } else {
                splitOp.getInputs().add(new MutableObject<ILogicalOperator>(primaryIndexUnnestOp));
            }

            context.computeAndSetTypeEnvironmentForOperator(splitOp);

<<<<<<< HEAD
            newSelectOp.getInputs().clear();
            newSelectOp.getInputs().add(new MutableObject<ILogicalOperator>(splitOp));
=======
            newSelectOp.getInputs().add(new MutableObject<ILogicalOperator>(splitOp));
            newSelectOp.setExecutionMode(selectOp.getExecutionMode());
>>>>>>> d16adc42
            context.computeAndSetTypeEnvironmentForOperator(newSelectOp);

            // In order to create the UNION operator after the SELECT operator,
            // we pick all variables that are live in the SELECT operator and are being used after SELECT operator.
            // This is required since UnionAllOperator is not propagating all input variables.
            unionVarMap = new ArrayList<Triple<LogicalVariable, LogicalVariable, LogicalVariable>>();

            // Adding the variables that are not only live in SELECT, but also used after the SELECT operator.
            Iterator<LogicalVariable> varIter = varsUsedAfterTopOp.iterator();
            while (varIter.hasNext()) {
                LogicalVariable v = varIter.next();
                if (varsLiveInSelect.contains(v)) {
                    unionVarMap.add(new Triple<LogicalVariable, LogicalVariable, LogicalVariable>(v, v, v));
                }
            }

            unionAllOp = new UnionAllOperator(unionVarMap);
            unionAllOp.getInputs().add(new MutableObject<ILogicalOperator>(newSelectOp));
            unionAllOp.getInputs().add(new MutableObject<ILogicalOperator>(splitOp));

            context.computeAndSetTypeEnvironmentForOperator(unionAllOp);

            return unionAllOp;
        } else {
            // No index-only plan, no reducing number of SELECT operations optimization possible.
            return primaryIndexUnnestOp;
        }
    }

    public static ScalarFunctionCallExpression findLOJIsNullFuncInGroupBy(GroupByOperator lojGroupbyOp)
            throws AlgebricksException {
        //find IS_NULL function of which argument has the nullPlaceholder variable in the nested plan of groupby.
        ALogicalPlanImpl subPlan = (ALogicalPlanImpl) lojGroupbyOp.getNestedPlans().get(0);
        Mutable<ILogicalOperator> subPlanRootOpRef = subPlan.getRoots().get(0);
        AbstractLogicalOperator subPlanRootOp = (AbstractLogicalOperator) subPlanRootOpRef.getValue();
        boolean foundSelectNonNull = false;
        ScalarFunctionCallExpression isNullFuncExpr = null;
        AbstractLogicalOperator inputOp = subPlanRootOp;
        while (inputOp != null) {
            if (inputOp.getOperatorTag() == LogicalOperatorTag.SELECT) {
                SelectOperator selectOp = (SelectOperator) inputOp;
                if (selectOp.getCondition().getValue().getExpressionTag() == LogicalExpressionTag.FUNCTION_CALL) {
                    if (((AbstractFunctionCallExpression) selectOp.getCondition().getValue()).getFunctionIdentifier()
                            .equals(AlgebricksBuiltinFunctions.NOT)) {
                        ScalarFunctionCallExpression notFuncExpr = (ScalarFunctionCallExpression) selectOp
                                .getCondition().getValue();
                        if (notFuncExpr.getArguments().get(0).getValue().getExpressionTag() == LogicalExpressionTag.FUNCTION_CALL) {
                            if (((AbstractFunctionCallExpression) notFuncExpr.getArguments().get(0).getValue())
                                    .getFunctionIdentifier().equals(AlgebricksBuiltinFunctions.IS_NULL)) {
                                isNullFuncExpr = (ScalarFunctionCallExpression) notFuncExpr.getArguments().get(0)
                                        .getValue();
                                if (isNullFuncExpr.getArguments().get(0).getValue().getExpressionTag() == LogicalExpressionTag.VARIABLE) {
                                    foundSelectNonNull = true;
                                    break;
                                }
                            }
                        }
                    }
                }
            }
            inputOp = inputOp.getInputs().size() > 0 ? (AbstractLogicalOperator) inputOp.getInputs().get(0).getValue()
                    : null;
        }

        if (!foundSelectNonNull) {
            throw new AlgebricksException(
                    "Could not find the non-null select operator in GroupByOperator for LEFTOUTERJOIN plan optimization.");
        }
        return isNullFuncExpr;
    }

    public static void resetLOJNullPlaceholderVariableInGroupByOp(AccessMethodAnalysisContext analysisCtx,
            LogicalVariable newNullPlaceholderVaraible, IOptimizationContext context) throws AlgebricksException {

        //reset the null placeholder variable in groupby operator
        ScalarFunctionCallExpression isNullFuncExpr = analysisCtx.getLOJIsNullFuncInGroupBy();
        isNullFuncExpr.getArguments().clear();
        isNullFuncExpr.getArguments().add(
                new MutableObject<ILogicalExpression>(new VariableReferenceExpression(newNullPlaceholderVaraible)));

        //recompute type environment.
        OperatorPropertiesUtil.typeOpRec(analysisCtx.getLOJGroupbyOpRef(), context);
    }

    // New < For external datasets indexing>
    private static void appendExternalRecTypes(Dataset dataset, IAType itemType, List<Object> target) {
        target.add(itemType);
    }

    private static void appendExternalRecPrimaryKeys(Dataset dataset, List<Object> target) throws AsterixException {
        int numPrimaryKeys = IndexingConstants.getRIDSize(dataset);
        for (int i = 0; i < numPrimaryKeys; i++) {
            target.add(IndexingConstants.getFieldType(i));
        }
    }

    private static void writeVarList(List<LogicalVariable> varList, List<Mutable<ILogicalExpression>> funcArgs) {
        Mutable<ILogicalExpression> numKeysRef = new MutableObject<ILogicalExpression>(new ConstantExpression(
                new AsterixConstantValue(new AInt32(varList.size()))));
        funcArgs.add(numKeysRef);
        for (LogicalVariable keyVar : varList) {
            Mutable<ILogicalExpression> keyVarRef = new MutableObject<ILogicalExpression>(
                    new VariableReferenceExpression(keyVar));
            funcArgs.add(keyVarRef);
        }
    }

    private static void addStringArg(String argument, List<Mutable<ILogicalExpression>> funcArgs) {
        Mutable<ILogicalExpression> stringRef = new MutableObject<ILogicalExpression>(new ConstantExpression(
                new AsterixConstantValue(new AString(argument))));
        funcArgs.add(stringRef);
    }

    public static ExternalDataLookupOperator createExternalDataLookupUnnestMap(AbstractDataSourceOperator dataSourceOp,
            Dataset dataset, ARecordType recordType, ILogicalOperator inputOp, IOptimizationContext context,
            Index secondaryIndex, boolean retainInput, boolean retainNull, boolean outputPrimaryKeysOnlyFromSIdxSearch)
            throws AlgebricksException {
        List<LogicalVariable> primaryKeyVars = AccessMethodUtils.getKeyVarsFromSecondaryUnnestMap(dataset, recordType,
                inputOp, secondaryIndex, 0, outputPrimaryKeysOnlyFromSIdxSearch);

        // add a sort on the RID fields before fetching external data.
        OrderOperator order = new OrderOperator();
        for (LogicalVariable pkVar : primaryKeyVars) {
            Mutable<ILogicalExpression> vRef = new MutableObject<ILogicalExpression>(new VariableReferenceExpression(
                    pkVar));
            order.getOrderExpressions().add(
                    new Pair<IOrder, Mutable<ILogicalExpression>>(OrderOperator.ASC_ORDER, vRef));
        }
        // The secondary-index search feeds into the sort.
        order.getInputs().add(new MutableObject<ILogicalOperator>(inputOp));
        order.setExecutionMode(ExecutionMode.LOCAL);
        context.computeAndSetTypeEnvironmentForOperator(order);
        List<Mutable<ILogicalExpression>> externalRIDAccessFuncArgs = new ArrayList<Mutable<ILogicalExpression>>();
        //Add dataverse and dataset to the arguments
        AccessMethodUtils.addStringArg(dataset.getDataverseName(), externalRIDAccessFuncArgs);
        AccessMethodUtils.addStringArg(dataset.getDatasetName(), externalRIDAccessFuncArgs);
        AccessMethodUtils.writeVarList(primaryKeyVars, externalRIDAccessFuncArgs);

        // Variables and types coming out of the external access.
        List<LogicalVariable> externalAccessByRIDVars = new ArrayList<LogicalVariable>();
        List<Object> externalAccessOutputTypes = new ArrayList<Object>();
        // Append output variables/types generated by the data scan (not forwarded from input).
        externalAccessByRIDVars.addAll(dataSourceOp.getVariables());
        appendExternalRecTypes(dataset, recordType, externalAccessOutputTypes);

        IFunctionInfo externalAccessByRID = FunctionUtils.getFunctionInfo(AsterixBuiltinFunctions.EXTERNAL_LOOKUP);
        AbstractFunctionCallExpression externalAccessFunc = new ScalarFunctionCallExpression(externalAccessByRID,
                externalRIDAccessFuncArgs);

        ExternalDataLookupOperator externalLookupOp = new ExternalDataLookupOperator(externalAccessByRIDVars,
                new MutableObject<ILogicalExpression>(externalAccessFunc), externalAccessOutputTypes, retainInput,
                dataSourceOp.getDataSource());
        // Fed by the order operator or the secondaryIndexUnnestOp.
        externalLookupOp.getInputs().add(new MutableObject<ILogicalOperator>(order));

        context.computeAndSetTypeEnvironmentForOperator(externalLookupOp);
        externalLookupOp.setExecutionMode(ExecutionMode.PARTITIONED);

        //set the physical operator
        AqlSourceId dataSourceId = new AqlSourceId(dataset.getDataverseName(), dataset.getDatasetName());
        externalLookupOp.setPhysicalOperator(new ExternalDataLookupPOperator(dataSourceId, dataset, recordType,
                secondaryIndex, primaryKeyVars, false, retainInput, retainNull));
        return externalLookupOp;
    }
}<|MERGE_RESOLUTION|>--- conflicted
+++ resolved
@@ -37,10 +37,6 @@
 import org.apache.asterix.metadata.utils.DatasetUtils;
 import org.apache.asterix.om.base.ABoolean;
 import org.apache.asterix.om.base.AInt32;
-<<<<<<< HEAD
-import org.apache.asterix.om.base.AInt64;
-=======
->>>>>>> d16adc42
 import org.apache.asterix.om.base.AString;
 import org.apache.asterix.om.base.IAObject;
 import org.apache.asterix.om.constants.AsterixConstantValue;
@@ -88,11 +84,6 @@
 import org.apache.hyracks.algebricks.core.algebra.operators.logical.UnnestMapOperator;
 import org.apache.hyracks.algebricks.core.algebra.operators.logical.visitors.VariableUtilities;
 import org.apache.hyracks.algebricks.core.algebra.plan.ALogicalPlanImpl;
-<<<<<<< HEAD
-import org.apache.hyracks.algebricks.core.algebra.prettyprint.LogicalOperatorPrettyPrintVisitor;
-import org.apache.hyracks.algebricks.core.algebra.prettyprint.PlanPrettyPrinter;
-=======
->>>>>>> d16adc42
 import org.apache.hyracks.algebricks.core.algebra.util.OperatorManipulationUtil;
 import org.apache.hyracks.algebricks.core.algebra.util.OperatorPropertiesUtil;
 
@@ -539,22 +530,11 @@
      * 3. secondaryKeyFieldUsedAfterSelectOp?
      * 4. verificationAfterSIdxSearchRequired?
      * 5. noFalsePositiveResultsFromSIdxSearch?
-<<<<<<< HEAD
-     *
-     * @throws IOException
-     */
-    public static boolean indexOnlyPlanCheck(List<Mutable<ILogicalOperator>> aboveTopRefs,
-            Mutable<ILogicalOperator> topRef, OptimizableOperatorSubTree indexSubTree,
-            OptimizableOperatorSubTree probeSubTree, Index chosenIndex, AccessMethodAnalysisContext analysisCtx,
-            IOptimizationContext context, Quintuple<Boolean, Boolean, Boolean, Boolean, Boolean> indexOnlyPlanInfo)
-            throws AlgebricksException {
-=======
      */
     public static Quintuple<Boolean, Boolean, Boolean, Boolean, Boolean> isIndexOnlyPlan(
             List<Mutable<ILogicalOperator>> aboveSelectRefs, Mutable<ILogicalOperator> selectRef,
             OptimizableOperatorSubTree subTree, Index chosenIndex, AccessMethodAnalysisContext analysisCtx,
             IOptimizationContext context) throws AlgebricksException {
->>>>>>> d16adc42
 
         // index-only plan, a.k.a. TryLock() on PK optimization:
         // If the given secondary index can't generate false-positive results (a super-set of the true result set) and
@@ -958,20 +938,9 @@
             }
         }
 
-<<<<<<< HEAD
-        indexOnlyPlanInfo.first = isIndexOnlyPlan;
-        indexOnlyPlanInfo.second = secondaryKeyFieldUsedInTopOpCondition;
-        indexOnlyPlanInfo.third = secondaryKeyFieldUsedAfterTopOp;
-        indexOnlyPlanInfo.fourth = verificationAfterSIdxSearchRequired;
-        indexOnlyPlanInfo.fifth = noFalsePositiveResultsFromSIdxSearch;
-
-        return true;
-
-=======
         return new Quintuple<Boolean, Boolean, Boolean, Boolean, Boolean>(isIndexOnlyPlanPossible,
                 secondaryKeyFieldUsedInSelectCondition, secondaryKeyFieldUsedAfterSelectOp,
                 verificationAfterSIdxSearchRequired, noFalsePositiveResultsFromSIdxSearch);
->>>>>>> d16adc42
     }
 
     /**
@@ -1013,16 +982,6 @@
      * Create an unnest-map operator that does a primary index lookup
      */
     public static ILogicalOperator createPrimaryIndexUnnestMap(List<Mutable<ILogicalOperator>> afterTopOpRefs,
-<<<<<<< HEAD
-            Mutable<ILogicalOperator> topOpRef, Mutable<ILogicalExpression> conditionRef,
-            List<Mutable<ILogicalOperator>> assignBeforeTopOpRefs, AbstractDataSourceOperator dataSourceOp,
-            Dataset dataset, ARecordType recordType, ILogicalOperator inputOp, IOptimizationContext context,
-            boolean sortPrimaryKeys, boolean retainInput, boolean retainNull, boolean requiresBroadcast,
-            Index secondaryIndex, AccessMethodAnalysisContext analysisCtx, boolean outputPrimaryKeysOnlyFromSIdxSearch,
-            boolean verificationAfterSIdxSearchRequired, boolean secondaryKeyFieldUsedInSelectCondition,
-            boolean secondaryKeyFieldUsedAfterSelectOp, OptimizableOperatorSubTree subTree,
-            boolean noFalsePositiveResultsFromSIdxSearch) throws AlgebricksException {
-=======
             Mutable<ILogicalOperator> topOpRef, List<Mutable<ILogicalOperator>> assignBeforeTopOpRefs,
             AbstractDataSourceOperator dataSourceOp, Dataset dataset, ARecordType recordType, ILogicalOperator inputOp,
             IOptimizationContext context, boolean sortPrimaryKeys, boolean retainInput, boolean retainNull,
@@ -1032,7 +991,6 @@
             OptimizableOperatorSubTree subTree, boolean noFalsePositiveResultsFromSIdxSearch)
             throws AlgebricksException {
 
->>>>>>> d16adc42
         // If this is an index-only plan (only using PK and/or secondary field(s) after SELECT operator) and/or
         // the combination of the SELECT condition and the chosen secondary index do not generate false positive results,
         // we can apply tryLock() on PK optimization since a result from these indexes
@@ -1052,15 +1010,6 @@
         //                                                                            |                            |
         //        (right)                                                             +----------------------------+
 
-<<<<<<< HEAD
-        // Are we transforming a join plan?
-        boolean transformJoinPlan = false;
-        if (topOpRef.getValue().getOperatorTag() != LogicalOperatorTag.SELECT) {
-            transformJoinPlan = true;
-        }
-
-=======
->>>>>>> d16adc42
         // Initialize the information required for tryLock() on PK optimization.
         SelectOperator selectOp = null;
         ILogicalOperator lastAssignBeforeTopOp = null;
@@ -1074,13 +1023,6 @@
         List<LogicalVariable> fetchedSecondaryKeyFieldVarsFromPIdxLookUp = null;
         List<LogicalVariable> varsLiveInSelect = null;
 
-<<<<<<< HEAD
-        // Construct the variable mapping between newly constructed secondary key search (SK, PK) and
-        // those in the original plan (datasource scan).
-        HashMap<LogicalVariable, LogicalVariable> keyMappingBetweenNewSIdxSrchAndOrigianlScan = new HashMap<LogicalVariable, LogicalVariable>();
-
-=======
->>>>>>> d16adc42
         // Fetch SK variable(s) from the secondary-index search operator
         List<LogicalVariable> secondaryKeyVarsFromSIdxSearch = AccessMethodUtils.getKeyVarsFromSecondaryUnnestMap(
                 dataset, recordType, inputOp, secondaryIndex, 1, outputPrimaryKeysOnlyFromSIdxSearch);
@@ -1092,11 +1034,8 @@
         List<List<String>> chosenIndexFieldNames = secondaryIndex.getKeyFieldNames();
         List<List<String>> primaryKeyFieldNames = DatasetUtils.getPartitioningKeys(dataset);
 
-<<<<<<< HEAD
-=======
         List<List<String>> primaryKeyFieldNames = DatasetUtils.getPartitioningKeys(dataset);
 
->>>>>>> d16adc42
         IndexType idxType = secondaryIndex.getIndexType();
 
         // If the secondary key field is used after SELECT operator (e.g., returning the field), then we need to keep secondary keys.
@@ -1109,10 +1048,6 @@
 
         // R-Tree only:
         // construct an additional ASSIGN to restore the original secondary key field(s) from the results of the secondary index search
-<<<<<<< HEAD
-        // when the field is used after JOIN or SELECT operator
-=======
->>>>>>> d16adc42
         if (isIndexOnlyPlanEnabled && (secondaryKeyFieldUsedAfterSelectOp || verificationAfterSIdxSearchRequired)
                 && idxType == IndexType.RTREE) {
             IOptimizableFuncExpr optFuncExpr = AccessMethodUtils.chooseFirstOptFuncExpr(secondaryIndex, analysisCtx);
@@ -1184,50 +1119,9 @@
         List<LogicalVariable> uniqueVarsUsedInTopOp = new ArrayList<LogicalVariable>();
         List<LogicalVariable> varsUsedInAssignUnnestBeforeTopOp = null;
 
-<<<<<<< HEAD
-        // live variables that select operator can access
-        List<LogicalVariable> liveVarsInTopOp = new ArrayList<LogicalVariable>();
-
-        // For the index-nested-loop join case, we need to remove variables from the left (outer) relation.
-        // This is because these variables are already generated and is not related to the decision
-        // whether the plan is an index-only plan or not. Only the right (inner) relation matters.
-        List<LogicalVariable> liveVarsInSubTreeRootOp = new ArrayList<LogicalVariable>();
-        List<LogicalVariable> producedVarsInSubTreeRootOp = new ArrayList<LogicalVariable>();
-
-        VariableUtilities.getLiveVariables((ILogicalOperator) subTree.rootRef.getValue(), liveVarsInSubTreeRootOp);
-        VariableUtilities.getProducedVariables((ILogicalOperator) subTree.rootRef.getValue(),
-                producedVarsInSubTreeRootOp);
-
-        for (LogicalVariable v : liveVarsInSubTreeRootOp) {
-            if (!liveVarsInTopOp.contains(v)) {
-                liveVarsInTopOp.add(v);
-            }
-        }
-
-        for (LogicalVariable v : producedVarsInSubTreeRootOp) {
-            if (!liveVarsInTopOp.contains(v)) {
-                liveVarsInTopOp.add(v);
-            }
-        }
-
-        // Get used variables from the SELECT or JOIN operator
-        VariableUtilities.getUsedVariables((ILogicalOperator) topOpRef.getValue(), varsUsedInTopOp);
-
-        // Remove variables from the other branch - in join case
-        // For a select case, it doesn't do anything since live variables includes all variables used in that operator.
-        for (Iterator<LogicalVariable> iterator = varsUsedInTopOp.iterator(); iterator.hasNext();) {
-            LogicalVariable v = iterator.next();
-            if (!liveVarsInTopOp.contains(v)) {
-                iterator.remove();
-            }
-        }
-
-        // Keep the unique variables
-=======
         // Get used variables from the SELECT operators
         VariableUtilities.getUsedVariables((ILogicalOperator) topOpRef.getValue(), varsUsedInTopOp);
 
->>>>>>> d16adc42
         for (LogicalVariable v : varsUsedInTopOp) {
             if (!uniqueVarsUsedInTopOp.contains(v)) {
                 uniqueVarsUsedInTopOp.add(v);
@@ -1297,27 +1191,10 @@
                 }
                 if (primaryIndexUnnestVars.contains(tVar) && !varAlreadyAdded) {
                     int pIndexPKIdx = primaryIndexUnnestVars.indexOf(tVar);
-<<<<<<< HEAD
-
-                    // If the index means -1, either it is a secondary key variable or a variable from different branch (join case).
-                    // These cases will be dealt with later.
-                    if (pIndexPKIdx > -1) {
-                        unionVarMap.add(new Triple<LogicalVariable, LogicalVariable, LogicalVariable>(tVar,
-                                primaryKeyVarsFromSIdxSearch.get(pIndexPKIdx), tVar));
-
-                        // Construct the mapping between the PK from the original plan to the PK from the secondary index search
-                        // since they are different logical variables.
-                        keyMappingBetweenNewSIdxSrchAndOrigianlScan.put(tVar,
-                                primaryKeyVarsFromSIdxSearch.get(pIndexPKIdx));
-                    }
-                    //                    iterator.remove();
-                    //                    varsUsedInTopOp.remove(tVar);
-=======
                     unionVarMap.add(new Triple<LogicalVariable, LogicalVariable, LogicalVariable>(tVar,
                             primaryKeyVarsFromSIdxSearch.get(pIndexPKIdx), tVar));
                     iterator.remove();
                     varsUsedInTopOp.remove(tVar);
->>>>>>> d16adc42
                 }
 
             }
@@ -1340,18 +1217,6 @@
                     if (idxType != IndexType.RTREE) {
                         int sIndexIdx = chosenIndexFieldNames.indexOf(subTree.fieldNames.get(tVar));
 
-<<<<<<< HEAD
-                        // For the join-case, the match might not exist. In this case, we just propagate the variables later.
-                        if (sIndexIdx > -1) {
-                            unionVarMap.add(new Triple<LogicalVariable, LogicalVariable, LogicalVariable>(tVar,
-                                    secondaryKeyVarsFromSIdxSearch.get(sIndexIdx), tVar));
-
-                            // Construct the mapping between the SK from the original plan to the SK from the secondary index search
-                            // since they are different logical variables.
-                            keyMappingBetweenNewSIdxSrchAndOrigianlScan.put(tVar,
-                                    secondaryKeyVarsFromSIdxSearch.get(sIndexIdx));
-
-=======
                         unionVarMap.add(new Triple<LogicalVariable, LogicalVariable, LogicalVariable>(tVar,
                                 secondaryKeyVarsFromSIdxSearch.get(sIndexIdx), tVar));
                     } else {
@@ -1360,7 +1225,6 @@
                         // the secondary key field is used after SELECT operator
                         if (fetchedSecondaryKeyFieldVarsFromPIdxLookUp == null) {
                             fetchedSecondaryKeyFieldVarsFromPIdxLookUp = new ArrayList<LogicalVariable>();
->>>>>>> d16adc42
                         }
                     } else {
                         // R-Tree only:
@@ -1389,48 +1253,8 @@
                     }
                 } else if (varsUsedInAssignUnnestBeforeTopOp.contains(tVar)) {
                     int sIndexIdx = chosenIndexFieldNames.indexOf(subTree.fieldNames.get(tVar));
-<<<<<<< HEAD
-
-                    if (sIndexIdx > -1) {
-                        unionVarMap.add(new Triple<LogicalVariable, LogicalVariable, LogicalVariable>(tVar,
-                                secondaryKeyVarsFromSIdxSearch.get(sIndexIdx), tVar));
-                    }
-                }
-            }
-
-            // For the index-nested-loop join case,
-            // we propagate all variables that come from the outer relation and are used after join operator.
-
-            if (transformJoinPlan) {
-                // Adding the variables that are not only live in SELECT, but also used after the SELECT operator.
-                varsLiveInSelect = new ArrayList<LogicalVariable>();
-                VariableUtilities.getLiveVariables((ILogicalOperator) topOpRef.getValue(), varsLiveInSelect);
-
-                Iterator<LogicalVariable> varIter = varsUsedAfterTopOp.iterator();
-                while (varIter.hasNext()) {
-                    LogicalVariable v = varIter.next();
-                    if (varsLiveInSelect.contains(v)) {
-                        varAlreadyAdded = false;
-
-                        // Check whether this variable is already added to the union variable map
-                        for (Iterator<Triple<LogicalVariable, LogicalVariable, LogicalVariable>> it = unionVarMap
-                                .iterator(); it.hasNext();) {
-                            LogicalVariable dupCheckVar = it.next().first;
-                            if (dupCheckVar.equals(v)) {
-                                varAlreadyAdded = true;
-                                break;
-                            }
-                        }
-
-                        if (!varAlreadyAdded) {
-                            unionVarMap.add(new Triple<LogicalVariable, LogicalVariable, LogicalVariable>(v, v, v));
-                        }
-
-                    }
-=======
                     unionVarMap.add(new Triple<LogicalVariable, LogicalVariable, LogicalVariable>(tVar,
                             secondaryKeyVarsFromSIdxSearch.get(sIndexIdx), tVar));
->>>>>>> d16adc42
                 }
             }
 
@@ -1504,38 +1328,12 @@
 
         // Generate UnionOperator to merge the left and right paths
         if (isIndexOnlyPlanEnabled) {
-<<<<<<< HEAD
-
-            // If we are transforming a join, then select operator should be constructed from the join condition.
-            // If not, we just need to use the original select operator in the left path (tryLock on PK fail path) to do final verification.
-            if (!transformJoinPlan) {
-                // Copy the original SELECT operator and put it after the primary index lookup
-                selectOp = (SelectOperator) topOpRef.getValue();
-
-                newSelectOp = new SelectOperator(selectOp.getCondition(), selectOp.getRetainNull(),
-                        selectOp.getNullPlaceholderVariable());
-
-            } else {
-
-                LogicalVariable newNullPlaceHolderVar = null;
-
-                // The retainNull variable contains the information whether we are optimizing a left-outer join or not.
-                if (retainNull) {
-                    //get a new null place holder variable that is the first field variable of the primary key
-                    //from the indexSubTree's datasourceScanOp
-                    newNullPlaceHolderVar = subTree.getDataSourceVariables().get(0);
-                }
-                newSelectOp = new SelectOperator(conditionRef, retainNull, newNullPlaceHolderVar);
-            }
-
-=======
             // Copy the original SELECT operator and put it after the primary index lookup
             selectOp = (SelectOperator) topOpRef.getValue();
 
             newSelectOp = new SelectOperator(selectOp.getCondition(), selectOp.getRetainNull(),
                     selectOp.getNullPlaceholderVariable());
 
->>>>>>> d16adc42
             // If there are ASSIGN operators before SELECT operator, we need to put this before the SELECT operator,
             // and after the primary index lookup.
             if (assignBeforeTopOpRefs != null) {
@@ -1544,32 +1342,15 @@
                 lastAssignBeforeTopOp.getInputs().clear();
                 lastAssignBeforeTopOp.getInputs().add(new MutableObject<ILogicalOperator>(primaryIndexUnnestOp));
 
-<<<<<<< HEAD
-                // Make the first ASSIGN as the child of the SELECT operator.
-                //                context.computeAndSetTypeEnvironmentForOperator(lastAssignBeforeTopOp);
-
-                for (int i = assignBeforeTopOpRefs.size() - 1; i >= 0; i--) {
-                    if (assignBeforeTopOpRefs.get(i) != null) {
-                        context.computeAndSetTypeEnvironmentForOperator(assignBeforeTopOpRefs.get(i).getValue());
-                    }
-                }
-
-                newSelectOp.getInputs().clear();
-=======
                 // Make the first ASSIGN as the child of the SELECT oeprator.
                 context.computeAndSetTypeEnvironmentForOperator(lastAssignBeforeTopOp);
->>>>>>> d16adc42
                 newSelectOp.getInputs().add(
                         new MutableObject<ILogicalOperator>(assignBeforeTopOpRefs.get(0).getValue()));
             } else {
                 newSelectOp.getInputs().add(new MutableObject<ILogicalOperator>(primaryIndexUnnestOp));
             }
 
-<<<<<<< HEAD
-            newSelectOp.setExecutionMode(ExecutionMode.PARTITIONED);
-=======
             newSelectOp.setExecutionMode(selectOp.getExecutionMode());
->>>>>>> d16adc42
             context.computeAndSetTypeEnvironmentForOperator(newSelectOp);
 
             ILogicalOperator currentTopOpInRightPath = splitOp;
@@ -1579,14 +1360,8 @@
             // This is done by adding the assign operator that we have made in the beginning of this method
             if (idxType == IndexType.RTREE
                     && (secondaryKeyFieldUsedAfterSelectOp || verificationAfterSIdxSearchRequired)) {
-<<<<<<< HEAD
-                assignRestoredSecondaryKeyFieldOp.getInputs().clear();
-                assignRestoredSecondaryKeyFieldOp.getInputs().add(new MutableObject<ILogicalOperator>(splitOp));
-                //                assignRestoredSecondaryKeyFieldOp.setExecutionMode(lastAssignBeforeTopOp.getExecutionMode());
-=======
                 assignRestoredSecondaryKeyFieldOp.getInputs().add(new MutableObject<ILogicalOperator>(splitOp));
                 assignRestoredSecondaryKeyFieldOp.setExecutionMode(lastAssignBeforeTopOp.getExecutionMode());
->>>>>>> d16adc42
                 context.computeAndSetTypeEnvironmentForOperator(assignRestoredSecondaryKeyFieldOp);
                 currentTopOpInRightPath = assignRestoredSecondaryKeyFieldOp;
             }
@@ -1597,27 +1372,6 @@
             //
             // Also, for a B-Tree composite index, we need to apply SELECT operators in the right path
             // to remove any false positive results from the secondary composite index search.
-<<<<<<< HEAD
-            //
-            // Lastly, if there is an index-nested-loop-join and the join contains more conditions other than joining fields,
-            // then those conditions need to be applied to filter out false positive results in the right path (tryLock success path).
-            // (e.g., where $a.authors /*+ indexnl */ = $b.authors and $a.id = $b.id)
-            if ((idxType == IndexType.RTREE && verificationAfterSIdxSearchRequired)
-                    || (idxType == IndexType.BTREE && secondaryIndex.getKeyFieldNames().size() > 1
-                            && uniqueVarsUsedInTopOpSize > 1 && !noFalsePositiveResultsFromSIdxSearch)
-                    || (transformJoinPlan && varsUsedInTopOp.size() > 2)) {
-
-                // We create a new SELECT operator by deep-copying the original SELECT operator
-                // since we need to change the variable reference in the SELECT operator.
-                //
-                // For the index-nested-loop join case, we copy the condition of the join operator.
-                if (!transformJoinPlan) {
-                    newSelectOpInRightPath = (SelectOperator) OperatorManipulationUtil.deepCopy(selectOp);
-                } else {
-                    newSelectOpInRightPath = (SelectOperator) OperatorManipulationUtil.deepCopy(newSelectOp);
-                }
-
-=======
             if ((idxType == IndexType.RTREE && verificationAfterSIdxSearchRequired)
                     || (idxType == IndexType.BTREE && secondaryIndex.getKeyFieldNames().size() > 1
                             && uniqueVarsUsedInTopOpSize > 1 && !noFalsePositiveResultsFromSIdxSearch)) {
@@ -1625,7 +1379,6 @@
                 // We create a new SELECT operator by deep-copying the original SELECT operator
                 // since we need to change the variable reference in the SELECT operator.
                 newSelectOpInRightPath = (SelectOperator) OperatorManipulationUtil.deepCopy(selectOp);
->>>>>>> d16adc42
                 newSelectOpInRightPath.getInputs().clear();
                 newSelectOpInRightPath.getInputs().add(new MutableObject<ILogicalOperator>(currentTopOpInRightPath));
 
@@ -1638,27 +1391,11 @@
                     //              the one from the secondary index-lookup.
                     if (idxType == IndexType.BTREE) {
                         for (int i = 0; i < uniqueVarsUsedInTopOp.size(); i++) {
-<<<<<<< HEAD
-
-                            if (keyMappingBetweenNewSIdxSrchAndOrigianlScan.get(uniqueVarsUsedInTopOp.get(i)) != null) {
-                                condExprFnCall.substituteVar(uniqueVarsUsedInTopOp.get(i),
-                                        keyMappingBetweenNewSIdxSrchAndOrigianlScan.get(uniqueVarsUsedInTopOp.get(i)));
-                            }
-
-                            //                            int sIndexIdx = chosenIndexFieldNames.indexOf(subTree.fieldNames.get(uniqueVarsUsedInTopOp
-                            //                                    .get(i)));
-                            //
-                            //                            if (sIndexIdx > -1) {
-                            //                                condExprFnCall.substituteVar(uniqueVarsUsedInTopOp.get(i),
-                            //                                          secondaryKeyVarsFromSIdxSearch.get(sIndexIdx));
-                            //                            }
-=======
                             int sIndexIdx = chosenIndexFieldNames.indexOf(subTree.fieldNames.get(uniqueVarsUsedInTopOp
                                     .get(i)));
 
                             condExprFnCall.substituteVar(uniqueVarsUsedInTopOp.get(i),
                                     secondaryKeyVarsFromSIdxSearch.get(sIndexIdx));
->>>>>>> d16adc42
                         }
                     } else {
                         // R-Tree case
@@ -1677,10 +1414,7 @@
                         }
                     }
                 }
-<<<<<<< HEAD
-=======
                 newSelectOpInRightPath.setExecutionMode(selectOp.getExecutionMode());
->>>>>>> d16adc42
                 context.computeAndSetTypeEnvironmentForOperator(newSelectOpInRightPath);
                 currentTopOpInRightPath = newSelectOpInRightPath;
             }
@@ -1689,16 +1423,6 @@
             unionAllOp = new UnionAllOperator(unionVarMap);
             unionAllOp.getInputs().add(new MutableObject<ILogicalOperator>(newSelectOp));
             unionAllOp.getInputs().add(new MutableObject<ILogicalOperator>(currentTopOpInRightPath));
-<<<<<<< HEAD
-
-            StringBuilder sb = new StringBuilder();
-            LogicalOperatorPrettyPrintVisitor pvisitor = context.getPrettyPrintVisitor();
-            PlanPrettyPrinter.printOperator((AbstractLogicalOperator) unionAllOp, sb, pvisitor, 0);
-            System.out.println("createPrimaryUnnestMap:\n" + sb.toString());
-
-            unionAllOp.setExecutionMode(ExecutionMode.PARTITIONED);
-=======
->>>>>>> d16adc42
             context.computeAndSetTypeEnvironmentForOperator(unionAllOp);
 
             // Index-only plan is constructed. Return this operator to the caller.
@@ -1707,36 +1431,12 @@
         } else if (noFalsePositiveResultsFromSIdxSearch) {
             // Yet, reducing the number of SELECT operations optimization is possible even there is no index-only plan for the given query.
             // At this moment, an unnest-map (primary index look-up) is the top operator.
-<<<<<<< HEAD
-
-            // Transforming a join plan? If so, the top operator is the join operator so we can't simply use it as a SELECT operator.
-            if (!transformJoinPlan) {
-                // Copy the original SELECT operator and put it after the primary index lookup
-                selectOp = (SelectOperator) topOpRef.getValue();
-                newSelectOp = (SelectOperator) OperatorManipulationUtil.deepCopy(selectOp);
-            } else {
-                LogicalVariable newNullPlaceHolderVar = null;
-
-                // The retainNull variable contains the information whether we are optimizing a left-outer join or not.
-                if (retainNull) {
-                    //get a new null place holder variable that is the first field variable of the primary key
-                    //from the indexSubTree's datasourceScanOp
-                    newNullPlaceHolderVar = subTree.getDataSourceVariables().get(0);
-                }
-                newSelectOp = new SelectOperator(conditionRef, retainNull, newNullPlaceHolderVar);
-                selectOp = newSelectOp;
-            }
-
-            //            newSelectOp = new SelectOperator(selectOp.getCondition(), selectOp.getRetainNull(),
-            //                    selectOp.getNullPlaceholderVariable());
-=======
 
             // Copy the original SELECT operator and put it after the primary index lookup
             selectOp = (SelectOperator) topOpRef.getValue();
 
             newSelectOp = new SelectOperator(selectOp.getCondition(), selectOp.getRetainNull(),
                     selectOp.getNullPlaceholderVariable());
->>>>>>> d16adc42
 
             // Fetch the conditional split variable from a secondary-index search
             conditionalSplitVars = AccessMethodUtils.getKeyVarsFromSecondaryUnnestMap(dataset, recordType, inputOp,
@@ -1747,11 +1447,7 @@
             splitOp.setExecutionMode(ExecutionMode.PARTITIONED);
 
             varsLiveInSelect = new ArrayList<LogicalVariable>();
-<<<<<<< HEAD
-            VariableUtilities.getLiveVariables((ILogicalOperator) topOpRef.getValue(), varsLiveInSelect);
-=======
             VariableUtilities.getLiveVariables((ILogicalOperator) selectOp, varsLiveInSelect);
->>>>>>> d16adc42
 
             // If there are ASSIGN operators before SELECT operator, we need to put this before SPLIT operator
             // and after the primary index lookup.
@@ -1767,11 +1463,7 @@
                     }
                 }
 
-<<<<<<< HEAD
-                // Make the first ASSIGN as the child of the SELECT operator.
-=======
                 // Make the first ASSIGN as the child of the SELECT oeprator.
->>>>>>> d16adc42
                 splitOp.getInputs().add(new MutableObject<ILogicalOperator>(assignBeforeTopOpRefs.get(0).getValue()));
             } else {
                 splitOp.getInputs().add(new MutableObject<ILogicalOperator>(primaryIndexUnnestOp));
@@ -1779,13 +1471,8 @@
 
             context.computeAndSetTypeEnvironmentForOperator(splitOp);
 
-<<<<<<< HEAD
-            newSelectOp.getInputs().clear();
-            newSelectOp.getInputs().add(new MutableObject<ILogicalOperator>(splitOp));
-=======
             newSelectOp.getInputs().add(new MutableObject<ILogicalOperator>(splitOp));
             newSelectOp.setExecutionMode(selectOp.getExecutionMode());
->>>>>>> d16adc42
             context.computeAndSetTypeEnvironmentForOperator(newSelectOp);
 
             // In order to create the UNION operator after the SELECT operator,
