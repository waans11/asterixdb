--- conflicted
+++ resolved
@@ -82,10 +82,6 @@
 import org.apache.hyracks.storage.am.lsm.invertedindex.search.ConjunctiveEditDistanceSearchModifierFactory;
 import org.apache.hyracks.storage.am.lsm.invertedindex.search.ConjunctiveListEditDistanceSearchModifierFactory;
 import org.apache.hyracks.storage.am.lsm.invertedindex.search.ConjunctiveSearchModifierFactory;
-<<<<<<< HEAD
-import org.apache.hyracks.storage.am.lsm.invertedindex.search.DisjunctiveSearchModifierFactory;
-=======
->>>>>>> d16adc42
 import org.apache.hyracks.storage.am.lsm.invertedindex.search.EditDistanceSearchModifierFactory;
 import org.apache.hyracks.storage.am.lsm.invertedindex.search.JaccardSearchModifierFactory;
 import org.apache.hyracks.storage.am.lsm.invertedindex.search.ListEditDistanceSearchModifierFactory;
@@ -122,19 +118,10 @@
 
     // These function identifiers are matched in this AM's analyzeFuncExprArgs(),
     // and are not visible to the outside driver.
-<<<<<<< HEAD
-
-    // Second boolean value means that this function can produce false positive results if it is set to false.
-    // That is, an index-search alone cannot replace SELECT condition and
-    // SELECT condition needs to be applied after that index-search to get the correct results.
-    private static List<Pair<FunctionIdentifier, Boolean>> secondLevelFuncIdents = new ArrayList<Pair<FunctionIdentifier, Boolean>>();
-
-=======
     //private static HashSet<FunctionIdentifier> secondLevelFuncIdents = new HashSet<FunctionIdentifier>();
 
     private static List<Pair<FunctionIdentifier, Boolean>> secondLevelFuncIdents = new ArrayList<Pair<FunctionIdentifier, Boolean>>();
     //    private static HashSet<FunctionIdentifier> secondLevelFuncIdents = new HashSet<FunctionIdentifier>();
->>>>>>> d16adc42
     static {
         secondLevelFuncIdents.add(new Pair<FunctionIdentifier, Boolean>(
                 AsterixBuiltinFunctions.SIMILARITY_JACCARD_CHECK, false));
@@ -421,22 +408,12 @@
      * <-
      */
     private ILogicalOperator createSecondaryToPrimaryPlan(List<Mutable<ILogicalOperator>> afterTopOpRefs,
-<<<<<<< HEAD
-            Mutable<ILogicalOperator> topOpRef, Mutable<ILogicalExpression> conditionRef,
-            List<Mutable<ILogicalOperator>> assignBeforeTopOpRefs, OptimizableOperatorSubTree indexSubTree,
-            OptimizableOperatorSubTree probeSubTree, Index chosenIndex, IOptimizableFuncExpr optFuncExpr,
-            boolean retainInput, boolean retainNull, boolean requiresBroadcast, IOptimizationContext context,
-            AccessMethodAnalysisContext analysisCtx, boolean secondaryKeyFieldUsedInSelectCondition,
-            boolean secondaryKeyFieldUsedAfterSelectOp, boolean noFalsePositiveResultsFromSIdxSearch)
-            throws AlgebricksException {
-=======
             Mutable<ILogicalOperator> topOpRef, List<Mutable<ILogicalOperator>> assignBeforeTopOpRefs,
             OptimizableOperatorSubTree indexSubTree, OptimizableOperatorSubTree probeSubTree, Index chosenIndex,
             IOptimizableFuncExpr optFuncExpr, boolean retainInput, boolean retainNull, boolean requiresBroadcast,
             IOptimizationContext context, AccessMethodAnalysisContext analysisCtx,
             boolean secondaryKeyFieldUsedInSelectCondition, boolean secondaryKeyFieldUsedAfterSelectOp,
             boolean noFalsePositiveResultsFromSIdxSearch) throws AlgebricksException {
->>>>>>> d16adc42
 
         // Check whether assign (unnest) operator exists before the select operator
         Mutable<ILogicalOperator> assignBeforeSelectOpRef = (indexSubTree.assignsAndUnnestsRefs.isEmpty()) ? null
@@ -454,26 +431,11 @@
         // index-only plan enabled?
         boolean isIndexOnlyPlanEnabled = analysisCtx.isIndexOnlyPlanEnabled();
 
-<<<<<<< HEAD
-        // Set the LIMIT push-down if it is possible.
-        long limitNumberOfResult = -1;
-
-        if (noFalsePositiveResultsFromSIdxSearch) {
-            limitNumberOfResult = analysisCtx.getLimitNumberOfResult();
-        }
-
-=======
->>>>>>> d16adc42
         // For the case A and B, we need to generate the result of tryLock on a PK during the secondary index search.
         // The last parameter ensures that variable will be generated.
         InvertedIndexJobGenParams jobGenParams = new InvertedIndexJobGenParams(chosenIndex.getIndexName(),
                 chosenIndex.getIndexType(), dataset.getDataverseName(), dataset.getDatasetName(), retainInput,
-<<<<<<< HEAD
-                retainNull, requiresBroadcast, isIndexOnlyPlanEnabled || noFalsePositiveResultsFromSIdxSearch,
-                limitNumberOfResult);
-=======
                 retainNull, requiresBroadcast, isIndexOnlyPlanEnabled || noFalsePositiveResultsFromSIdxSearch);
->>>>>>> d16adc42
         // Add function-specific args such as search modifier, and possibly a similarity threshold.
         addFunctionSpecificArgs(optFuncExpr, jobGenParams);
         // Add the type of search key from the optFuncExpr.
@@ -517,39 +479,10 @@
 
         // Generate the rest of the upstream plan which feeds the search results into the primary index.
         ILogicalOperator primaryIndexUnnestOp = AccessMethodUtils.createPrimaryIndexUnnestMap(afterTopOpRefs, topOpRef,
-<<<<<<< HEAD
-                conditionRef, assignBeforeTopOpRefs, dataSourceScan, dataset, recordType, secondaryIndexUnnestOp,
-                context, true, retainInput, retainNull, false, chosenIndex, analysisCtx,
-                outputPrimaryKeysOnlyFromSIdxSearch, false, secondaryKeyFieldUsedInSelectCondition,
-                secondaryKeyFieldUsedAfterSelectOp, indexSubTree, noFalsePositiveResultsFromSIdxSearch);
-
-        // Replace the datasource scan with the new plan rooted at
-        // Get dataSourceRef operator - unnest-map (PK, record)
-        if (isIndexOnlyPlanEnabled) {
-            // Right now, the order of opertors is: union -> select -> assign -> unnest-map
-            AbstractLogicalOperator dataSourceRefOp = (AbstractLogicalOperator) primaryIndexUnnestOp.getInputs().get(0)
-                    .getValue(); // select
-            dataSourceRefOp = (AbstractLogicalOperator) dataSourceRefOp.getInputs().get(0).getValue(); // assign
-            dataSourceRefOp = (AbstractLogicalOperator) dataSourceRefOp.getInputs().get(0).getValue(); // unnest-map
-
-            //                indexSubTree.dataSourceRef.setValue(tmpPrimaryIndexUnnestOp);
-            indexSubTree.dataSourceRef.setValue(dataSourceRefOp);
-        } else if (noFalsePositiveResultsFromSIdxSearch) {
-            // Right now, the order of opertors is: union -> select -> split -> assign -> unnest-map
-            AbstractLogicalOperator dataSourceRefOp = (AbstractLogicalOperator) primaryIndexUnnestOp.getInputs().get(0)
-                    .getValue(); // select
-            dataSourceRefOp = (AbstractLogicalOperator) dataSourceRefOp.getInputs().get(0).getValue(); // split
-            dataSourceRefOp = (AbstractLogicalOperator) dataSourceRefOp.getInputs().get(0).getValue(); // assign
-            dataSourceRefOp = (AbstractLogicalOperator) dataSourceRefOp.getInputs().get(0).getValue(); // unnest-map
-        } else {
-            indexSubTree.dataSourceRef.setValue(primaryIndexUnnestOp);
-        }
-=======
                 assignBeforeTopOpRefs, dataSourceScan, dataset, recordType, secondaryIndexUnnestOp, context, true,
                 retainInput, retainNull, false, chosenIndex, analysisCtx, outputPrimaryKeysOnlyFromSIdxSearch, false,
                 secondaryKeyFieldUsedInSelectCondition, secondaryKeyFieldUsedAfterSelectOp, indexSubTree,
                 noFalsePositiveResultsFromSIdxSearch);
->>>>>>> d16adc42
 
         return primaryIndexUnnestOp;
     }
@@ -587,10 +520,7 @@
         SelectOperator select = (SelectOperator) selectRef.getValue();
         Mutable<ILogicalExpression> conditionRef = select.getCondition();
         AbstractFunctionCallExpression funcExpr = (AbstractFunctionCallExpression) conditionRef.getValue();
-<<<<<<< HEAD
-=======
         FunctionIdentifier funcIdent = funcExpr.getFunctionIdentifier();
->>>>>>> d16adc42
 
         // Check whether assign (unnest) operator exists before the select operator
         Mutable<ILogicalOperator> assignBeforeSelectOpRef = (subTree.assignsAndUnnestsRefs.isEmpty()) ? null
@@ -634,47 +564,6 @@
                     break;
                 }
             }
-<<<<<<< HEAD
-        }
-
-        // If function-call itself is not an index-based access method, we check its arguments.
-        if (!functionFound) {
-            for (Mutable<ILogicalExpression> arg : funcExpr.getArguments()) {
-                ILogicalExpression argExpr = arg.getValue();
-                if (argExpr.getExpressionTag() != LogicalExpressionTag.FUNCTION_CALL) {
-                    continue;
-                }
-                AbstractFunctionCallExpression argFuncExpr = (AbstractFunctionCallExpression) argExpr;
-                FunctionIdentifier argExprFuncIdent = argFuncExpr.getFunctionIdentifier();
-                for (int i = 0; i < funcIdents.size(); i++) {
-                    if (argExprFuncIdent == funcIdents.get(i).first) {
-                        noFalsePositiveResultsFromSIdxSearch = funcIdents.get(i).second;
-                        if (!noFalsePositiveResultsFromSIdxSearch) {
-                            break;
-                        }
-                    }
-                }
-                if (!noFalsePositiveResultsFromSIdxSearch) {
-                    break;
-                }
-
-                for (int i = 0; i < secondLevelFuncIdents.size(); i++) {
-                    if (argFuncIdent == secondLevelFuncIdents.get(i).first) {
-                        noFalsePositiveResultsFromSIdxSearch = secondLevelFuncIdents.get(i).second;
-                        if (!noFalsePositiveResultsFromSIdxSearch) {
-                            break;
-                        }
-                    }
-                }
-
-                if (!noFalsePositiveResultsFromSIdxSearch) {
-                    break;
-                }
-            }
-        }
-
-        Quintuple<Boolean, Boolean, Boolean, Boolean, Boolean> indexOnlyPlanInfo = new Quintuple<Boolean, Boolean, Boolean, Boolean, Boolean>(
-=======
 
             if (!noFalsePositiveResultsFromSIdxSearch) {
                 break;
@@ -695,34 +584,17 @@
         }
 
         Quintuple<Boolean, Boolean, Boolean, Boolean, Boolean> indexOnlyPlanCheck = new Quintuple<Boolean, Boolean, Boolean, Boolean, Boolean>(
->>>>>>> d16adc42
                 isIndexOnlyPlanPossible, secondaryKeyFieldUsedInSelectCondition, secondaryKeyFieldUsedAfterSelectOp,
                 verificationAfterSIdxSearchRequired, noFalsePositiveResultsFromSIdxSearch);
 
         Dataset dataset = subTree.dataset;
 
-<<<<<<< HEAD
-=======
         // For inverted-index only:
->>>>>>> d16adc42
         // If a function generates false positive results, then an index-only plan is not possible.
         if (!noFalsePositiveResultsFromSIdxSearch) {
             isIndexOnlyPlanPossible = false;
         } else {
             if (dataset.getDatasetType() == DatasetType.INTERNAL) {
-<<<<<<< HEAD
-                boolean indexOnlyPlancheck = AccessMethodUtils.indexOnlyPlanCheck(aboveSelectRefs, selectRef, subTree,
-                        null, chosenIndex, analysisCtx, context, indexOnlyPlanInfo);
-
-                if (!indexOnlyPlancheck) {
-                    return false;
-                } else {
-                    isIndexOnlyPlanPossible = indexOnlyPlanInfo.first;
-                    secondaryKeyFieldUsedInSelectCondition = indexOnlyPlanInfo.second;
-                    secondaryKeyFieldUsedAfterSelectOp = indexOnlyPlanInfo.third;
-                    verificationAfterSIdxSearchRequired = indexOnlyPlanInfo.fourth;
-                    noFalsePositiveResultsFromSIdxSearch = indexOnlyPlanInfo.fifth;
-=======
                 indexOnlyPlanCheck = AccessMethodUtils.isIndexOnlyPlan(aboveSelectRefs, selectRef, subTree,
                         chosenIndex, analysisCtx, context);
 
@@ -734,7 +606,6 @@
                     secondaryKeyFieldUsedAfterSelectOp = indexOnlyPlanCheck.third;
                     verificationAfterSIdxSearchRequired = indexOnlyPlanCheck.fourth;
                     noFalsePositiveResultsFromSIdxSearch = indexOnlyPlanCheck.fifth;
->>>>>>> d16adc42
                 }
             }
         }
@@ -749,15 +620,9 @@
 
         IOptimizableFuncExpr optFuncExpr = AccessMethodUtils.chooseFirstOptFuncExpr(chosenIndex, analysisCtx);
         ILogicalOperator indexPlanRootOp = createSecondaryToPrimaryPlan(aboveSelectRefs, selectRef,
-<<<<<<< HEAD
-                selectOp.getCondition(), subTree.assignsAndUnnestsRefs, subTree, null, chosenIndex, optFuncExpr, false,
-                false, false, context, analysisCtx, secondaryKeyFieldUsedInSelectCondition,
-                secondaryKeyFieldUsedAfterSelectOp, noFalsePositiveResultsFromSIdxSearch);
-=======
                 subTree.assignsAndUnnestsRefs, subTree, null, chosenIndex, optFuncExpr, false, false, false, context,
                 analysisCtx, secondaryKeyFieldUsedInSelectCondition, secondaryKeyFieldUsedAfterSelectOp,
                 noFalsePositiveResultsFromSIdxSearch);
->>>>>>> d16adc42
         if (indexPlanRootOp == null) {
             return false;
         }
