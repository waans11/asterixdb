/*
 * Licensed to the Apache Software Foundation (ASF) under one
 * or more contributor license agreements.  See the NOTICE file
 * distributed with this work for additional information
 * regarding copyright ownership.  The ASF licenses this file
 * to you under the Apache License, Version 2.0 (the
 * "License"); you may not use this file except in compliance
 * with the License.  You may obtain a copy of the License at
 *
 *   http://www.apache.org/licenses/LICENSE-2.0
 *
 * Unless required by applicable law or agreed to in writing,
 * software distributed under the License is distributed on an
 * "AS IS" BASIS, WITHOUT WARRANTIES OR CONDITIONS OF ANY
 * KIND, either express or implied.  See the License for the
 * specific language governing permissions and limitations
 * under the License.
 */

package org.apache.asterix.optimizer.rules.am;

import java.io.IOException;
import java.util.ArrayList;
import java.util.Arrays;
import java.util.BitSet;
import java.util.HashSet;
import java.util.Iterator;
import java.util.List;
import java.util.Set;

import org.apache.asterix.common.annotations.SkipSecondaryIndexSearchExpressionAnnotation;
import org.apache.asterix.common.config.DatasetConfig.DatasetType;
import org.apache.asterix.common.config.DatasetConfig.IndexType;
import org.apache.asterix.lang.common.util.FunctionUtil;
import org.apache.asterix.metadata.entities.Dataset;
import org.apache.asterix.metadata.entities.Index;
import org.apache.asterix.om.functions.AsterixBuiltinFunctions;
import org.apache.asterix.om.types.ARecordType;
import org.apache.asterix.optimizer.rules.util.EquivalenceClassUtils;
import org.apache.commons.lang3.mutable.Mutable;
import org.apache.commons.lang3.mutable.MutableObject;
import org.apache.hyracks.algebricks.common.exceptions.AlgebricksException;
import org.apache.hyracks.algebricks.common.utils.Pair;
import org.apache.hyracks.algebricks.common.utils.Quintuple;
import org.apache.hyracks.algebricks.common.utils.Triple;
import org.apache.hyracks.algebricks.core.algebra.base.ILogicalExpression;
import org.apache.hyracks.algebricks.core.algebra.base.ILogicalOperator;
import org.apache.hyracks.algebricks.core.algebra.base.IOptimizationContext;
import org.apache.hyracks.algebricks.core.algebra.base.LogicalExpressionTag;
import org.apache.hyracks.algebricks.core.algebra.base.LogicalOperatorTag;
import org.apache.hyracks.algebricks.core.algebra.base.LogicalVariable;
import org.apache.hyracks.algebricks.core.algebra.expressions.AbstractFunctionCallExpression;
import org.apache.hyracks.algebricks.core.algebra.expressions.IVariableTypeEnvironment;
import org.apache.hyracks.algebricks.core.algebra.expressions.IndexedNLJoinExpressionAnnotation;
import org.apache.hyracks.algebricks.core.algebra.expressions.ScalarFunctionCallExpression;
import org.apache.hyracks.algebricks.core.algebra.expressions.UnnestingFunctionCallExpression;
import org.apache.hyracks.algebricks.core.algebra.expressions.VariableReferenceExpression;
import org.apache.hyracks.algebricks.core.algebra.functions.AlgebricksBuiltinFunctions;
import org.apache.hyracks.algebricks.core.algebra.functions.AlgebricksBuiltinFunctions.ComparisonKind;
import org.apache.hyracks.algebricks.core.algebra.functions.FunctionIdentifier;
import org.apache.hyracks.algebricks.core.algebra.functions.IFunctionInfo;
import org.apache.hyracks.algebricks.core.algebra.operators.logical.AbstractBinaryJoinOperator;
import org.apache.hyracks.algebricks.core.algebra.operators.logical.AbstractDataSourceOperator;
import org.apache.hyracks.algebricks.core.algebra.operators.logical.AbstractLogicalOperator;
import org.apache.hyracks.algebricks.core.algebra.operators.logical.AbstractLogicalOperator.ExecutionMode;
import org.apache.hyracks.algebricks.core.algebra.operators.logical.AssignOperator;
import org.apache.hyracks.algebricks.core.algebra.operators.logical.ExternalDataLookupOperator;
import org.apache.hyracks.algebricks.core.algebra.operators.logical.LeftOuterUnnestMapOperator;
import org.apache.hyracks.algebricks.core.algebra.operators.logical.SelectOperator;
import org.apache.hyracks.algebricks.core.algebra.operators.logical.UnionAllOperator;
import org.apache.hyracks.algebricks.core.algebra.operators.logical.UnnestMapOperator;

/**
 * Class for helping rewrite rules to choose and apply BTree indexes.
 */
public class BTreeAccessMethod implements IAccessMethod {

    // Describes whether a search predicate is an open/closed interval.
    private enum LimitType {
        LOW_INCLUSIVE,
        LOW_EXCLUSIVE,
        HIGH_INCLUSIVE,
        HIGH_EXCLUSIVE,
        EQUAL
    }

    // TODO: There is some redundancy here, since these are listed in AlgebricksBuiltinFunctions as well.
    //
    // Second boolean value means that this function can produce false positive results if it is set to false.
    // That is, an index-search alone cannot replace SELECT condition and
    // SELECT condition needs to be applied after the index-search to get the correct results.
    private static List<Pair<FunctionIdentifier, Boolean>> funcIdents = new ArrayList<Pair<FunctionIdentifier, Boolean>>();
    static {
        funcIdents.add(new Pair<FunctionIdentifier, Boolean>(AlgebricksBuiltinFunctions.EQ, true));
        funcIdents.add(new Pair<FunctionIdentifier, Boolean>(AlgebricksBuiltinFunctions.LE, true));
        funcIdents.add(new Pair<FunctionIdentifier, Boolean>(AlgebricksBuiltinFunctions.GE, true));
        funcIdents.add(new Pair<FunctionIdentifier, Boolean>(AlgebricksBuiltinFunctions.LT, true));
        funcIdents.add(new Pair<FunctionIdentifier, Boolean>(AlgebricksBuiltinFunctions.GT, true));
    }

    public static BTreeAccessMethod INSTANCE = new BTreeAccessMethod();

    @Override
    public List<Pair<FunctionIdentifier, Boolean>> getOptimizableFunctions() {
        return funcIdents;
    }

    @Override
    public boolean analyzeFuncExprArgs(AbstractFunctionCallExpression funcExpr,
            List<AbstractLogicalOperator> assignsAndUnnests, AccessMethodAnalysisContext analysisCtx,
            IOptimizationContext context, IVariableTypeEnvironment typeEnvironment) throws AlgebricksException {
        boolean matches = AccessMethodUtils.analyzeFuncExprArgsForOneConstAndVar(funcExpr, analysisCtx, context,
                typeEnvironment);
        if (!matches) {
            matches = AccessMethodUtils.analyzeFuncExprArgsForTwoVars(funcExpr, analysisCtx);
        }
        return matches;
    }

    @Override
    public boolean matchAllIndexExprs() {
        return false;
    }

    @Override
    public boolean matchPrefixIndexExprs() {
        return true;
    }

    @Override
    public boolean applySelectPlanTransformation(List<Mutable<ILogicalOperator>> aboveSelectRefs,
            Mutable<ILogicalOperator> selectRef, OptimizableOperatorSubTree subTree, Index chosenIndex,
            AccessMethodAnalysisContext analysisCtx, IOptimizationContext context) throws AlgebricksException {
        SelectOperator select = (SelectOperator) selectRef.getValue();
        Mutable<ILogicalExpression> conditionRef = select.getCondition();
        AbstractFunctionCallExpression funcExpr = (AbstractFunctionCallExpression) conditionRef.getValue();

        // Check whether assign (unnest) operator exists before the select operator
        Mutable<ILogicalOperator> assignBeforeSelectOpRef = (subTree.assignsAndUnnestsRefs.isEmpty()) ? null
                : subTree.assignsAndUnnestsRefs.get(0);
        ILogicalOperator assignBeforeSelectOp = null;
        if (assignBeforeSelectOpRef != null) {
            assignBeforeSelectOp = assignBeforeSelectOpRef.getValue();
        }

        Dataset dataset = subTree.dataset;

        // index-only plan possible?
        boolean isIndexOnlyPlan = false;

        // secondary key field usage in the select condition
        boolean secondaryKeyFieldUsedInSelectOpCondition = false;

        // secondary key field usage after the select operator
        boolean secondaryKeyFieldUsedAfterSelectOp = false;

        // Whether a verification is required after the secondary index search
        boolean verificationAfterSIdxSearchRequired = false;

        // Can the chosen method generate any false positive results?
        // Currently, for the B+ Tree index, there cannot be any false positive results.
        boolean noFalsePositiveResultsFromSIdxSearch = false;

        // Check whether the given function-call can generate false positive results.
        FunctionIdentifier argFuncIdent = funcExpr.getFunctionIdentifier();
        boolean functionFound = false;
        for (int i = 0; i < funcIdents.size(); i++) {
            if (argFuncIdent == funcIdents.get(i).first) {
                functionFound = true;
                noFalsePositiveResultsFromSIdxSearch = funcIdents.get(i).second;
                if (!noFalsePositiveResultsFromSIdxSearch) {
                    break;
                }
            }
        }

        // If function-call itself is not an index-based access method, we check its arguments.
        if (!functionFound) {
            for (Mutable<ILogicalExpression> arg : funcExpr.getArguments()) {
                ILogicalExpression argExpr = arg.getValue();
                if (argExpr.getExpressionTag() != LogicalExpressionTag.FUNCTION_CALL) {
                    continue;
                }
                AbstractFunctionCallExpression argFuncExpr = (AbstractFunctionCallExpression) argExpr;
                FunctionIdentifier argExprFuncIdent = argFuncExpr.getFunctionIdentifier();
                for (int i = 0; i < funcIdents.size(); i++) {
                    if (argExprFuncIdent == funcIdents.get(i).first) {
                        noFalsePositiveResultsFromSIdxSearch = funcIdents.get(i).second;
                        if (!noFalsePositiveResultsFromSIdxSearch) {
                            break;
                        }
                    }
                }
                if (!noFalsePositiveResultsFromSIdxSearch) {
                    break;
                }
            }

        }

        Quintuple<Boolean, Boolean, Boolean, Boolean, Boolean> indexOnlyPlanInfo = new Quintuple<Boolean, Boolean, Boolean, Boolean, Boolean>(
                isIndexOnlyPlan, secondaryKeyFieldUsedInSelectOpCondition, secondaryKeyFieldUsedAfterSelectOp,
                verificationAfterSIdxSearchRequired, noFalsePositiveResultsFromSIdxSearch);

        // If there can be any false positive results, an index-only plan is not possible
        if (dataset.getDatasetType() == DatasetType.INTERNAL) {
            boolean indexOnlyPlancheck = AccessMethodUtils.indexOnlyPlanCheck(aboveSelectRefs, selectRef, subTree,
                    null, chosenIndex, analysisCtx, context, indexOnlyPlanInfo);

            if (!indexOnlyPlancheck) {
                return false;
            } else {
                isIndexOnlyPlan = indexOnlyPlanInfo.first;
                secondaryKeyFieldUsedInSelectOpCondition = indexOnlyPlanInfo.second;
                secondaryKeyFieldUsedAfterSelectOp = indexOnlyPlanInfo.third;
                verificationAfterSIdxSearchRequired = indexOnlyPlanInfo.fourth;
                noFalsePositiveResultsFromSIdxSearch = indexOnlyPlanInfo.fifth;
            }
        } else {
            // We don't consider an index on an external dataset to be an index-only plan.
            isIndexOnlyPlan = false;
        }

        // Set the result of index-only plan check
        if (isIndexOnlyPlan) {
            analysisCtx.setIsIndexOnlyPlan(true);
        } else {
            analysisCtx.setIsIndexOnlyPlan(false);
        }

        // Transform the current path to the path that is utilizing the corresponding indexes
        ILogicalOperator primaryIndexUnnestOp = createSecondaryToPrimaryPlan(aboveSelectRefs, selectRef, conditionRef,
                subTree.assignsAndUnnestsRefs, subTree, null, chosenIndex, analysisCtx, false, false, false, context,
                verificationAfterSIdxSearchRequired, secondaryKeyFieldUsedInSelectOpCondition,
                secondaryKeyFieldUsedAfterSelectOp, noFalsePositiveResultsFromSIdxSearch);
        if (primaryIndexUnnestOp == null) {
            return false;
        }

        // Generate new path using the new condition.
        if (conditionRef.getValue() != null) {
            if (assignBeforeSelectOp != null) {
                // If a tryLock() on PK optimization is possible,
                // the whole plan is changed. replace the current path with the new plan.
                if (isIndexOnlyPlan && dataset.getDatasetType() == DatasetType.INTERNAL) {
                    // Get the revised dataSourceRef operator - unnest-map (PK, record)
                    // Right now, the order of operators is: union <- select <- assign <- unnest-map (primary index look-up)
                    ILogicalOperator dataSourceRefOp = (ILogicalOperator) primaryIndexUnnestOp.getInputs().get(0)
                            .getValue(); // select
                    //                    dataSourceRefOp = (ILogicalOperator) dataSourceRefOp.getInputs().get(0).getValue(); // assign
                    for (int i = 0; i < subTree.assignsAndUnnestsRefs.size(); i++) {
                        if (subTree.assignsAndUnnestsRefs.get(i) != null) {
                            dataSourceRefOp = (ILogicalOperator) dataSourceRefOp.getInputs().get(0).getValue(); // assign
                        }
                    }

                    dataSourceRefOp = (ILogicalOperator) dataSourceRefOp.getInputs().get(0).getValue(); // unnest-map
                    subTree.dataSourceRef.setValue(dataSourceRefOp);
                    // Replace the current operator with the newly created operator
                    selectRef.setValue(primaryIndexUnnestOp);
                } else if (noFalsePositiveResultsFromSIdxSearch && dataset.getDatasetType() == DatasetType.INTERNAL) {
                    // If there are no false positives, still there can be
                    // Right now, the order of operators is: union <- select <- split <- assign <- unnest-map (primary index look-up) <- [A]
                    //                                       [A] <- stream_project <- stable_sort <- unnest-map (secondary index look-up) <- ...
                    //             or
                    //                                       select <- assign <- unnest-map ...

                    // Case 1: we have UNION
                    if (primaryIndexUnnestOp.getOperatorTag() == LogicalOperatorTag.UNIONALL) {
                        ILogicalOperator dataSourceRefOp = (ILogicalOperator) primaryIndexUnnestOp.getInputs().get(0)
                                .getValue(); // select
                        dataSourceRefOp = (ILogicalOperator) dataSourceRefOp.getInputs().get(0).getValue(); // split

                        for (int i = 0; i < subTree.assignsAndUnnestsRefs.size(); i++) {
                            if (subTree.assignsAndUnnestsRefs.get(i) != null) {
                                dataSourceRefOp = (ILogicalOperator) dataSourceRefOp.getInputs().get(0).getValue(); // assign
                            }
                        }
                        dataSourceRefOp = (ILogicalOperator) dataSourceRefOp.getInputs().get(0).getValue(); // unnest-map
                        subTree.dataSourceRef.setValue(dataSourceRefOp);
                    } else {
                        ILogicalOperator dataSourceRefOp = (ILogicalOperator) primaryIndexUnnestOp.getInputs().get(0)
                                .getValue(); // assign
                        // Do we have more ASSIGNs?
                        for (int i = 1; i < subTree.assignsAndUnnestsRefs.size(); i++) {
                            if (subTree.assignsAndUnnestsRefs.get(i) != null) {
                                dataSourceRefOp = (ILogicalOperator) dataSourceRefOp.getInputs().get(0).getValue(); // assign
                            }
                        }
                        dataSourceRefOp = (ILogicalOperator) dataSourceRefOp.getInputs().get(0).getValue(); // unnest-map
                        subTree.dataSourceRef.setValue(dataSourceRefOp);
                    }

                    // Replace the current operator with the newly created operator
                    selectRef.setValue(primaryIndexUnnestOp);
                } else {
                    // Index-only optimization and reducing the number of SELECT optimization are not possible.
                    // Right now, the order of operators is: select <- assign <- unnest-map (primary index look-up)
                    select.getInputs().clear();
                    subTree.dataSourceRef.setValue(primaryIndexUnnestOp);
                    select.getInputs().add(new MutableObject<ILogicalOperator>(assignBeforeSelectOp));
                }
            } else {
                // If a tryLock() on PK is possible, we don't need to use select operator.
                if (analysisCtx.getIsIndexOnlyPlan()) {
                    ILogicalOperator dataSourceRefOp = (ILogicalOperator) primaryIndexUnnestOp.getInputs().get(0)
                            .getValue(); // select
                    dataSourceRefOp = (ILogicalOperator) dataSourceRefOp.getInputs().get(0).getValue(); // unnest-map
                    subTree.dataSourceRef.setValue(dataSourceRefOp);
                    selectRef.setValue(primaryIndexUnnestOp);
                } else if (noFalsePositiveResultsFromSIdxSearch) {
                    // If there are no false positives, still there can be an optimization - reducing the number of SELECT operations
                    // Right now, the order of operators is: union <- select <- split <- unnest-map (primary index look-up) <- [A]
                    //                                       [A] <- stream_project <- stable_sort <- unnest-map (secondary index look-up) <- ...
                    ILogicalOperator dataSourceRefOp = (ILogicalOperator) primaryIndexUnnestOp.getInputs().get(0)
                            .getValue(); // select
                    dataSourceRefOp = (ILogicalOperator) dataSourceRefOp.getInputs().get(0).getValue(); // split
                    dataSourceRefOp = (ILogicalOperator) dataSourceRefOp.getInputs().get(0).getValue(); // unnest-map
                    subTree.dataSourceRef.setValue(dataSourceRefOp);
                    // Replace the current operator with the newly created operator
                    selectRef.setValue(primaryIndexUnnestOp);
                } else {
                    select.getInputs().clear();
                    select.getInputs().add(new MutableObject<ILogicalOperator>(primaryIndexUnnestOp));
                }
            }
        } else {
            // condition is now gone. Unnest-map can replace the SELECT condition.
            ((AbstractLogicalOperator) primaryIndexUnnestOp).setExecutionMode(ExecutionMode.PARTITIONED);
            if (assignBeforeSelectOp != null) {
                subTree.dataSourceRef.setValue(primaryIndexUnnestOp);
                selectRef.setValue(assignBeforeSelectOp);
            } else {
                selectRef.setValue(primaryIndexUnnestOp);
            }
        }

        return true;
    }

    @Override
    public boolean applyJoinPlanTransformation(List<Mutable<ILogicalOperator>> aboveJoinRefs,
            Mutable<ILogicalOperator> joinRef, OptimizableOperatorSubTree leftSubTree,
            OptimizableOperatorSubTree rightSubTree, Index chosenIndex, AccessMethodAnalysisContext analysisCtx,
            IOptimizationContext context, boolean isLeftOuterJoin, boolean hasGroupBy) throws AlgebricksException {
        AbstractBinaryJoinOperator joinOp = (AbstractBinaryJoinOperator) joinRef.getValue();
        Mutable<ILogicalExpression> conditionRef = joinOp.getCondition();

        AbstractFunctionCallExpression funcExpr = null;
        FunctionIdentifier funcIdent = null;
        if (conditionRef.getValue().getExpressionTag() == LogicalExpressionTag.FUNCTION_CALL) {
            funcExpr = (AbstractFunctionCallExpression) conditionRef.getValue();
            funcIdent = funcExpr.getFunctionIdentifier();
        }

        // Determine if the index is applicable on the left or right side (if both, we prefer the right (inner) side).
        Dataset dataset = analysisCtx.indexDatasetMap.get(chosenIndex);

        // Determine probe and index subtrees based on chosen index.
        OptimizableOperatorSubTree indexSubTree = null;
        OptimizableOperatorSubTree probeSubTree = null;

        boolean isRightTreeIndexSubTree = AccessMethodUtils.isRightTreeIndexSubTree(dataset, isLeftOuterJoin,
                leftSubTree, rightSubTree);
        if (isRightTreeIndexSubTree) {
            indexSubTree = rightSubTree;
            probeSubTree = leftSubTree;
        } else {
            indexSubTree = leftSubTree;
            probeSubTree = rightSubTree;
        }

        if (indexSubTree == null) {
            //This may happen for left outer join case
            return false;
        }

        LogicalVariable newNullPlaceHolderVar = null;
        if (isLeftOuterJoin) {
            //get a new null place holder variable that is the first field variable of the primary key
            //from the indexSubTree's datasourceScanOp
            newNullPlaceHolderVar = indexSubTree.getDataSourceVariables().get(0);
        }

        // Check whether assign (unnest) operator exists before the join operator
        Mutable<ILogicalOperator> assignBeforeJoinOpRef = (indexSubTree.assignsAndUnnestsRefs.isEmpty()) ? null
                : indexSubTree.assignsAndUnnestsRefs.get(0);
        System.out.println("subTree.assignsAndUnnestsRefs.size() " + indexSubTree.assignsAndUnnestsRefs.size());
        ILogicalOperator assignBeforeJoinOp = null;
        if (assignBeforeJoinOpRef != null) {
            assignBeforeJoinOp = assignBeforeJoinOpRef.getValue();
        }

        // index-only plan possible?
        boolean isIndexOnlyPlanPossible = false;

        // secondary key field usage in the join condition
        boolean secondaryKeyFieldUsedInJoinCondition = false;

        // secondary key field usage after the join operator
        boolean secondaryKeyFieldUsedAfterJoinOp = false;

        // For R-Tree only: whether a verification is required after the secondary index search
        boolean verificationAfterSIdxSearchRequired = false;

        // Can the chosen method generate any false positive results?
        // Currently, for the B+ Tree index, there cannot be any false positive results except the composite index case.
        boolean noFalsePositiveResultsFromSIdxSearch = true;
        if (funcExpr != null) {
            for (Mutable<ILogicalExpression> arg : funcExpr.getArguments()) {
                ILogicalExpression argExpr = arg.getValue();
                if (argExpr.getExpressionTag() != LogicalExpressionTag.FUNCTION_CALL) {
                    continue;
                }
                AbstractFunctionCallExpression argFuncExpr = (AbstractFunctionCallExpression) argExpr;
                FunctionIdentifier argFuncIdent = argFuncExpr.getFunctionIdentifier();
                for (int i = 0; i < funcIdents.size(); i++) {
                    if (argFuncIdent == funcIdents.get(i).first) {
                        noFalsePositiveResultsFromSIdxSearch = funcIdents.get(i).second;
                        if (!noFalsePositiveResultsFromSIdxSearch) {
                            break;
                        }
                    }
                }
                if (!noFalsePositiveResultsFromSIdxSearch) {
                    break;
                }
            }
        }

        Quintuple<Boolean, Boolean, Boolean, Boolean, Boolean> indexOnlyPlanInfo = new Quintuple<Boolean, Boolean, Boolean, Boolean, Boolean>(
                isIndexOnlyPlanPossible, secondaryKeyFieldUsedInJoinCondition, secondaryKeyFieldUsedAfterJoinOp,
                verificationAfterSIdxSearchRequired, noFalsePositiveResultsFromSIdxSearch);

        // If there can be any false positive results, an index-only plan is not possible
        if (dataset.getDatasetType() == DatasetType.INTERNAL) {
            boolean indexOnlyPlanCheck = AccessMethodUtils.indexOnlyPlanCheck(aboveJoinRefs, joinRef, indexSubTree,
                    probeSubTree, chosenIndex, analysisCtx, context, indexOnlyPlanInfo);

            if (!indexOnlyPlanCheck) {
                return false;
            } else {
                isIndexOnlyPlanPossible = indexOnlyPlanInfo.first;
                secondaryKeyFieldUsedInJoinCondition = indexOnlyPlanInfo.second;
                secondaryKeyFieldUsedAfterJoinOp = indexOnlyPlanInfo.third;
                verificationAfterSIdxSearchRequired = indexOnlyPlanInfo.fourth;
                noFalsePositiveResultsFromSIdxSearch = indexOnlyPlanInfo.fifth;
            }
        } else {
            // We don't consider an index on an external dataset to be an index-only plan.
            isIndexOnlyPlanPossible = false;
        }

        if (isIndexOnlyPlanPossible) {
            analysisCtx.setIsIndexOnlyPlan(true);
        } else {
            analysisCtx.setIsIndexOnlyPlan(false);
        }

        ILogicalOperator primaryIndexUnnestOp = createSecondaryToPrimaryPlan(aboveJoinRefs, joinRef, conditionRef,
                indexSubTree.assignsAndUnnestsRefs, indexSubTree, probeSubTree, chosenIndex, analysisCtx, true,
                isLeftOuterJoin, true, context, verificationAfterSIdxSearchRequired,
                secondaryKeyFieldUsedInJoinCondition, secondaryKeyFieldUsedAfterJoinOp,
                noFalsePositiveResultsFromSIdxSearch);
        if (primaryIndexUnnestOp == null) {
            return false;
        }

        if (isLeftOuterJoin && hasGroupBy) {
            //reset the null place holder variable
            AccessMethodUtils.resetLOJNullPlaceholderVariableInGroupByOp(analysisCtx, newNullPlaceHolderVar, context);

            // For the index-only plan or reducing the number of select operations plan,
            // if newNullPlaceHolderVar is not in the variable map of the union operator,
            // we need to add this variable to the map.
            if (primaryIndexUnnestOp.getOperatorTag() == LogicalOperatorTag.UNIONALL) {
                List<Triple<LogicalVariable, LogicalVariable, LogicalVariable>> varMap = ((UnionAllOperator) primaryIndexUnnestOp)
                        .getVariableMappings();
                varMap.add(new Triple<LogicalVariable, LogicalVariable, LogicalVariable>(newNullPlaceHolderVar,
                        newNullPlaceHolderVar, newNullPlaceHolderVar));
                UnionAllOperator unionAllOp = new UnionAllOperator(varMap);
                unionAllOp.getInputs().addAll(((UnionAllOperator) primaryIndexUnnestOp).getInputs());
                context.computeAndSetTypeEnvironmentForOperator(unionAllOp);
                primaryIndexUnnestOp = unionAllOp;
            }
        }

        // If there are conditions left, add a new select operator on top.
        indexSubTree.dataSourceRef.setValue(primaryIndexUnnestOp);
        if (conditionRef.getValue() != null) {
            if (assignBeforeJoinOp != null) {
                // If a tryLock() on PK optimization is possible,
                // the whole plan is changed. replace the current path with the new plan.
                if (isIndexOnlyPlanPossible) {
                    // Get the revised dataSourceRef operator - unnest-map (PK, record)
                    // Right now, the order of operators is: union <- select <- assign <- unnest-map (primary index look-up)
                    ILogicalOperator dataSourceRefOp = (ILogicalOperator) primaryIndexUnnestOp.getInputs().get(0)
                            .getValue(); // select
                    dataSourceRefOp = (ILogicalOperator) dataSourceRefOp.getInputs().get(0).getValue(); // assign
                    dataSourceRefOp = (ILogicalOperator) dataSourceRefOp.getInputs().get(0).getValue(); // unnest-map
                    indexSubTree.dataSourceRef.setValue(dataSourceRefOp);
                    // Replace the current operator with the newly created operator
                    joinRef.setValue(primaryIndexUnnestOp);
                } else if (noFalsePositiveResultsFromSIdxSearch && dataset.getDatasetType() == DatasetType.INTERNAL) {
                    // If there are no false positives, still there can be
                    // Right now, the order of operators is: union <- select <- split <- assign <- unnest-map (primary index look-up) <- [A]
                    //                                       [A] <- stream_project <- stable_sort <- unnest-map (secondary index look-up) <- ...
                    //             or
                    //                                       select <- assign <- unnest-map ...

                    // Case 1: we have UNION
                    if (primaryIndexUnnestOp.getOperatorTag() == LogicalOperatorTag.UNIONALL) {
                        ILogicalOperator dataSourceRefOp = (ILogicalOperator) primaryIndexUnnestOp.getInputs().get(0)
                                .getValue(); // select
                        dataSourceRefOp = (ILogicalOperator) dataSourceRefOp.getInputs().get(0).getValue(); // split

                        for (int i = 0; i < indexSubTree.assignsAndUnnestsRefs.size(); i++) {
                            if (indexSubTree.assignsAndUnnestsRefs.get(i) != null) {
                                dataSourceRefOp = (ILogicalOperator) dataSourceRefOp.getInputs().get(0).getValue(); // assign
                            }
                        }
                        dataSourceRefOp = (ILogicalOperator) dataSourceRefOp.getInputs().get(0).getValue(); // unnest-map
                        indexSubTree.dataSourceRef.setValue(dataSourceRefOp);
                    } else {
                        ILogicalOperator dataSourceRefOp = (ILogicalOperator) primaryIndexUnnestOp.getInputs().get(0)
                                .getValue(); // assign
                        // Do we have more ASSIGNs?
                        for (int i = 1; i < indexSubTree.assignsAndUnnestsRefs.size(); i++) {
                            if (indexSubTree.assignsAndUnnestsRefs.get(i) != null) {
                                dataSourceRefOp = (ILogicalOperator) dataSourceRefOp.getInputs().get(0).getValue(); // assign
                            }
                        }
                        dataSourceRefOp = (ILogicalOperator) dataSourceRefOp.getInputs().get(0).getValue(); // unnest-map
                        indexSubTree.dataSourceRef.setValue(dataSourceRefOp);
                    }

                    // Replace the current operator with the newly created operator
                    joinRef.setValue(primaryIndexUnnestOp);
                } else {
                    // Index-only optimization and reducing the number of SELECT optimization are not possible.
                    // Right now, the order of operators is: select <- assign <- unnest-map (primary index look-up)
                    //                    joinOp.getInputs().clear();
                    indexSubTree.dataSourceRef.setValue(primaryIndexUnnestOp);
                    //                    joinOp.getInputs().add(new MutableObject<ILogicalOperator>(assignBeforeJoinOp));
                    SelectOperator topSelect = new SelectOperator(conditionRef, isLeftOuterJoin, newNullPlaceHolderVar);
                    topSelect.getInputs().add(indexSubTree.rootRef);
                    topSelect.setExecutionMode(ExecutionMode.LOCAL);
                    context.computeAndSetTypeEnvironmentForOperator(topSelect);
                    joinRef.setValue(topSelect);
                }
            }

            //            if (!isIndexOnlyPlanPossible && !noFalsePositiveResultsFromSIdxSearch) {
            //                SelectOperator topSelect = new SelectOperator(conditionRef, isLeftOuterJoin, newNullPlaceHolderVar);
            //                topSelect.getInputs().add(indexSubTree.rootRef);
            //                topSelect.setExecutionMode(ExecutionMode.LOCAL);
            //                context.computeAndSetTypeEnvironmentForOperator(topSelect);
            //                joinRef.setValue(topSelect);
            //            }
            //            // Replace the original join with the new subtree rooted at the select op.
        } else {
            if (primaryIndexUnnestOp.getOperatorTag() == LogicalOperatorTag.UNIONALL) {
                joinRef.setValue(primaryIndexUnnestOp);
            } else {
                joinRef.setValue(indexSubTree.rootRef.getValue());
            }
        }
        return true;
    }

    /**
     * Create a secondary index lookup optimization.
     * Case A) index-only select plan:
     * ......... union <- select <- assign? <- unnest-map (primary index look-up) <- split <- unnest-map (secondary index look-up) <- assign? <- datasource-scan
     * ............... <- ....................................................... <- split
     * Case B) reducing the number of select plan:
     * ......... union <- select <- split <- assign? <- unnest-map (primary index look-up) <- stable_sort <- unnest-map (secondary index look-up) <- assign? <- datasource-scan
     * ............... <- ...... <- split
     * Case C) only secondary look-up optimization
     * select <- assign? <- unnest-map (primary index look-up) <- stable_sort <- unnest-map (secondary index look-up) <- assign? <- datasource-scan
     * <-
     */
    private ILogicalOperator createSecondaryToPrimaryPlan(List<Mutable<ILogicalOperator>> aboveTopOpRefs,
            Mutable<ILogicalOperator> opRef, Mutable<ILogicalExpression> conditionRef,
            List<Mutable<ILogicalOperator>> assignBeforeTheOpRefs, OptimizableOperatorSubTree indexSubTree,
            OptimizableOperatorSubTree probeSubTree, Index chosenIndex, AccessMethodAnalysisContext analysisCtx,
            boolean retainInput, boolean retainNull, boolean requiresBroadcast, IOptimizationContext context,
            boolean verificationAfterSIdxSearchRequired, boolean secondaryKeyFieldUsedInSelectCondition,
            boolean secondaryKeyFieldUsedAfterSelectOp, boolean noFalsePositiveResultsFromSIdxSearch)
            throws AlgebricksException {
        Dataset dataset = indexSubTree.dataset;
        ARecordType recordType = indexSubTree.recordType;
        // we made sure indexSubTree has datasource scan
        AbstractDataSourceOperator dataSourceOp = (AbstractDataSourceOperator) indexSubTree.dataSourceRef.getValue();
        List<Pair<Integer, Integer>> exprAndVarList = analysisCtx.indexExprsAndVars.get(chosenIndex);
        List<IOptimizableFuncExpr> matchedFuncExprs = analysisCtx.matchedFuncExprs;
        int numSecondaryKeys = analysisCtx.indexNumMatchedKeys.get(chosenIndex);

        // Whether the given plan is an index-only plan or not.
        boolean isIndexOnlyPlan = analysisCtx.getIsIndexOnlyPlan();

        // We apply index-only plan or reducing the number of SELECT verification plan only for an internal dataset.
        boolean generateTrylockResultFromIndexSearch = false;
        if (dataset.getDatasetType() == DatasetType.INTERNAL
                && (isIndexOnlyPlan || noFalsePositiveResultsFromSIdxSearch)) {
            generateTrylockResultFromIndexSearch = true;
        }

        // Set the LIMIT information if it is possible to pass this to the index-search.
        // We can pass LIMIT information only when the given index is set to generate trustworthy results.
        long limitNumberOfResult = -1;
        if (generateTrylockResultFromIndexSearch) {
            limitNumberOfResult = analysisCtx.getLimitNumberOfResult();
        }

        // List of function expressions that will be replaced by the secondary-index search.
        // These func exprs will be removed from the select condition at the very end of this method.
        Set<ILogicalExpression> replacedFuncExprs = new HashSet<ILogicalExpression>();

        // Info on high and low keys for the BTree search predicate.
        ILogicalExpression[] lowKeyExprs = new ILogicalExpression[numSecondaryKeys];
        ILogicalExpression[] highKeyExprs = new ILogicalExpression[numSecondaryKeys];
        LimitType[] lowKeyLimits = new LimitType[numSecondaryKeys];
        LimitType[] highKeyLimits = new LimitType[numSecondaryKeys];
        boolean[] lowKeyInclusive = new boolean[numSecondaryKeys];
        boolean[] highKeyInclusive = new boolean[numSecondaryKeys];
        ILogicalExpression[] constantAtRuntimeExpressions = new ILogicalExpression[numSecondaryKeys];
        LogicalVariable[] constAtRuntimeExprVars = new LogicalVariable[numSecondaryKeys];

        // TODO: For now we don't do any sophisticated analysis of the func exprs to come up with "the best" range predicate.
        // If we can't figure out how to integrate a certain funcExpr into the current predicate, we just bail by setting this flag.
        boolean couldntFigureOut = false;
        boolean doneWithExprs = false;
        boolean isEqCondition = false;
        // TODO: For now don't consider prefix searches.
        BitSet setLowKeys = new BitSet(numSecondaryKeys);
        BitSet setHighKeys = new BitSet(numSecondaryKeys);
        // Go through the func exprs listed as optimizable by the chosen index,
        // and formulate a range predicate on the secondary-index keys.

        // checks whether a type casting happened from a real (FLOAT, DOUBLE) value to an INT value
        // since we have a round issues when dealing with LT(<) OR GT(>) operator.
        //        boolean realTypeConvertedToIntegerType = false;

        for (Pair<Integer, Integer> exprIndex : exprAndVarList) {
            // Position of the field of matchedFuncExprs.get(exprIndex) in the chosen index's indexed exprs.
            IOptimizableFuncExpr optFuncExpr = matchedFuncExprs.get(exprIndex.first);
            int keyPos = indexOf(optFuncExpr.getFieldName(0), chosenIndex.getKeyFieldNames());
            if (keyPos < 0) {
                if (optFuncExpr.getNumLogicalVars() > 1) {
                    // If we are optimizing a join, the matching field may be the second field name.
                    keyPos = indexOf(optFuncExpr.getFieldName(1), chosenIndex.getKeyFieldNames());
                }
            }
            if (keyPos < 0) {
                throw new AlgebricksException(
                        "Could not match optimizable function expression to any index field name.");
            }

            LimitType limit = getLimitType(optFuncExpr, probeSubTree);

            // Two values will be returned only when we are creating an EQ search predicate with a FLOAT or a DOUBLE constant
            // on an INT index.
            Pair<ILogicalExpression, ILogicalExpression> returnedSearchKeyExpr = AccessMethodUtils.createSearchKeyExpr(
                    optFuncExpr, indexSubTree, probeSubTree);
            ILogicalExpression searchKeyExpr = returnedSearchKeyExpr.first;
            ILogicalExpression searchKeyExpr2 = null;
            if (searchKeyExpr.getExpressionTag() == LogicalExpressionTag.FUNCTION_CALL) {
                constantAtRuntimeExpressions[keyPos] = searchKeyExpr;
                constAtRuntimeExprVars[keyPos] = context.newVar();
                searchKeyExpr = new VariableReferenceExpression(constAtRuntimeExprVars[keyPos]);

            }
            //            realTypeConvertedToIntegerType = returnedSearchKeyExpr.second;

            // the given search predicate = EQ and we have two type-casted values from FLOAT or DOUBLE to INT constant.
            if (limit == LimitType.EQUAL && returnedSearchKeyExpr.second != null) {
                searchKeyExpr2 = returnedSearchKeyExpr.second;
            }

            //            ILogicalExpression searchKeyExpr = AccessMethodUtils.createSearchKeyExpr(
            //                    optFuncExpr, indexSubTree, probeSubTree);

            // If a DOUBLE or FLOAT constant is converted to an INT type value,
            // we need to check a corner case where two real values are located between an INT value.
            // For example, for the following query,
            //
            // for $emp in dataset empDataset
            // where $emp.age > double("2.3") and $emp.age < double("3.3")
            // return $emp.id;
            //
            // It should generate a result if there is a tuple that satisfies the condition, which is 3,
            // however, it does not generate the desired result since finding candidates
            // fail after truncating the fraction part (there is no INT whose value is greater than 2 and less than 3.)
            //
            // Therefore, we convert LT(<) to LE(<=) and GT(>) to GE(>=) to find candidates.
            // This does not change the result of an actual comparison since this conversion is only applied
            // for finding candidates from an index.
            //
            //            if (realTypeConvertedToIntegerType) {
            //                if (limit == LimitType.HIGH_EXCLUSIVE) {
            //                    limit = LimitType.HIGH_INCLUSIVE;
            //                } else if (limit == LimitType.LOW_EXCLUSIVE) {
            //                    limit = LimitType.LOW_INCLUSIVE;
            //                }
            //            }

            switch (limit) {
                case EQUAL: {
                    if (lowKeyLimits[keyPos] == null && highKeyLimits[keyPos] == null) {
                        lowKeyLimits[keyPos] = highKeyLimits[keyPos] = limit;
                        lowKeyInclusive[keyPos] = highKeyInclusive[keyPos] = true;
                        if (searchKeyExpr2 == null) {
                            lowKeyExprs[keyPos] = highKeyExprs[keyPos] = searchKeyExpr;
                        } else {
                            // We have two type-casted FLOAT or DOUBLE values to be fed into an INT index
                            lowKeyExprs[keyPos] = searchKeyExpr;
                            highKeyExprs[keyPos] = searchKeyExpr2;
                        }
                        setLowKeys.set(keyPos);
                        setHighKeys.set(keyPos);
                        isEqCondition = true;
                    } else {
                        // Has already been set to the identical values. When optimizing join we may encounter the same optimizable expression twice
                        // (once from analyzing each side of the join)
                        if (lowKeyLimits[keyPos] == limit && lowKeyInclusive[keyPos] == true
                                && lowKeyExprs[keyPos].equals(searchKeyExpr) && highKeyLimits[keyPos] == limit
                                && highKeyInclusive[keyPos] == true && highKeyExprs[keyPos].equals(searchKeyExpr)) {
                            isEqCondition = true;
                            break;
                        }
                        couldntFigureOut = true;
                    }
                    // TODO: For now don't consider prefix searches.
                    // If high and low keys are set, we exit for now.
                    if (setLowKeys.cardinality() == numSecondaryKeys && setHighKeys.cardinality() == numSecondaryKeys) {
                        doneWithExprs = true;
                    }
                    break;
                }
                case HIGH_EXCLUSIVE: {
                    if (highKeyLimits[keyPos] == null || (highKeyLimits[keyPos] != null && highKeyInclusive[keyPos])) {
                        highKeyLimits[keyPos] = limit;
                        highKeyExprs[keyPos] = searchKeyExpr;
                        highKeyInclusive[keyPos] = false;
                    } else {
                        // Has already been set to the identical values. When optimizing join we may encounter the same optimizable expression twice
                        // (once from analyzing each side of the join)
                        if (highKeyLimits[keyPos] == limit && highKeyInclusive[keyPos] == false
                                && highKeyExprs[keyPos].equals(searchKeyExpr)) {
                            break;
                        }
                        couldntFigureOut = true;
                        doneWithExprs = true;
                    }
                    break;
                }
                case HIGH_INCLUSIVE: {
                    if (highKeyLimits[keyPos] == null) {
                        highKeyLimits[keyPos] = limit;
                        highKeyExprs[keyPos] = searchKeyExpr;
                        highKeyInclusive[keyPos] = true;
                    } else {
                        // Has already been set to the identical values. When optimizing join we may encounter the same optimizable expression twice
                        // (once from analyzing each side of the join)
                        if (highKeyLimits[keyPos] == limit && highKeyInclusive[keyPos] == true
                                && highKeyExprs[keyPos].equals(searchKeyExpr)) {
                            break;
                        }
                        couldntFigureOut = true;
                        doneWithExprs = true;
                    }
                    break;
                }
                case LOW_EXCLUSIVE: {
                    if (lowKeyLimits[keyPos] == null || (lowKeyLimits[keyPos] != null && lowKeyInclusive[keyPos])) {
                        lowKeyLimits[keyPos] = limit;
                        lowKeyExprs[keyPos] = searchKeyExpr;
                        lowKeyInclusive[keyPos] = false;
                    } else {
                        // Has already been set to the identical values. When optimizing join we may encounter the same optimizable expression twice
                        // (once from analyzing each side of the join)
                        if (lowKeyLimits[keyPos] == limit && lowKeyInclusive[keyPos] == false
                                && lowKeyExprs[keyPos].equals(searchKeyExpr)) {
                            break;
                        }
                        couldntFigureOut = true;
                        doneWithExprs = true;
                    }
                    break;
                }
                case LOW_INCLUSIVE: {
                    if (lowKeyLimits[keyPos] == null) {
                        lowKeyLimits[keyPos] = limit;
                        lowKeyExprs[keyPos] = searchKeyExpr;
                        lowKeyInclusive[keyPos] = true;
                    } else {
                        // Has already been set to the identical values. When optimizing join we may encounter the same optimizable expression twice
                        // (once from analyzing each side of the join)
                        if (lowKeyLimits[keyPos] == limit && lowKeyInclusive[keyPos] == true
                                && lowKeyExprs[keyPos].equals(searchKeyExpr)) {
                            break;
                        }
                        couldntFigureOut = true;
                        doneWithExprs = true;
                    }
                    break;
                }
                default: {
                    throw new IllegalStateException();
                }
            }
            if (!couldntFigureOut) {
                // Remember to remove this funcExpr later.
                replacedFuncExprs.add(matchedFuncExprs.get(exprIndex.first).getFuncExpr());
            }
            if (doneWithExprs) {
                break;
            }
        }
        if (couldntFigureOut) {
            return null;
        }

        // If the select condition contains mixed open/closed intervals on multiple keys, then we make all intervals closed to obtain a superset of answers and leave the original selection in place.
        boolean primaryIndexPostProccessingIsNeeded = false;
        for (int i = 1; i < numSecondaryKeys; ++i) {
            if (lowKeyInclusive[i] != lowKeyInclusive[0]) {
                Arrays.fill(lowKeyInclusive, true);
                primaryIndexPostProccessingIsNeeded = true;
                break;
            }
        }
        for (int i = 1; i < numSecondaryKeys; ++i) {
            if (highKeyInclusive[i] != highKeyInclusive[0]) {
                Arrays.fill(highKeyInclusive, true);
                primaryIndexPostProccessingIsNeeded = true;
                break;
            }
        }

        // determine cases when prefix search could be applied
        for (int i = 1; i < lowKeyExprs.length; i++) {
            if (lowKeyLimits[0] == null && lowKeyLimits[i] != null || lowKeyLimits[0] != null
                    && lowKeyLimits[i] == null || highKeyLimits[0] == null && highKeyLimits[i] != null
                    || highKeyLimits[0] != null && highKeyLimits[i] == null) {
                numSecondaryKeys--;
                primaryIndexPostProccessingIsNeeded = true;
            }
        }
        if (lowKeyLimits[0] == null) {
            lowKeyInclusive[0] = true;
        }
        if (highKeyLimits[0] == null) {
            highKeyInclusive[0] = true;
        }

        // Here we generate vars and funcs for assigning the secondary-index keys to be fed into the secondary-index search.
        // List of variables for the assign.
        ArrayList<LogicalVariable> keyVarList = new ArrayList<LogicalVariable>();
        // List of variables and expressions for the assign.
        ArrayList<LogicalVariable> assignKeyVarList = new ArrayList<LogicalVariable>();
        ArrayList<Mutable<ILogicalExpression>> assignKeyExprList = new ArrayList<Mutable<ILogicalExpression>>();
        int numLowKeys = createKeyVarsAndExprs(numSecondaryKeys, lowKeyLimits, lowKeyExprs, assignKeyVarList,
                assignKeyExprList, keyVarList, context, constantAtRuntimeExpressions, constAtRuntimeExprVars);
        int numHighKeys = createKeyVarsAndExprs(numSecondaryKeys, highKeyLimits, highKeyExprs, assignKeyVarList,
                assignKeyExprList, keyVarList, context, constantAtRuntimeExpressions, constAtRuntimeExprVars);

        BTreeJobGenParams jobGenParams = new BTreeJobGenParams(chosenIndex.getIndexName(), IndexType.BTREE,
                dataset.getDataverseName(), dataset.getDatasetName(), retainInput, retainNull, requiresBroadcast,
                generateTrylockResultFromIndexSearch, limitNumberOfResult);
        jobGenParams.setLowKeyInclusive(lowKeyInclusive[0]);
        jobGenParams.setHighKeyInclusive(highKeyInclusive[0]);
        jobGenParams.setIsEqCondition(isEqCondition);
        jobGenParams.setLowKeyVarList(keyVarList, 0, numLowKeys);
        jobGenParams.setHighKeyVarList(keyVarList, numLowKeys, numHighKeys);

        ILogicalOperator inputOp = null;
        if (!assignKeyVarList.isEmpty()) {
            // Assign operator that sets the constant secondary-index search-key fields if necessary.
            AssignOperator assignConstantSearchKeys = new AssignOperator(assignKeyVarList, assignKeyExprList);
            // Input to this assign is the EmptyTupleSource (which the dataSourceScan also must have had as input).
            assignConstantSearchKeys.getInputs().add(dataSourceOp.getInputs().get(0));
            assignConstantSearchKeys.setExecutionMode(dataSourceOp.getExecutionMode());
            inputOp = assignConstantSearchKeys;
        } else {
            // All index search keys are variables.
            inputOp = probeSubTree.root;
        }

        // Create an unnest-map for the secondary index search
        // The result: SK, PK, [Optional: The result of a Trylock on PK]
        boolean outputPrimaryKeysOnlyFromSIdxSearch = false;
        ILogicalOperator secondaryIndexUnnestOp = AccessMethodUtils.createSecondaryIndexUnnestMap(dataset, recordType,
                chosenIndex, inputOp, jobGenParams, context, outputPrimaryKeysOnlyFromSIdxSearch, retainInput);

        // Generate the rest of the upstream plan which feeds the search results into the primary index.
        UnnestMapOperator primaryIndexUnnestOp = null;
        LeftOuterUnnestMapOperator leftOuterPrimaryIndexUnnestOp = null;
        ILogicalOperator finalPrimaryIndexUnnestOp = null;

        boolean isPrimaryIndex = chosenIndex.isPrimaryIndex();
        if (dataset.getDatasetType() == DatasetType.EXTERNAL) {
            // External dataset
            ExternalDataLookupOperator externalDataAccessOp = AccessMethodUtils.createExternalDataLookupUnnestMap(
                    dataSourceOp, dataset, recordType, secondaryIndexUnnestOp, context, chosenIndex, retainInput,
                    retainNull, outputPrimaryKeysOnlyFromSIdxSearch);
            indexSubTree.dataSourceRef.setValue(externalDataAccessOp);
            return externalDataAccessOp;
        } else if (!isPrimaryIndex) {
            if (noFalsePositiveResultsFromSIdxSearch && !isIndexOnlyPlan) {
                // Reducing the number of verification after the primary index search optimization is possible.
                // In order to apply this optimization, the result of tryLock on PK during the secondary index search
                // needs to be retained. Thus, we always set retainInput parameter as true.
                finalPrimaryIndexUnnestOp = AccessMethodUtils.createPrimaryIndexUnnestMap(aboveTopOpRefs, opRef,
                        conditionRef, assignBeforeTheOpRefs, dataSourceOp, dataset, recordType, secondaryIndexUnnestOp,
                        context, true, true, retainNull, false, chosenIndex, analysisCtx,
                        outputPrimaryKeysOnlyFromSIdxSearch, verificationAfterSIdxSearchRequired,
                        secondaryKeyFieldUsedInSelectCondition, secondaryKeyFieldUsedAfterSelectOp, indexSubTree,
                        noFalsePositiveResultsFromSIdxSearch);
            } else {
                // Index-only plan optimization is possible.
                // We pass retainInput variable's value from the parameter.
                finalPrimaryIndexUnnestOp = AccessMethodUtils.createPrimaryIndexUnnestMap(aboveTopOpRefs, opRef,
                        conditionRef, assignBeforeTheOpRefs, dataSourceOp, dataset, recordType, secondaryIndexUnnestOp,
                        context, true, retainInput, retainNull, false, chosenIndex, analysisCtx,
                        outputPrimaryKeysOnlyFromSIdxSearch, verificationAfterSIdxSearchRequired,
                        secondaryKeyFieldUsedInSelectCondition, secondaryKeyFieldUsedAfterSelectOp, indexSubTree,
                        noFalsePositiveResultsFromSIdxSearch);
            }

            // Replace the datasource scan with the new plan rooted at
<<<<<<< HEAD
            // Get dataSourceRef operator - unnest-map (PK, record)
            if (isIndexOnlyPlan) {
                // Right now, the order of opertors is: union -> select -> assign -> unnest-map
                AbstractLogicalOperator dataSourceRefOp = (AbstractLogicalOperator) finalPrimaryIndexUnnestOp
                        .getInputs().get(0).getValue(); // select
                dataSourceRefOp = (AbstractLogicalOperator) dataSourceRefOp.getInputs().get(0).getValue(); // assign
                dataSourceRefOp = (AbstractLogicalOperator) dataSourceRefOp.getInputs().get(0).getValue(); // unnest-map

                //                indexSubTree.dataSourceRef.setValue(tmpPrimaryIndexUnnestOp);
                indexSubTree.dataSourceRef.setValue(dataSourceRefOp);
            } else if (noFalsePositiveResultsFromSIdxSearch) {
                // Right now, the order of opertors is: union -> select -> split -> assign -> unnest-map
                AbstractLogicalOperator dataSourceRefOp = (AbstractLogicalOperator) finalPrimaryIndexUnnestOp
                        .getInputs().get(0).getValue(); // select
                dataSourceRefOp = (AbstractLogicalOperator) dataSourceRefOp.getInputs().get(0).getValue(); // split
                dataSourceRefOp = (AbstractLogicalOperator) dataSourceRefOp.getInputs().get(0).getValue(); // assign
                dataSourceRefOp = (AbstractLogicalOperator) dataSourceRefOp.getInputs().get(0).getValue(); // unnest-map
            } else {
                indexSubTree.dataSourceRef.setValue(finalPrimaryIndexUnnestOp);
            }
=======
            // primaryIndexUnnestMap.
            indexSubTree.dataSourceRef.setValue(primaryIndexUnnestOp);

            // Adds equivalence classes --- one equivalent class between a primary key
            // variable and a record field-access expression.
            EquivalenceClassUtils.addEquivalenceClassesForPrimaryIndexAccess(primaryIndexUnnestOp,
                    dataSourceOp.getVariables(), recordType, dataset, context);
>>>>>>> d1b19bbf
        } else {
            // Primary index search case
            List<Object> primaryIndexOutputTypes = new ArrayList<Object>();
            try {
                AccessMethodUtils.appendPrimaryIndexTypes(dataset, recordType, primaryIndexOutputTypes);
            } catch (IOException e) {
                throw new AlgebricksException(e);
            }

            List<LogicalVariable> scanVariables = dataSourceOp.getVariables();

            // Checks whether the primary index search can replace the given SELECT condition.
            // If so, condition will be set to null and eventually the SELECT operator will be removed.
            // If not, we create a new condition based on remaining ones.
            if (!primaryIndexPostProccessingIsNeeded) {
                List<Mutable<ILogicalExpression>> remainingFuncExprs = new ArrayList<Mutable<ILogicalExpression>>();
                getNewConditionExprs(conditionRef, replacedFuncExprs, remainingFuncExprs);
                // Generate new condition.
                if (!remainingFuncExprs.isEmpty()) {
                    ILogicalExpression pulledCond = createSelectCondition(remainingFuncExprs);
                    conditionRef.setValue(pulledCond);
                } else {
                    conditionRef.setValue(null);
                }
            }

            boolean leftOuterUnnestMapRequired = false;
            if (retainNull && retainInput) {
                leftOuterUnnestMapRequired = true;
            } else {
                leftOuterUnnestMapRequired = false;
            }

            if (conditionRef.getValue() != null) {
                // If we cannot replace SELECT with unnest-map, we can't parameterize LIMIT on the primary index search
                // since we can't guarantee that the results will be the final results and an additional SELECT needs to be applied.
                jobGenParams.limitNumberOfResult = -1;
                // The job gen parameters are transferred to the actual job gen via the UnnestMapOperator's function arguments.
                ArrayList<Mutable<ILogicalExpression>> primaryIndexFuncArgs = new ArrayList<Mutable<ILogicalExpression>>();
                jobGenParams.writeToFuncArgs(primaryIndexFuncArgs);
                // An index search is expressed as an unnest-map over an index-search function.
                IFunctionInfo primaryIndexSearch = FunctionUtils.getFunctionInfo(AsterixBuiltinFunctions.INDEX_SEARCH);
                UnnestingFunctionCallExpression primaryIndexSearchFunc = new UnnestingFunctionCallExpression(
                        primaryIndexSearch, primaryIndexFuncArgs);
                primaryIndexSearchFunc.setReturnsUniqueValues(true);
                if (!leftOuterUnnestMapRequired) {
                    primaryIndexUnnestOp = new UnnestMapOperator(scanVariables, new MutableObject<ILogicalExpression>(
                            primaryIndexSearchFunc), primaryIndexOutputTypes, retainInput);
                    finalPrimaryIndexUnnestOp = primaryIndexUnnestOp;
                } else {
                    leftOuterPrimaryIndexUnnestOp = new LeftOuterUnnestMapOperator(scanVariables,
                            new MutableObject<ILogicalExpression>(primaryIndexSearchFunc), primaryIndexOutputTypes);
                    finalPrimaryIndexUnnestOp = leftOuterPrimaryIndexUnnestOp;
                }
            } else {
                // We can parameterize LIMIT (if any) on the primary index search
                // since the SELECT condition can be replaced by the primary index-search.
                if (!leftOuterUnnestMapRequired) {
                    primaryIndexUnnestOp = new UnnestMapOperator(scanVariables,
                            ((UnnestMapOperator) secondaryIndexUnnestOp).getExpressionRef(), primaryIndexOutputTypes,
                            retainInput);
                    finalPrimaryIndexUnnestOp = primaryIndexUnnestOp;
                } else {
                    leftOuterPrimaryIndexUnnestOp = new LeftOuterUnnestMapOperator(scanVariables,
                            ((LeftOuterUnnestMapOperator) secondaryIndexUnnestOp).getExpressionRef(),
                            primaryIndexOutputTypes);
                    finalPrimaryIndexUnnestOp = leftOuterPrimaryIndexUnnestOp;
                }
            }

            finalPrimaryIndexUnnestOp.getInputs().add(new MutableObject<ILogicalOperator>(inputOp));

            // Adds equivalence classes --- one equivalent class between a primary key
            // variable and a record field-access expression.
            EquivalenceClassUtils.addEquivalenceClassesForPrimaryIndexAccess(finalPrimaryIndexUnnestOp, scanVariables,
                    recordType, dataset, context);
        }

        return finalPrimaryIndexUnnestOp;
    }

    private int createKeyVarsAndExprs(int numKeys, LimitType[] keyLimits, ILogicalExpression[] searchKeyExprs,
            ArrayList<LogicalVariable> assignKeyVarList, ArrayList<Mutable<ILogicalExpression>> assignKeyExprList,
            ArrayList<LogicalVariable> keyVarList, IOptimizationContext context, ILogicalExpression[] constExpressions,
            LogicalVariable[] constExprVars) {
        if (keyLimits[0] == null) {
            return 0;
        }
        for (int i = 0; i < numKeys; i++) {
            ILogicalExpression searchKeyExpr = searchKeyExprs[i];
            ILogicalExpression constExpression = constExpressions[i];
            LogicalVariable keyVar = null;
            if (searchKeyExpr.getExpressionTag() == LogicalExpressionTag.CONSTANT) {
                keyVar = context.newVar();
                assignKeyExprList.add(new MutableObject<ILogicalExpression>(searchKeyExpr));
                assignKeyVarList.add(keyVar);
            } else {
                keyVar = ((VariableReferenceExpression) searchKeyExpr).getVariableReference();
                if (constExpression != null) {
                    assignKeyExprList.add(new MutableObject<ILogicalExpression>(constExpression));
                    assignKeyVarList.add(constExprVars[i]);
                }
            }
            keyVarList.add(keyVar);
        }
        return numKeys;
    }

    private void getNewConditionExprs(Mutable<ILogicalExpression> conditionRef,
            Set<ILogicalExpression> replacedFuncExprs, List<Mutable<ILogicalExpression>> remainingFuncExprs) {
        remainingFuncExprs.clear();
        if (replacedFuncExprs.isEmpty()) {
            return;
        }
        AbstractFunctionCallExpression funcExpr = (AbstractFunctionCallExpression) conditionRef.getValue();
        if (replacedFuncExprs.size() == 1) {
            Iterator<ILogicalExpression> it = replacedFuncExprs.iterator();
            if (!it.hasNext()) {
                return;
            }
            if (funcExpr == it.next()) {
                // There are no remaining function exprs.
                return;
            }
        }
        // The original select cond must be an AND. Check it just to be sure.
        if (funcExpr.getFunctionIdentifier() != AlgebricksBuiltinFunctions.AND) {
            throw new IllegalStateException();
        }
        // Clean the conjuncts.
        for (Mutable<ILogicalExpression> arg : funcExpr.getArguments()) {
            ILogicalExpression argExpr = arg.getValue();
            if (argExpr.getExpressionTag() != LogicalExpressionTag.FUNCTION_CALL) {
                continue;
            }
            // If the function expression was not replaced by the new index
            // plan, then add it to the list of remaining function expressions.
            if (!replacedFuncExprs.contains(argExpr)) {
                remainingFuncExprs.add(arg);
            }
        }
    }

    private <T> int indexOf(T value, List<T> coll) {
        int i = 0;
        for (T member : coll) {
            if (member.equals(value)) {
                return i;
            }
            i++;
        }
        return -1;
    }

    private LimitType getLimitType(IOptimizableFuncExpr optFuncExpr, OptimizableOperatorSubTree probeSubTree) {
        ComparisonKind ck = AlgebricksBuiltinFunctions.getComparisonType(optFuncExpr.getFuncExpr()
                .getFunctionIdentifier());
        LimitType limit = null;
        switch (ck) {
            case EQ: {
                limit = LimitType.EQUAL;
                break;
            }
            case GE: {
                limit = probeIsOnLhs(optFuncExpr, probeSubTree) ? LimitType.HIGH_INCLUSIVE : LimitType.LOW_INCLUSIVE;
                break;
            }
            case GT: {
                limit = probeIsOnLhs(optFuncExpr, probeSubTree) ? LimitType.HIGH_EXCLUSIVE : LimitType.LOW_EXCLUSIVE;
                break;
            }
            case LE: {
                limit = probeIsOnLhs(optFuncExpr, probeSubTree) ? LimitType.LOW_INCLUSIVE : LimitType.HIGH_INCLUSIVE;
                break;
            }
            case LT: {
                limit = probeIsOnLhs(optFuncExpr, probeSubTree) ? LimitType.LOW_EXCLUSIVE : LimitType.HIGH_EXCLUSIVE;
                break;
            }
            case NEQ: {
                limit = null;
                break;
            }
            default: {
                throw new IllegalStateException();
            }
        }
        return limit;
    }

    private boolean probeIsOnLhs(IOptimizableFuncExpr optFuncExpr, OptimizableOperatorSubTree probeSubTree) {
        if (probeSubTree == null) {
            // We are optimizing a selection query. Search key is a constant. Return true if constant is on lhs.
            return optFuncExpr.getFuncExpr().getArguments().get(0) == optFuncExpr.getConstantAtRuntimeExpr(0);
        } else {
            // We are optimizing a join query. Determine whether the feeding variable is on the lhs.
            return (optFuncExpr.getOperatorSubTree(0) == null || optFuncExpr.getOperatorSubTree(0) == probeSubTree);
        }
    }

    private ILogicalExpression createSelectCondition(List<Mutable<ILogicalExpression>> predList) {
        if (predList.size() > 1) {
            IFunctionInfo finfo = FunctionUtil.getFunctionInfo(AlgebricksBuiltinFunctions.AND);
            return new ScalarFunctionCallExpression(finfo, predList);
        }
        return predList.get(0).getValue();
    }

    @Override
    public boolean exprIsOptimizable(Index index, IOptimizableFuncExpr optFuncExpr) {
        // If we are optimizing a join, check for the indexed nested-loop join hint.
        if (optFuncExpr.getNumLogicalVars() == 2) {
            if (!optFuncExpr.getFuncExpr().getAnnotations().containsKey(IndexedNLJoinExpressionAnnotation.INSTANCE)) {
                return false;
            }
        }
        // Are we skipping a secondary index-search by using "skip-index" hint?
        if (!index.isPrimaryIndex()
                && optFuncExpr.getFuncExpr().getAnnotations()
                        .containsKey(SkipSecondaryIndexSearchExpressionAnnotation.INSTANCE)) {
            return false;
        }
        // No additional analysis required for BTrees.
        return true;
    }
}<|MERGE_RESOLUTION|>--- conflicted
+++ resolved
@@ -930,7 +930,6 @@
             }
 
             // Replace the datasource scan with the new plan rooted at
-<<<<<<< HEAD
             // Get dataSourceRef operator - unnest-map (PK, record)
             if (isIndexOnlyPlan) {
                 // Right now, the order of opertors is: union -> select -> assign -> unnest-map
@@ -951,15 +950,6 @@
             } else {
                 indexSubTree.dataSourceRef.setValue(finalPrimaryIndexUnnestOp);
             }
-=======
-            // primaryIndexUnnestMap.
-            indexSubTree.dataSourceRef.setValue(primaryIndexUnnestOp);
-
-            // Adds equivalence classes --- one equivalent class between a primary key
-            // variable and a record field-access expression.
-            EquivalenceClassUtils.addEquivalenceClassesForPrimaryIndexAccess(primaryIndexUnnestOp,
-                    dataSourceOp.getVariables(), recordType, dataset, context);
->>>>>>> d1b19bbf
         } else {
             // Primary index search case
             List<Object> primaryIndexOutputTypes = new ArrayList<Object>();
@@ -1001,7 +991,7 @@
                 ArrayList<Mutable<ILogicalExpression>> primaryIndexFuncArgs = new ArrayList<Mutable<ILogicalExpression>>();
                 jobGenParams.writeToFuncArgs(primaryIndexFuncArgs);
                 // An index search is expressed as an unnest-map over an index-search function.
-                IFunctionInfo primaryIndexSearch = FunctionUtils.getFunctionInfo(AsterixBuiltinFunctions.INDEX_SEARCH);
+                IFunctionInfo primaryIndexSearch = FunctionUtil.getFunctionInfo(AsterixBuiltinFunctions.INDEX_SEARCH);
                 UnnestingFunctionCallExpression primaryIndexSearchFunc = new UnnestingFunctionCallExpression(
                         primaryIndexSearch, primaryIndexFuncArgs);
                 primaryIndexSearchFunc.setReturnsUniqueValues(true);
