/*
 * Licensed to the Apache Software Foundation (ASF) under one
 * or more contributor license agreements.  See the NOTICE file
 * distributed with this work for additional information
 * regarding copyright ownership.  The ASF licenses this file
 * to you under the Apache License, Version 2.0 (the
 * "License"); you may not use this file except in compliance
 * with the License.  You may obtain a copy of the License at
 *
 *   http://www.apache.org/licenses/LICENSE-2.0
 *
 * Unless required by applicable law or agreed to in writing,
 * software distributed under the License is distributed on an
 * "AS IS" BASIS, WITHOUT WARRANTIES OR CONDITIONS OF ANY
 * KIND, either express or implied.  See the License for the
 * specific language governing permissions and limitations
 * under the License.
 */

package org.apache.asterix.optimizer.rules.am;

import java.io.IOException;
import java.util.ArrayList;
import java.util.Arrays;
import java.util.BitSet;
import java.util.HashSet;
import java.util.Iterator;
import java.util.List;
import java.util.Set;

import org.apache.asterix.aql.util.FunctionUtils;
import org.apache.asterix.common.annotations.SkipSecondaryIndexSearchExpressionAnnotation;
import org.apache.asterix.common.config.DatasetConfig.DatasetType;
import org.apache.asterix.common.config.DatasetConfig.IndexType;
import org.apache.asterix.metadata.entities.Dataset;
import org.apache.asterix.metadata.entities.Index;
import org.apache.asterix.om.types.ARecordType;
import org.apache.asterix.optimizer.rules.util.EquivalenceClassUtils;
import org.apache.commons.lang3.mutable.Mutable;
import org.apache.commons.lang3.mutable.MutableObject;
import org.apache.hyracks.algebricks.common.exceptions.AlgebricksException;
import org.apache.hyracks.algebricks.common.utils.Pair;
import org.apache.hyracks.algebricks.common.utils.Quintuple;
import org.apache.hyracks.algebricks.core.algebra.base.ILogicalExpression;
import org.apache.hyracks.algebricks.core.algebra.base.ILogicalOperator;
import org.apache.hyracks.algebricks.core.algebra.base.IOptimizationContext;
import org.apache.hyracks.algebricks.core.algebra.base.LogicalExpressionTag;
import org.apache.hyracks.algebricks.core.algebra.base.LogicalOperatorTag;
import org.apache.hyracks.algebricks.core.algebra.base.LogicalVariable;
import org.apache.hyracks.algebricks.core.algebra.expressions.AbstractFunctionCallExpression;
import org.apache.hyracks.algebricks.core.algebra.expressions.IndexedNLJoinExpressionAnnotation;
import org.apache.hyracks.algebricks.core.algebra.expressions.ScalarFunctionCallExpression;
import org.apache.hyracks.algebricks.core.algebra.expressions.VariableReferenceExpression;
import org.apache.hyracks.algebricks.core.algebra.functions.AlgebricksBuiltinFunctions;
import org.apache.hyracks.algebricks.core.algebra.functions.AlgebricksBuiltinFunctions.ComparisonKind;
import org.apache.hyracks.algebricks.core.algebra.functions.FunctionIdentifier;
import org.apache.hyracks.algebricks.core.algebra.functions.IFunctionInfo;
import org.apache.hyracks.algebricks.core.algebra.operators.logical.AbstractBinaryJoinOperator;
import org.apache.hyracks.algebricks.core.algebra.operators.logical.AbstractDataSourceOperator;
import org.apache.hyracks.algebricks.core.algebra.operators.logical.AbstractLogicalOperator;
import org.apache.hyracks.algebricks.core.algebra.operators.logical.AbstractLogicalOperator.ExecutionMode;
import org.apache.hyracks.algebricks.core.algebra.operators.logical.AssignOperator;
import org.apache.hyracks.algebricks.core.algebra.operators.logical.ExternalDataLookupOperator;
import org.apache.hyracks.algebricks.core.algebra.operators.logical.SelectOperator;
import org.apache.hyracks.algebricks.core.algebra.operators.logical.UnnestMapOperator;

/**
 * Class for helping rewrite rules to choose and apply BTree indexes.
 */
public class BTreeAccessMethod implements IAccessMethod {

    // Describes whether a search predicate is an open/closed interval.
    private enum LimitType {
        LOW_INCLUSIVE,
        LOW_EXCLUSIVE,
        HIGH_INCLUSIVE,
        HIGH_EXCLUSIVE,
        EQUAL
    }

    // TODO: There is some redundancy here, since these are listed in AlgebricksBuiltinFunctions as well.
    //
    // Second boolean value means that this function can produce false positive results if it is set to false.
    // That is, an index-search alone cannot replace SELECT condition and
    // SELECT condition needs to be applied after the index-search to get the correct results.
    private static List<Pair<FunctionIdentifier, Boolean>> funcIdents = new ArrayList<Pair<FunctionIdentifier, Boolean>>();
    static {
        funcIdents.add(new Pair<FunctionIdentifier, Boolean>(AlgebricksBuiltinFunctions.EQ, true));
        funcIdents.add(new Pair<FunctionIdentifier, Boolean>(AlgebricksBuiltinFunctions.LE, true));
        funcIdents.add(new Pair<FunctionIdentifier, Boolean>(AlgebricksBuiltinFunctions.GE, true));
        funcIdents.add(new Pair<FunctionIdentifier, Boolean>(AlgebricksBuiltinFunctions.LT, true));
        funcIdents.add(new Pair<FunctionIdentifier, Boolean>(AlgebricksBuiltinFunctions.GT, true));
    }

    public static BTreeAccessMethod INSTANCE = new BTreeAccessMethod();

    @Override
    public List<Pair<FunctionIdentifier, Boolean>> getOptimizableFunctions() {
        return funcIdents;
    }

    @Override
    public boolean analyzeFuncExprArgs(AbstractFunctionCallExpression funcExpr,
            List<AbstractLogicalOperator> assignsAndUnnests, AccessMethodAnalysisContext analysisCtx) {
        boolean matches = AccessMethodUtils.analyzeFuncExprArgsForOneConstAndVar(funcExpr, analysisCtx);
        if (!matches) {
            matches = AccessMethodUtils.analyzeFuncExprArgsForTwoVars(funcExpr, analysisCtx);
        }
        return matches;
    }

    @Override
    public boolean matchAllIndexExprs() {
        return false;
    }

    @Override
    public boolean matchPrefixIndexExprs() {
        return true;
    }

    @Override
    public boolean applySelectPlanTransformation(List<Mutable<ILogicalOperator>> aboveSelectRefs,
            Mutable<ILogicalOperator> selectRef, OptimizableOperatorSubTree subTree, Index chosenIndex,
            AccessMethodAnalysisContext analysisCtx, IOptimizationContext context) throws AlgebricksException {
        SelectOperator select = (SelectOperator) selectRef.getValue();
        Mutable<ILogicalExpression> conditionRef = select.getCondition();
        AbstractFunctionCallExpression funcExpr = (AbstractFunctionCallExpression) conditionRef.getValue();

        // Check whether assign (unnest) operator exists before the select operator
        Mutable<ILogicalOperator> assignBeforeSelectOpRef = (subTree.assignsAndUnnestsRefs.isEmpty()) ? null
                : subTree.assignsAndUnnestsRefs.get(0);
        System.out.println("subTree.assignsAndUnnestsRefs.size() " + subTree.assignsAndUnnestsRefs.size());
        ILogicalOperator assignBeforeSelectOp = null;
        if (assignBeforeSelectOpRef != null) {
            assignBeforeSelectOp = assignBeforeSelectOpRef.getValue();
        }

        Dataset dataset = subTree.dataset;

        // index-only plan possible?
        boolean isIndexOnlyPlan = false;

        // secondary key field usage in the select condition
        boolean secondaryKeyFieldUsedInSelectOpCondition = false;

        // secondary key field usage after the select operator
        boolean secondaryKeyFieldUsedAfterSelectOp = false;

        // Whether a verification is required after the secondary index search
        boolean verificationAfterSIdxSearchRequired = false;

        // Can the chosen method generate any false positive results?
        // Currently, for the B+ Tree index, there cannot be any false positive results.
        boolean noFalsePositiveResultsFromSIdxSearch = false;

        // Check whether the given function-call can generate false positive results.
        FunctionIdentifier argFuncIdent = funcExpr.getFunctionIdentifier();
        boolean functionFound = false;
        for (int i = 0; i < funcIdents.size(); i++) {
            if (argFuncIdent == funcIdents.get(i).first) {
                functionFound = true;
                noFalsePositiveResultsFromSIdxSearch = funcIdents.get(i).second;
                if (!noFalsePositiveResultsFromSIdxSearch) {
                    break;
                }
            }
        }

        // If function-call itself is not an index-based access method, we check its arguments.
        if (!functionFound) {
            for (Mutable<ILogicalExpression> arg : funcExpr.getArguments()) {
                ILogicalExpression argExpr = arg.getValue();
                if (argExpr.getExpressionTag() != LogicalExpressionTag.FUNCTION_CALL) {
                    continue;
                }
                AbstractFunctionCallExpression argFuncExpr = (AbstractFunctionCallExpression) argExpr;
                FunctionIdentifier argExprFuncIdent = argFuncExpr.getFunctionIdentifier();
                for (int i = 0; i < funcIdents.size(); i++) {
                    if (argExprFuncIdent == funcIdents.get(i).first) {
                        noFalsePositiveResultsFromSIdxSearch = funcIdents.get(i).second;
                        if (!noFalsePositiveResultsFromSIdxSearch) {
                            break;
                        }
                    }
                }
                if (!noFalsePositiveResultsFromSIdxSearch) {
                    break;
                }
            }

<<<<<<< HEAD
        }
=======
        //        Quadruple<Boolean, Boolean, Boolean, Boolean> indexOnlyPlanCheck = new Quadruple<Boolean, Boolean, Boolean, Boolean>(
        //                isIndexOnlyPlanPossible, secondaryKeyFieldUsedInSelectCondition, secondaryKeyFieldUsedAfterSelectOp,
        //                verificationAfterSIdxSearchRequired);

        Quintuple<Boolean, Boolean, Boolean, Boolean, Boolean> indexOnlyPlanCheck = new Quintuple<Boolean, Boolean, Boolean, Boolean, Boolean>(
                isIndexOnlyPlanPossible, secondaryKeyFieldUsedInSelectCondition, secondaryKeyFieldUsedAfterSelectOp,
                verificationAfterSIdxSearchRequired, noFalsePositiveResultsFromSIdxSearch);
>>>>>>> d16adc42

        Quintuple<Boolean, Boolean, Boolean, Boolean, Boolean> indexOnlyPlanInfo = new Quintuple<Boolean, Boolean, Boolean, Boolean, Boolean>(
                isIndexOnlyPlan, secondaryKeyFieldUsedInSelectOpCondition, secondaryKeyFieldUsedAfterSelectOp,
                verificationAfterSIdxSearchRequired, noFalsePositiveResultsFromSIdxSearch);

        // If there can be any false positive results, an index-only plan is not possible
        if (dataset.getDatasetType() == DatasetType.INTERNAL) {
<<<<<<< HEAD
            boolean indexOnlyPlancheck = AccessMethodUtils.indexOnlyPlanCheck(aboveSelectRefs, selectRef, subTree,
                    null, chosenIndex, analysisCtx, context, indexOnlyPlanInfo);
=======
            indexOnlyPlanCheck = AccessMethodUtils.isIndexOnlyPlan(aboveSelectRefs, selectRef, subTree, chosenIndex,
                    analysisCtx, context);
>>>>>>> d16adc42

            if (!indexOnlyPlancheck) {
                return false;
            } else {
<<<<<<< HEAD
                isIndexOnlyPlan = indexOnlyPlanInfo.first;
                secondaryKeyFieldUsedInSelectOpCondition = indexOnlyPlanInfo.second;
                secondaryKeyFieldUsedAfterSelectOp = indexOnlyPlanInfo.third;
                verificationAfterSIdxSearchRequired = indexOnlyPlanInfo.fourth;
                noFalsePositiveResultsFromSIdxSearch = indexOnlyPlanInfo.fifth;
=======
                isIndexOnlyPlanPossible = indexOnlyPlanCheck.first;
                secondaryKeyFieldUsedInSelectCondition = indexOnlyPlanCheck.second;
                secondaryKeyFieldUsedAfterSelectOp = indexOnlyPlanCheck.third;
                verificationAfterSIdxSearchRequired = indexOnlyPlanCheck.fourth;
                noFalsePositiveResultsFromSIdxSearch = indexOnlyPlanCheck.fifth;
>>>>>>> d16adc42
            }
        } else {
            // We don't consider an index on an external dataset to be an index-only plan.
            isIndexOnlyPlan = false;
        }

        if (isIndexOnlyPlan) {
            analysisCtx.setIndexOnlyPlanEnabled(true);
        } else {
            analysisCtx.setIndexOnlyPlanEnabled(false);

        }

        // Transform the current path to the path that is utilizing the corresponding indexes
        ILogicalOperator primaryIndexUnnestOp = createSecondaryToPrimaryPlan(aboveSelectRefs, selectRef, conditionRef,
                subTree.assignsAndUnnestsRefs, subTree, null, chosenIndex, analysisCtx, false, false, false, context,
<<<<<<< HEAD
                verificationAfterSIdxSearchRequired, secondaryKeyFieldUsedInSelectOpCondition,
=======
                verificationAfterSIdxSearchRequired, secondaryKeyFieldUsedInSelectCondition,
>>>>>>> d16adc42
                secondaryKeyFieldUsedAfterSelectOp, noFalsePositiveResultsFromSIdxSearch);
        if (primaryIndexUnnestOp == null) {
            return false;
        }

        // Generate new path using the new condition.
        if (conditionRef.getValue() != null) {
            if (assignBeforeSelectOp != null) {
                // If a tryLock() on PK optimization is possible,
                // the whole plan is changed. replace the current path with the new plan.
                if (analysisCtx.isIndexOnlyPlanEnabled() && dataset.getDatasetType() == DatasetType.INTERNAL) {
                    // Get the revised dataSourceRef operator - unnest-map (PK, record)
                    // Right now, the order of operators is: union <- select <- assign <- unnest-map (primary index look-up)
                    ILogicalOperator dataSourceRefOp = (ILogicalOperator) primaryIndexUnnestOp.getInputs().get(0)
                            .getValue(); // select
                    //                    dataSourceRefOp = (ILogicalOperator) dataSourceRefOp.getInputs().get(0).getValue(); // assign
                    for (int i = 0; i < subTree.assignsAndUnnestsRefs.size(); i++) {
                        if (subTree.assignsAndUnnestsRefs.get(i) != null) {
                            dataSourceRefOp = (ILogicalOperator) dataSourceRefOp.getInputs().get(0).getValue(); // assign
                        }
                    }

                    dataSourceRefOp = (ILogicalOperator) dataSourceRefOp.getInputs().get(0).getValue(); // unnest-map
                    subTree.dataSourceRef.setValue(dataSourceRefOp);
                    // Replace the current operator with the newly created operator
                    selectRef.setValue(primaryIndexUnnestOp);
                } else if (noFalsePositiveResultsFromSIdxSearch && dataset.getDatasetType() == DatasetType.INTERNAL) {
                    // If there are no false positives, still there can be
                    // Right now, the order of operators is: union <- select <- split <- assign <- unnest-map (primary index look-up) <- [A]
                    //                                       [A] <- stream_project <- stable_sort <- unnest-map (secondary index look-up) <- ...
                    //             or
                    //                                       select <- assign <- unnest-map ...

                    // Case 1: we have UNION
                    if (primaryIndexUnnestOp.getOperatorTag() == LogicalOperatorTag.UNIONALL) {
                        ILogicalOperator dataSourceRefOp = (ILogicalOperator) primaryIndexUnnestOp.getInputs().get(0)
                                .getValue(); // select
                        dataSourceRefOp = (ILogicalOperator) dataSourceRefOp.getInputs().get(0).getValue(); // split

                        for (int i = 0; i < subTree.assignsAndUnnestsRefs.size(); i++) {
                            if (subTree.assignsAndUnnestsRefs.get(i) != null) {
                                dataSourceRefOp = (ILogicalOperator) dataSourceRefOp.getInputs().get(0).getValue(); // assign
                            }
                        }
                        dataSourceRefOp = (ILogicalOperator) dataSourceRefOp.getInputs().get(0).getValue(); // unnest-map
                        subTree.dataSourceRef.setValue(dataSourceRefOp);
                    } else {
                        ILogicalOperator dataSourceRefOp = (ILogicalOperator) primaryIndexUnnestOp.getInputs().get(0)
                                .getValue(); // assign
                        // Do we have more ASSIGNs?
                        for (int i = 1; i < subTree.assignsAndUnnestsRefs.size(); i++) {
                            if (subTree.assignsAndUnnestsRefs.get(i) != null) {
                                dataSourceRefOp = (ILogicalOperator) dataSourceRefOp.getInputs().get(0).getValue(); // assign
                            }
                        }
                        dataSourceRefOp = (ILogicalOperator) dataSourceRefOp.getInputs().get(0).getValue(); // unnest-map
                        subTree.dataSourceRef.setValue(dataSourceRefOp);
                    }

                    // Replace the current operator with the newly created operator
                    selectRef.setValue(primaryIndexUnnestOp);
                } else {
                    // Index-only optimization and reducing the number of SELECT optimization are not possible.
                    // Right now, the order of operators is: select <- assign <- unnest-map (primary index look-up)
                    select.getInputs().clear();
                    subTree.dataSourceRef.setValue(primaryIndexUnnestOp);
                    select.getInputs().add(new MutableObject<ILogicalOperator>(assignBeforeSelectOp));
                }
            } else {
                // If a tryLock() on PK is possible, we don't need to use select operator.
                if (analysisCtx.isIndexOnlyPlanEnabled()) {
                    ILogicalOperator dataSourceRefOp = (ILogicalOperator) primaryIndexUnnestOp.getInputs().get(0)
                            .getValue(); // select
                    dataSourceRefOp = (ILogicalOperator) dataSourceRefOp.getInputs().get(0).getValue(); // unnest-map
                    subTree.dataSourceRef.setValue(dataSourceRefOp);
                    selectRef.setValue(primaryIndexUnnestOp);
                } else if (noFalsePositiveResultsFromSIdxSearch) {
                    // If there are no false positives, still there can be an optimization - reducing the number of SELECT operations
                    // Right now, the order of operators is: union <- select <- split <- unnest-map (primary index look-up) <- [A]
                    //                                       [A] <- stream_project <- stable_sort <- unnest-map (secondary index look-up) <- ...
                    ILogicalOperator dataSourceRefOp = (ILogicalOperator) primaryIndexUnnestOp.getInputs().get(0)
                            .getValue(); // select
                    dataSourceRefOp = (ILogicalOperator) dataSourceRefOp.getInputs().get(0).getValue(); // split
                    dataSourceRefOp = (ILogicalOperator) dataSourceRefOp.getInputs().get(0).getValue(); // unnest-map
                    subTree.dataSourceRef.setValue(dataSourceRefOp);
                    // Replace the current operator with the newly created operator
                    selectRef.setValue(primaryIndexUnnestOp);
                } else {
                    select.getInputs().clear();
                    select.getInputs().add(new MutableObject<ILogicalOperator>(primaryIndexUnnestOp));
                }
            }
        } else {
            ((AbstractLogicalOperator) primaryIndexUnnestOp).setExecutionMode(ExecutionMode.PARTITIONED);
            if (assignBeforeSelectOp != null) {
                subTree.dataSourceRef.setValue(primaryIndexUnnestOp);
                selectRef.setValue(assignBeforeSelectOp);
            } else {
                selectRef.setValue(primaryIndexUnnestOp);
            }
        }

        return true;
    }

    @Override
    public boolean applyJoinPlanTransformation(List<Mutable<ILogicalOperator>> aboveJoinRefs,
            Mutable<ILogicalOperator> joinRef, OptimizableOperatorSubTree leftSubTree,
            OptimizableOperatorSubTree rightSubTree, Index chosenIndex, AccessMethodAnalysisContext analysisCtx,
            IOptimizationContext context, boolean isLeftOuterJoin, boolean hasGroupBy) throws AlgebricksException {
        AbstractBinaryJoinOperator joinOp = (AbstractBinaryJoinOperator) joinRef.getValue();
        Mutable<ILogicalExpression> conditionRef = joinOp.getCondition();

        AbstractFunctionCallExpression funcExpr = null;
        FunctionIdentifier funcIdent = null;
        if (conditionRef.getValue().getExpressionTag() == LogicalExpressionTag.FUNCTION_CALL) {
            funcExpr = (AbstractFunctionCallExpression) conditionRef.getValue();
            funcIdent = funcExpr.getFunctionIdentifier();
        }

        // Determine if the index is applicable on the left or right side (if both, we prefer the right (inner) side).
        Dataset dataset = analysisCtx.indexDatasetMap.get(chosenIndex);

        // Determine probe and index subtrees based on chosen index.
        OptimizableOperatorSubTree indexSubTree = null;
        OptimizableOperatorSubTree probeSubTree = null;
        if ((rightSubTree.hasDataSourceScan() && dataset.getDatasetName().equals(rightSubTree.dataset.getDatasetName()))
                || isLeftOuterJoin) {
            indexSubTree = rightSubTree;
            probeSubTree = leftSubTree;
        } else if (!isLeftOuterJoin && leftSubTree.hasDataSourceScan()
                && dataset.getDatasetName().equals(leftSubTree.dataset.getDatasetName())) {
            indexSubTree = leftSubTree;
            probeSubTree = rightSubTree;
        }
        if (indexSubTree == null) {
            //This may happen for left outer join case
            return false;
        }

        LogicalVariable newNullPlaceHolderVar = null;
        if (isLeftOuterJoin) {
            //get a new null place holder variable that is the first field variable of the primary key
            //from the indexSubTree's datasourceScanOp
            newNullPlaceHolderVar = indexSubTree.getDataSourceVariables().get(0);
        }

        // Check whether assign (unnest) operator exists before the join operator
        Mutable<ILogicalOperator> assignBeforeJoinOpRef = (indexSubTree.assignsAndUnnestsRefs.isEmpty()) ? null
                : indexSubTree.assignsAndUnnestsRefs.get(0);
        System.out.println("subTree.assignsAndUnnestsRefs.size() " + indexSubTree.assignsAndUnnestsRefs.size());
        ILogicalOperator assignBeforeJoinOp = null;
        if (assignBeforeJoinOpRef != null) {
            assignBeforeJoinOp = assignBeforeJoinOpRef.getValue();
        }

        // index-only plan possible?
        boolean isIndexOnlyPlanPossible = false;

        // secondary key field usage in the join condition
        boolean secondaryKeyFieldUsedInJoinCondition = false;

        // secondary key field usage after the join operator
        boolean secondaryKeyFieldUsedAfterJoinOp = false;

        // For R-Tree only: whether a verification is required after the secondary index search
        boolean verificationAfterSIdxSearchRequired = false;

        // Can the chosen method generate any false positive results?
        // Currently, for the B+ Tree index, there cannot be any false positive results except the composite index case.
        boolean noFalsePositiveResultsFromSIdxSearch = true;
        if (funcExpr != null) {
            for (Mutable<ILogicalExpression> arg : funcExpr.getArguments()) {
                ILogicalExpression argExpr = arg.getValue();
                if (argExpr.getExpressionTag() != LogicalExpressionTag.FUNCTION_CALL) {
                    continue;
                }
                AbstractFunctionCallExpression argFuncExpr = (AbstractFunctionCallExpression) argExpr;
                FunctionIdentifier argFuncIdent = argFuncExpr.getFunctionIdentifier();
                for (int i = 0; i < funcIdents.size(); i++) {
                    if (argFuncIdent == funcIdents.get(i).first) {
                        noFalsePositiveResultsFromSIdxSearch = funcIdents.get(i).second;
                        if (!noFalsePositiveResultsFromSIdxSearch) {
                            break;
                        }
                    }
                }
                if (!noFalsePositiveResultsFromSIdxSearch) {
                    break;
                }
            }
        }

        Quintuple<Boolean, Boolean, Boolean, Boolean, Boolean> indexOnlyPlanInfo = new Quintuple<Boolean, Boolean, Boolean, Boolean, Boolean>(
                isIndexOnlyPlanPossible, secondaryKeyFieldUsedInJoinCondition, secondaryKeyFieldUsedAfterJoinOp,
                verificationAfterSIdxSearchRequired, noFalsePositiveResultsFromSIdxSearch);

        // If there can be any false positive results, an index-only plan is not possible
        if (dataset.getDatasetType() == DatasetType.INTERNAL) {
            boolean indexOnlyPlanCheck = AccessMethodUtils.indexOnlyPlanCheck(aboveJoinRefs, joinRef, indexSubTree,
                    probeSubTree, chosenIndex, analysisCtx, context, indexOnlyPlanInfo);

            if (!indexOnlyPlanCheck) {
                return false;
            } else {
                isIndexOnlyPlanPossible = indexOnlyPlanInfo.first;
                secondaryKeyFieldUsedInJoinCondition = indexOnlyPlanInfo.second;
                secondaryKeyFieldUsedAfterJoinOp = indexOnlyPlanInfo.third;
                verificationAfterSIdxSearchRequired = indexOnlyPlanInfo.fourth;
                noFalsePositiveResultsFromSIdxSearch = indexOnlyPlanInfo.fifth;
            }
        } else {
            // We don't consider an index on an external dataset to be an index-only plan.
            isIndexOnlyPlanPossible = false;
        }

        if (isIndexOnlyPlanPossible) {
            analysisCtx.setIndexOnlyPlanEnabled(true);
        } else {
            analysisCtx.setIndexOnlyPlanEnabled(false);
        }

        ILogicalOperator primaryIndexUnnestOp = createSecondaryToPrimaryPlan(aboveJoinRefs, joinRef, conditionRef,
                indexSubTree.assignsAndUnnestsRefs, indexSubTree, probeSubTree, chosenIndex, analysisCtx, true,
                isLeftOuterJoin, true, context, verificationAfterSIdxSearchRequired,
                secondaryKeyFieldUsedInJoinCondition, secondaryKeyFieldUsedAfterJoinOp,
                noFalsePositiveResultsFromSIdxSearch);
        if (primaryIndexUnnestOp == null) {
            return false;
        }

        if (isLeftOuterJoin && hasGroupBy) {
            //reset the null place holder variable
            AccessMethodUtils.resetLOJNullPlaceholderVariableInGroupByOp(analysisCtx, newNullPlaceHolderVar, context);
        }

        // If there are conditions left, add a new select operator on top.
        indexSubTree.dataSourceRef.setValue(primaryIndexUnnestOp);
        if (conditionRef.getValue() != null) {
            if (assignBeforeJoinOp != null) {
                // If a tryLock() on PK optimization is possible,
                // the whole plan is changed. replace the current path with the new plan.
                if (analysisCtx.isIndexOnlyPlanEnabled()) {
                    // Get the revised dataSourceRef operator - unnest-map (PK, record)
                    // Right now, the order of operators is: union <- select <- assign <- unnest-map (primary index look-up)
                    ILogicalOperator dataSourceRefOp = (ILogicalOperator) primaryIndexUnnestOp.getInputs().get(0)
                            .getValue(); // select
                    dataSourceRefOp = (ILogicalOperator) dataSourceRefOp.getInputs().get(0).getValue(); // assign
                    dataSourceRefOp = (ILogicalOperator) dataSourceRefOp.getInputs().get(0).getValue(); // unnest-map
                    indexSubTree.dataSourceRef.setValue(dataSourceRefOp);
                    // Replace the current operator with the newly created operator
                    joinRef.setValue(primaryIndexUnnestOp);
                } else if (noFalsePositiveResultsFromSIdxSearch && dataset.getDatasetType() == DatasetType.INTERNAL) {
                    // If there are no false positives, still there can be
                    // Right now, the order of operators is: union <- select <- split <- assign <- unnest-map (primary index look-up) <- [A]
                    //                                       [A] <- stream_project <- stable_sort <- unnest-map (secondary index look-up) <- ...
                    //             or
                    //                                       select <- assign <- unnest-map ...

                    // Case 1: we have UNION
                    if (primaryIndexUnnestOp.getOperatorTag() == LogicalOperatorTag.UNIONALL) {
                        ILogicalOperator dataSourceRefOp = (ILogicalOperator) primaryIndexUnnestOp.getInputs().get(0)
                                .getValue(); // select
                        dataSourceRefOp = (ILogicalOperator) dataSourceRefOp.getInputs().get(0).getValue(); // split

                        for (int i = 0; i < indexSubTree.assignsAndUnnestsRefs.size(); i++) {
                            if (indexSubTree.assignsAndUnnestsRefs.get(i) != null) {
                                dataSourceRefOp = (ILogicalOperator) dataSourceRefOp.getInputs().get(0).getValue(); // assign
                            }
                        }
                        dataSourceRefOp = (ILogicalOperator) dataSourceRefOp.getInputs().get(0).getValue(); // unnest-map
                        indexSubTree.dataSourceRef.setValue(dataSourceRefOp);
                    } else {
                        ILogicalOperator dataSourceRefOp = (ILogicalOperator) primaryIndexUnnestOp.getInputs().get(0)
                                .getValue(); // assign
                        // Do we have more ASSIGNs?
                        for (int i = 1; i < indexSubTree.assignsAndUnnestsRefs.size(); i++) {
                            if (indexSubTree.assignsAndUnnestsRefs.get(i) != null) {
                                dataSourceRefOp = (ILogicalOperator) dataSourceRefOp.getInputs().get(0).getValue(); // assign
                            }
                        }
                        dataSourceRefOp = (ILogicalOperator) dataSourceRefOp.getInputs().get(0).getValue(); // unnest-map
                        indexSubTree.dataSourceRef.setValue(dataSourceRefOp);
                    }

                    // Replace the current operator with the newly created operator
                    joinRef.setValue(primaryIndexUnnestOp);
                } else {
                    // Index-only optimization and reducing the number of SELECT optimization are not possible.
                    // Right now, the order of operators is: select <- assign <- unnest-map (primary index look-up)
                    joinOp.getInputs().clear();
                    indexSubTree.dataSourceRef.setValue(primaryIndexUnnestOp);
                    joinOp.getInputs().add(new MutableObject<ILogicalOperator>(assignBeforeJoinOp));
                }
            }

            if (!isIndexOnlyPlanPossible && !noFalsePositiveResultsFromSIdxSearch) {
                SelectOperator topSelect = new SelectOperator(conditionRef, isLeftOuterJoin, newNullPlaceHolderVar);
                topSelect.getInputs().add(indexSubTree.rootRef);
                topSelect.setExecutionMode(ExecutionMode.LOCAL);
                context.computeAndSetTypeEnvironmentForOperator(topSelect);
                joinRef.setValue(topSelect);
            }
            //            // Replace the original join with the new subtree rooted at the select op.
        } else {
            if (primaryIndexUnnestOp.getOperatorTag() == LogicalOperatorTag.UNIONALL) {
                joinRef.setValue(primaryIndexUnnestOp);
            } else {
                joinRef.setValue(indexSubTree.rootRef.getValue());
            }
        }
        return true;
    }

    /**
     * Create a secondary index lookup optimization.
     * Case A) index-only select plan:
     * ......... union <- select <- assign? <- unnest-map (primary index look-up) <- split <- unnest-map (secondary index look-up) <- assign? <- datasource-scan
     * ............... <- ....................................................... <- split
     * Case B) reducing the number of select plan:
     * ......... union <- select <- split <- assign? <- unnest-map (primary index look-up) <- stable_sort <- unnest-map (secondary index look-up) <- assign? <- datasource-scan
     * ............... <- ...... <- split
     * Case C) only secondary look-up optimization
     * select <- assign? <- unnest-map (primary index look-up) <- stable_sort <- unnest-map (secondary index look-up) <- assign? <- datasource-scan
     * <-
     */
    private ILogicalOperator createSecondaryToPrimaryPlan(List<Mutable<ILogicalOperator>> aboveTopOpRefs,
            Mutable<ILogicalOperator> opRef, Mutable<ILogicalExpression> conditionRef,
            List<Mutable<ILogicalOperator>> assignBeforeTheOpRefs, OptimizableOperatorSubTree indexSubTree,
            OptimizableOperatorSubTree probeSubTree, Index chosenIndex, AccessMethodAnalysisContext analysisCtx,
            boolean retainInput, boolean retainNull, boolean requiresBroadcast, IOptimizationContext context,
            boolean verificationAfterSIdxSearchRequired, boolean secondaryKeyFieldUsedInSelectCondition,
            boolean secondaryKeyFieldUsedAfterSelectOp, boolean noFalsePositiveResultsFromSIdxSearch)
            throws AlgebricksException {

        Dataset dataset = indexSubTree.dataset;
        ARecordType recordType = indexSubTree.recordType;
        // we made sure indexSubTree has datasource scan
        AbstractDataSourceOperator dataSourceOp = (AbstractDataSourceOperator) indexSubTree.dataSourceRef.getValue();
        List<Pair<Integer, Integer>> exprAndVarList = analysisCtx.indexExprsAndVars.get(chosenIndex);
        List<IOptimizableFuncExpr> matchedFuncExprs = analysisCtx.matchedFuncExprs;
        int numSecondaryKeys = analysisCtx.indexNumMatchedKeys.get(chosenIndex);
        boolean isIndexOnlyPlanEnabled = analysisCtx.isIndexOnlyPlanEnabled();

        // Set the LIMIT push-down if it is possible.
        long limitNumberOfResult = -1;

        if (noFalsePositiveResultsFromSIdxSearch) {
            limitNumberOfResult = analysisCtx.getLimitNumberOfResult();
        }

        // List of function expressions that will be replaced by the secondary-index search.
        // These func exprs will be removed from the select condition at the very end of this method.
        Set<ILogicalExpression> replacedFuncExprs = new HashSet<ILogicalExpression>();

        // Info on high and low keys for the BTree search predicate.
        ILogicalExpression[] lowKeyExprs = new ILogicalExpression[numSecondaryKeys];
        ILogicalExpression[] highKeyExprs = new ILogicalExpression[numSecondaryKeys];
        LimitType[] lowKeyLimits = new LimitType[numSecondaryKeys];
        LimitType[] highKeyLimits = new LimitType[numSecondaryKeys];
        boolean[] lowKeyInclusive = new boolean[numSecondaryKeys];
        boolean[] highKeyInclusive = new boolean[numSecondaryKeys];

        // TODO: For now we don't do any sophisticated analysis of the func exprs to come up with "the best" range predicate.
        // If we can't figure out how to integrate a certain funcExpr into the current predicate, we just bail by setting this flag.
        boolean couldntFigureOut = false;
        boolean doneWithExprs = false;
        boolean isEqCondition = false;
        // TODO: For now don't consider prefix searches.
        BitSet setLowKeys = new BitSet(numSecondaryKeys);
        BitSet setHighKeys = new BitSet(numSecondaryKeys);
        // Go through the func exprs listed as optimizable by the chosen index,
        // and formulate a range predicate on the secondary-index keys.

        // checks whether a type casting happened from a real (FLOAT, DOUBLE) value to an INT value
        // since we have a round issues when dealing with LT(<) OR GT(>) operator.
        //        boolean realTypeConvertedToIntegerType = false;

        for (Pair<Integer, Integer> exprIndex : exprAndVarList) {
            // Position of the field of matchedFuncExprs.get(exprIndex) in the chosen index's indexed exprs.
            IOptimizableFuncExpr optFuncExpr = matchedFuncExprs.get(exprIndex.first);
            int keyPos = indexOf(optFuncExpr.getFieldName(0), chosenIndex.getKeyFieldNames());
            if (keyPos < 0) {
                if (optFuncExpr.getNumLogicalVars() > 1) {
                    // If we are optimizing a join, the matching field may be the second field name.
                    keyPos = indexOf(optFuncExpr.getFieldName(1), chosenIndex.getKeyFieldNames());
                }
            }
            if (keyPos < 0) {
                throw new AlgebricksException(
                        "Could not match optimizable function expression to any index field name.");
            }

            LimitType limit = getLimitType(optFuncExpr, probeSubTree);

            // Two values will be returned only when we are creating an EQ search predicate with a FLOAT or a DOUBLE constant
            // on an INT index.
            Pair<ILogicalExpression, ILogicalExpression> returnedSearchKeyExpr = AccessMethodUtils.createSearchKeyExpr(
                    optFuncExpr, indexSubTree, probeSubTree);
            ILogicalExpression searchKeyExpr = returnedSearchKeyExpr.first;
            ILogicalExpression searchKeyExpr2 = null;

            // the given search predicate = EQ and we have two type-casted values from FLOAT or DOUBLE to INT constant.
            if (limit == LimitType.EQUAL && returnedSearchKeyExpr.second != null) {
                searchKeyExpr2 = returnedSearchKeyExpr.second;
            }

            //            ILogicalExpression searchKeyExpr = AccessMethodUtils.createSearchKeyExpr(
            //                    optFuncExpr, indexSubTree, probeSubTree);

            // If a DOUBLE or FLOAT constant is converted to an INT type value,
            // we need to check a corner case where two real values are located between an INT value.
            // For example, for the following query,
            //
            // for $emp in dataset empDataset
            // where $emp.age > double("2.3") and $emp.age < double("3.3")
            // return $emp.id;
            //
            // It should generate a result if there is a tuple that satisfies the condition, which is 3,
            // however, it does not generate the desired result since finding candidates
            // fail after truncating the fraction part (there is no INT whose value is greater than 2 and less than 3.)
            //
            // Therefore, we convert LT(<) to LE(<=) and GT(>) to GE(>=) to find candidates.
            // This does not change the result of an actual comparison since this conversion is only applied
            // for finding candidates from an index.
            //
            //            if (realTypeConvertedToIntegerType) {
            //                if (limit == LimitType.HIGH_EXCLUSIVE) {
            //                    limit = LimitType.HIGH_INCLUSIVE;
            //                } else if (limit == LimitType.LOW_EXCLUSIVE) {
            //                    limit = LimitType.LOW_INCLUSIVE;
            //                }
            //            }

            switch (limit) {
                case EQUAL: {
                    if (lowKeyLimits[keyPos] == null && highKeyLimits[keyPos] == null) {
                        lowKeyLimits[keyPos] = highKeyLimits[keyPos] = limit;
                        lowKeyInclusive[keyPos] = highKeyInclusive[keyPos] = true;
                        if (searchKeyExpr2 == null) {
                            lowKeyExprs[keyPos] = highKeyExprs[keyPos] = searchKeyExpr;
                        } else {
                            // We have two type-casted FLOAT or DOUBLE values to be fed into an INT index
                            lowKeyExprs[keyPos] = searchKeyExpr;
                            highKeyExprs[keyPos] = searchKeyExpr2;
                        }
                        setLowKeys.set(keyPos);
                        setHighKeys.set(keyPos);
                        isEqCondition = true;
                    } else {
                        // Has already been set to the identical values. When optimizing join we may encounter the same optimizable expression twice
                        // (once from analyzing each side of the join)
                        if (lowKeyLimits[keyPos] == limit && lowKeyInclusive[keyPos] == true
                                && lowKeyExprs[keyPos].equals(searchKeyExpr) && highKeyLimits[keyPos] == limit
                                && highKeyInclusive[keyPos] == true && highKeyExprs[keyPos].equals(searchKeyExpr)) {
                            isEqCondition = true;
                            break;
                        }
                        couldntFigureOut = true;
                    }
                    // TODO: For now don't consider prefix searches.
                    // If high and low keys are set, we exit for now.
                    if (setLowKeys.cardinality() == numSecondaryKeys && setHighKeys.cardinality() == numSecondaryKeys) {
                        doneWithExprs = true;
                    }
                    break;
                }
                case HIGH_EXCLUSIVE: {
                    if (highKeyLimits[keyPos] == null || (highKeyLimits[keyPos] != null && highKeyInclusive[keyPos])) {
                        highKeyLimits[keyPos] = limit;
                        highKeyExprs[keyPos] = searchKeyExpr;
                        highKeyInclusive[keyPos] = false;
                    } else {
                        // Has already been set to the identical values. When optimizing join we may encounter the same optimizable expression twice
                        // (once from analyzing each side of the join)
                        if (highKeyLimits[keyPos] == limit && highKeyInclusive[keyPos] == false
                                && highKeyExprs[keyPos].equals(searchKeyExpr)) {
                            break;
                        }
                        couldntFigureOut = true;
                        doneWithExprs = true;
                    }
                    break;
                }
                case HIGH_INCLUSIVE: {
                    if (highKeyLimits[keyPos] == null) {
                        highKeyLimits[keyPos] = limit;
                        highKeyExprs[keyPos] = searchKeyExpr;
                        highKeyInclusive[keyPos] = true;
                    } else {
                        // Has already been set to the identical values. When optimizing join we may encounter the same optimizable expression twice
                        // (once from analyzing each side of the join)
                        if (highKeyLimits[keyPos] == limit && highKeyInclusive[keyPos] == true
                                && highKeyExprs[keyPos].equals(searchKeyExpr)) {
                            break;
                        }
                        couldntFigureOut = true;
                        doneWithExprs = true;
                    }
                    break;
                }
                case LOW_EXCLUSIVE: {
                    if (lowKeyLimits[keyPos] == null || (lowKeyLimits[keyPos] != null && lowKeyInclusive[keyPos])) {
                        lowKeyLimits[keyPos] = limit;
                        lowKeyExprs[keyPos] = searchKeyExpr;
                        lowKeyInclusive[keyPos] = false;
                    } else {
                        // Has already been set to the identical values. When optimizing join we may encounter the same optimizable expression twice
                        // (once from analyzing each side of the join)
                        if (lowKeyLimits[keyPos] == limit && lowKeyInclusive[keyPos] == false
                                && lowKeyExprs[keyPos].equals(searchKeyExpr)) {
                            break;
                        }
                        couldntFigureOut = true;
                        doneWithExprs = true;
                    }
                    break;
                }
                case LOW_INCLUSIVE: {
                    if (lowKeyLimits[keyPos] == null) {
                        lowKeyLimits[keyPos] = limit;
                        lowKeyExprs[keyPos] = searchKeyExpr;
                        lowKeyInclusive[keyPos] = true;
                    } else {
                        // Has already been set to the identical values. When optimizing join we may encounter the same optimizable expression twice
                        // (once from analyzing each side of the join)
                        if (lowKeyLimits[keyPos] == limit && lowKeyInclusive[keyPos] == true
                                && lowKeyExprs[keyPos].equals(searchKeyExpr)) {
                            break;
                        }
                        couldntFigureOut = true;
                        doneWithExprs = true;
                    }
                    break;
                }
                default: {
                    throw new IllegalStateException();
                }
            }
            if (!couldntFigureOut) {
                // Remember to remove this funcExpr later.
                replacedFuncExprs.add(matchedFuncExprs.get(exprIndex.first).getFuncExpr());
            }
            if (doneWithExprs) {
                break;
            }
        }
        if (couldntFigureOut) {
            return null;
        }

        // If the select condition contains mixed open/closed intervals on multiple keys, then we make all intervals closed to obtain a superset of answers and leave the original selection in place.
        boolean primaryIndexPostProccessingIsNeeded = false;
        for (int i = 1; i < numSecondaryKeys; ++i) {
            if (lowKeyInclusive[i] != lowKeyInclusive[0]) {
                Arrays.fill(lowKeyInclusive, true);
                primaryIndexPostProccessingIsNeeded = true;
                break;
            }
        }
        for (int i = 1; i < numSecondaryKeys; ++i) {
            if (highKeyInclusive[i] != highKeyInclusive[0]) {
                Arrays.fill(highKeyInclusive, true);
                primaryIndexPostProccessingIsNeeded = true;
                break;
            }
        }

        // determine cases when prefix search could be applied
        for (int i = 1; i < lowKeyExprs.length; i++) {
            if (lowKeyLimits[0] == null && lowKeyLimits[i] != null || lowKeyLimits[0] != null
                    && lowKeyLimits[i] == null || highKeyLimits[0] == null && highKeyLimits[i] != null
                    || highKeyLimits[0] != null && highKeyLimits[i] == null) {
                numSecondaryKeys--;
                primaryIndexPostProccessingIsNeeded = true;
            }
        }
        if (lowKeyLimits[0] == null) {
            lowKeyInclusive[0] = true;
        }
        if (highKeyLimits[0] == null) {
            highKeyInclusive[0] = true;
        }

        // Here we generate vars and funcs for assigning the secondary-index keys to be fed into the secondary-index search.
        // List of variables for the assign.
        ArrayList<LogicalVariable> keyVarList = new ArrayList<LogicalVariable>();
        // List of variables and expressions for the assign.
        ArrayList<LogicalVariable> assignKeyVarList = new ArrayList<LogicalVariable>();
        ArrayList<Mutable<ILogicalExpression>> assignKeyExprList = new ArrayList<Mutable<ILogicalExpression>>();
        int numLowKeys = createKeyVarsAndExprs(numSecondaryKeys, lowKeyLimits, lowKeyExprs, assignKeyVarList,
                assignKeyExprList, keyVarList, context);
        int numHighKeys = createKeyVarsAndExprs(numSecondaryKeys, highKeyLimits, highKeyExprs, assignKeyVarList,
                assignKeyExprList, keyVarList, context);

        BTreeJobGenParams jobGenParams = new BTreeJobGenParams(chosenIndex.getIndexName(), IndexType.BTREE,
                dataset.getDataverseName(), dataset.getDatasetName(), retainInput, retainNull, requiresBroadcast,
                isIndexOnlyPlanEnabled || noFalsePositiveResultsFromSIdxSearch, limitNumberOfResult);
        jobGenParams.setLowKeyInclusive(lowKeyInclusive[0]);
        jobGenParams.setHighKeyInclusive(highKeyInclusive[0]);
        jobGenParams.setIsEqCondition(isEqCondition);
        jobGenParams.setLowKeyVarList(keyVarList, 0, numLowKeys);
        jobGenParams.setHighKeyVarList(keyVarList, numLowKeys, numHighKeys);

        ILogicalOperator inputOp = null;
        if (!assignKeyVarList.isEmpty()) {
            // Assign operator that sets the constant secondary-index search-key fields if necessary.
            AssignOperator assignConstantSearchKeys = new AssignOperator(assignKeyVarList, assignKeyExprList);
            // Input to this assign is the EmptyTupleSource (which the dataSourceScan also must have had as input).
            assignConstantSearchKeys.getInputs().add(dataSourceOp.getInputs().get(0));
            assignConstantSearchKeys.setExecutionMode(dataSourceOp.getExecutionMode());
            inputOp = assignConstantSearchKeys;
        } else {
            // All index search keys are variables.
            inputOp = probeSubTree.root;
        }

        // Create an unnest-map for the secondary index search
        // The result: SK, PK, [Optional: The result of a Trylock on PK]
        boolean outputPrimaryKeysOnlyFromSIdxSearch = false;
        UnnestMapOperator secondaryIndexUnnestOp = AccessMethodUtils.createSecondaryIndexUnnestMap(dataset, recordType,
                chosenIndex, inputOp, jobGenParams, context, outputPrimaryKeysOnlyFromSIdxSearch, retainInput,
                isIndexOnlyPlanEnabled, noFalsePositiveResultsFromSIdxSearch);

        // Generate the rest of the upstream plan which feeds the search results into the primary index.
        UnnestMapOperator primaryIndexUnnestOp = null;
        AbstractLogicalOperator tmpPrimaryIndexUnnestOp = null;

        boolean isPrimaryIndex = chosenIndex.isPrimaryIndex();
        if (dataset.getDatasetType() == DatasetType.EXTERNAL) {
            // External dataset
            ExternalDataLookupOperator externalDataAccessOp = AccessMethodUtils.createExternalDataLookupUnnestMap(
                    dataSourceOp, dataset, recordType, secondaryIndexUnnestOp, context, chosenIndex, retainInput,
                    retainNull, outputPrimaryKeysOnlyFromSIdxSearch);
            indexSubTree.dataSourceRef.setValue(externalDataAccessOp);
            return externalDataAccessOp;
        } else if (!isPrimaryIndex) {
            if (noFalsePositiveResultsFromSIdxSearch && !isIndexOnlyPlanEnabled) {
                tmpPrimaryIndexUnnestOp = (AbstractLogicalOperator) AccessMethodUtils.createPrimaryIndexUnnestMap(
<<<<<<< HEAD
                        aboveTopOpRefs, opRef, conditionRef, assignBeforeTheOpRefs, dataSourceOp, dataset, recordType,
=======
                        aboveTopOpRefs, opRef, assignBeforeTheOpRefs, dataSourceOp, dataset, recordType,
>>>>>>> d16adc42
                        secondaryIndexUnnestOp, context, true, true, retainNull, false, chosenIndex, analysisCtx,
                        outputPrimaryKeysOnlyFromSIdxSearch, verificationAfterSIdxSearchRequired,
                        secondaryKeyFieldUsedInSelectCondition, secondaryKeyFieldUsedAfterSelectOp, indexSubTree,
                        noFalsePositiveResultsFromSIdxSearch);
            } else {
                // pass retainInput variable's value
                tmpPrimaryIndexUnnestOp = (AbstractLogicalOperator) AccessMethodUtils.createPrimaryIndexUnnestMap(
<<<<<<< HEAD
                        aboveTopOpRefs, opRef, conditionRef, assignBeforeTheOpRefs, dataSourceOp, dataset, recordType,
=======
                        aboveTopOpRefs, opRef, assignBeforeTheOpRefs, dataSourceOp, dataset, recordType,
>>>>>>> d16adc42
                        secondaryIndexUnnestOp, context, true, retainInput, retainNull, false, chosenIndex,
                        analysisCtx, outputPrimaryKeysOnlyFromSIdxSearch, verificationAfterSIdxSearchRequired,
                        secondaryKeyFieldUsedInSelectCondition, secondaryKeyFieldUsedAfterSelectOp, indexSubTree,
                        noFalsePositiveResultsFromSIdxSearch);
            }

            // Replace the datasource scan with the new plan rooted at
            // Get dataSourceRef operator - unnest-map (PK, record)
            if (isIndexOnlyPlanEnabled) {
                // Right now, the order of opertors is: union -> select -> assign -> unnest-map
                AbstractLogicalOperator dataSourceRefOp = (AbstractLogicalOperator) tmpPrimaryIndexUnnestOp.getInputs()
                        .get(0).getValue(); // select
                dataSourceRefOp = (AbstractLogicalOperator) dataSourceRefOp.getInputs().get(0).getValue(); // assign
                dataSourceRefOp = (AbstractLogicalOperator) dataSourceRefOp.getInputs().get(0).getValue(); // unnest-map

                //                indexSubTree.dataSourceRef.setValue(tmpPrimaryIndexUnnestOp);
                indexSubTree.dataSourceRef.setValue(dataSourceRefOp);
            } else if (noFalsePositiveResultsFromSIdxSearch) {
                // Right now, the order of opertors is: union -> select -> split -> assign -> unnest-map
                AbstractLogicalOperator dataSourceRefOp = (AbstractLogicalOperator) tmpPrimaryIndexUnnestOp.getInputs()
                        .get(0).getValue(); // select
                dataSourceRefOp = (AbstractLogicalOperator) dataSourceRefOp.getInputs().get(0).getValue(); // split
                dataSourceRefOp = (AbstractLogicalOperator) dataSourceRefOp.getInputs().get(0).getValue(); // assign
                dataSourceRefOp = (AbstractLogicalOperator) dataSourceRefOp.getInputs().get(0).getValue(); // unnest-map
            } else {
                indexSubTree.dataSourceRef.setValue(tmpPrimaryIndexUnnestOp);
            }
        } else {
            List<Object> primaryIndexOutputTypes = new ArrayList<Object>();
            try {
                AccessMethodUtils.appendPrimaryIndexTypes(dataset, recordType, primaryIndexOutputTypes);
            } catch (IOException e) {
                throw new AlgebricksException(e);
            }
            List<LogicalVariable> scanVariables = dataSourceOp.getVariables();
            primaryIndexUnnestOp = new UnnestMapOperator(scanVariables, secondaryIndexUnnestOp.getExpressionRef(),
                    primaryIndexOutputTypes, retainInput);
            primaryIndexUnnestOp.getInputs().add(new MutableObject<ILogicalOperator>(inputOp));

            if (!primaryIndexPostProccessingIsNeeded) {
                List<Mutable<ILogicalExpression>> remainingFuncExprs = new ArrayList<Mutable<ILogicalExpression>>();
                getNewConditionExprs(conditionRef, replacedFuncExprs, remainingFuncExprs);
                // Generate new condition.
                if (!remainingFuncExprs.isEmpty()) {
                    ILogicalExpression pulledCond = createSelectCondition(remainingFuncExprs);
                    conditionRef.setValue(pulledCond);
                } else {
                    conditionRef.setValue(null);
                }
            }

            // Adds equivalence classes --- one equivalent class between a primary key
            // variable and a record field-access expression.
            EquivalenceClassUtils.addEquivalenceClassesForPrimaryIndexAccess(primaryIndexUnnestOp, scanVariables,
                    recordType, dataset, context);
        }

        if (tmpPrimaryIndexUnnestOp != null) {
            return tmpPrimaryIndexUnnestOp;
        } else {
            return primaryIndexUnnestOp;
        }
    }

    private int createKeyVarsAndExprs(int numKeys, LimitType[] keyLimits, ILogicalExpression[] searchKeyExprs,
            ArrayList<LogicalVariable> assignKeyVarList, ArrayList<Mutable<ILogicalExpression>> assignKeyExprList,
            ArrayList<LogicalVariable> keyVarList, IOptimizationContext context) {
        if (keyLimits[0] == null) {
            return 0;
        }
        for (int i = 0; i < numKeys; i++) {
            ILogicalExpression searchKeyExpr = searchKeyExprs[i];
            LogicalVariable keyVar = null;
            if (searchKeyExpr.getExpressionTag() == LogicalExpressionTag.CONSTANT) {
                keyVar = context.newVar();
                assignKeyExprList.add(new MutableObject<ILogicalExpression>(searchKeyExpr));
                assignKeyVarList.add(keyVar);
            } else {
                keyVar = ((VariableReferenceExpression) searchKeyExpr).getVariableReference();
            }
            keyVarList.add(keyVar);
        }
        return numKeys;
    }

    private void getNewConditionExprs(Mutable<ILogicalExpression> conditionRef,
            Set<ILogicalExpression> replacedFuncExprs, List<Mutable<ILogicalExpression>> remainingFuncExprs) {
        remainingFuncExprs.clear();
        if (replacedFuncExprs.isEmpty()) {
            return;
        }
        AbstractFunctionCallExpression funcExpr = (AbstractFunctionCallExpression) conditionRef.getValue();
        if (replacedFuncExprs.size() == 1) {
            Iterator<ILogicalExpression> it = replacedFuncExprs.iterator();
            if (!it.hasNext()) {
                return;
            }
            if (funcExpr == it.next()) {
                // There are no remaining function exprs.
                return;
            }
        }
        // The original select cond must be an AND. Check it just to be sure.
        if (funcExpr.getFunctionIdentifier() != AlgebricksBuiltinFunctions.AND) {
            throw new IllegalStateException();
        }
        // Clean the conjuncts.
        for (Mutable<ILogicalExpression> arg : funcExpr.getArguments()) {
            ILogicalExpression argExpr = arg.getValue();
            if (argExpr.getExpressionTag() != LogicalExpressionTag.FUNCTION_CALL) {
                continue;
            }
            // If the function expression was not replaced by the new index
            // plan, then add it to the list of remaining function expressions.
            if (!replacedFuncExprs.contains(argExpr)) {
                remainingFuncExprs.add(arg);
            }
        }
    }

    private <T> int indexOf(T value, List<T> coll) {
        int i = 0;
        for (T member : coll) {
            if (member.equals(value)) {
                return i;
            }
            i++;
        }
        return -1;
    }

    private LimitType getLimitType(IOptimizableFuncExpr optFuncExpr, OptimizableOperatorSubTree probeSubTree) {
        ComparisonKind ck = AlgebricksBuiltinFunctions.getComparisonType(optFuncExpr.getFuncExpr()
                .getFunctionIdentifier());
        LimitType limit = null;
        switch (ck) {
            case EQ: {
                limit = LimitType.EQUAL;
                break;
            }
            case GE: {
                limit = probeIsOnLhs(optFuncExpr, probeSubTree) ? LimitType.HIGH_INCLUSIVE : LimitType.LOW_INCLUSIVE;
                break;
            }
            case GT: {
                limit = probeIsOnLhs(optFuncExpr, probeSubTree) ? LimitType.HIGH_EXCLUSIVE : LimitType.LOW_EXCLUSIVE;
                break;
            }
            case LE: {
                limit = probeIsOnLhs(optFuncExpr, probeSubTree) ? LimitType.LOW_INCLUSIVE : LimitType.HIGH_INCLUSIVE;
                break;
            }
            case LT: {
                limit = probeIsOnLhs(optFuncExpr, probeSubTree) ? LimitType.LOW_EXCLUSIVE : LimitType.HIGH_EXCLUSIVE;
                break;
            }
            case NEQ: {
                limit = null;
                break;
            }
            default: {
                throw new IllegalStateException();
            }
        }
        return limit;
    }

    private boolean probeIsOnLhs(IOptimizableFuncExpr optFuncExpr, OptimizableOperatorSubTree probeSubTree) {
        if (probeSubTree == null) {
            // We are optimizing a selection query. Search key is a constant. Return true if constant is on lhs.
            return optFuncExpr.getFuncExpr().getArguments().get(0) == optFuncExpr.getConstantVal(0);
        } else {
            // We are optimizing a join query. Determine whether the feeding variable is on the lhs.
            return (optFuncExpr.getOperatorSubTree(0) == null || optFuncExpr.getOperatorSubTree(0) == probeSubTree);
        }
    }

    private ILogicalExpression createSelectCondition(List<Mutable<ILogicalExpression>> predList) {
        if (predList.size() > 1) {
            IFunctionInfo finfo = FunctionUtils.getFunctionInfo(AlgebricksBuiltinFunctions.AND);
            return new ScalarFunctionCallExpression(finfo, predList);
        }
        return predList.get(0).getValue();
    }

    @Override
    public boolean exprIsOptimizable(Index index, IOptimizableFuncExpr optFuncExpr) {
        // If we are optimizing a join, check for the indexed nested-loop join hint.
        if (optFuncExpr.getNumLogicalVars() == 2) {
            if (!optFuncExpr.getFuncExpr().getAnnotations().containsKey(IndexedNLJoinExpressionAnnotation.INSTANCE)) {
                return false;
            }
        }
        // Are we skipping a secondary index-search by using "skip-index" hint?
        if (!index.isPrimaryIndex()
                && optFuncExpr.getFuncExpr().getAnnotations()
                        .containsKey(SkipSecondaryIndexSearchExpressionAnnotation.INSTANCE)) {
            return false;
        }
        // No additional analysis required for BTrees.
        return true;
    }
}<|MERGE_RESOLUTION|>--- conflicted
+++ resolved
@@ -189,9 +189,6 @@
                 }
             }
 
-<<<<<<< HEAD
-        }
-=======
         //        Quadruple<Boolean, Boolean, Boolean, Boolean> indexOnlyPlanCheck = new Quadruple<Boolean, Boolean, Boolean, Boolean>(
         //                isIndexOnlyPlanPossible, secondaryKeyFieldUsedInSelectCondition, secondaryKeyFieldUsedAfterSelectOp,
         //                verificationAfterSIdxSearchRequired);
@@ -199,7 +196,6 @@
         Quintuple<Boolean, Boolean, Boolean, Boolean, Boolean> indexOnlyPlanCheck = new Quintuple<Boolean, Boolean, Boolean, Boolean, Boolean>(
                 isIndexOnlyPlanPossible, secondaryKeyFieldUsedInSelectCondition, secondaryKeyFieldUsedAfterSelectOp,
                 verificationAfterSIdxSearchRequired, noFalsePositiveResultsFromSIdxSearch);
->>>>>>> d16adc42
 
         Quintuple<Boolean, Boolean, Boolean, Boolean, Boolean> indexOnlyPlanInfo = new Quintuple<Boolean, Boolean, Boolean, Boolean, Boolean>(
                 isIndexOnlyPlan, secondaryKeyFieldUsedInSelectOpCondition, secondaryKeyFieldUsedAfterSelectOp,
@@ -207,30 +203,17 @@
 
         // If there can be any false positive results, an index-only plan is not possible
         if (dataset.getDatasetType() == DatasetType.INTERNAL) {
-<<<<<<< HEAD
-            boolean indexOnlyPlancheck = AccessMethodUtils.indexOnlyPlanCheck(aboveSelectRefs, selectRef, subTree,
-                    null, chosenIndex, analysisCtx, context, indexOnlyPlanInfo);
-=======
             indexOnlyPlanCheck = AccessMethodUtils.isIndexOnlyPlan(aboveSelectRefs, selectRef, subTree, chosenIndex,
                     analysisCtx, context);
->>>>>>> d16adc42
 
             if (!indexOnlyPlancheck) {
                 return false;
             } else {
-<<<<<<< HEAD
-                isIndexOnlyPlan = indexOnlyPlanInfo.first;
-                secondaryKeyFieldUsedInSelectOpCondition = indexOnlyPlanInfo.second;
-                secondaryKeyFieldUsedAfterSelectOp = indexOnlyPlanInfo.third;
-                verificationAfterSIdxSearchRequired = indexOnlyPlanInfo.fourth;
-                noFalsePositiveResultsFromSIdxSearch = indexOnlyPlanInfo.fifth;
-=======
                 isIndexOnlyPlanPossible = indexOnlyPlanCheck.first;
                 secondaryKeyFieldUsedInSelectCondition = indexOnlyPlanCheck.second;
                 secondaryKeyFieldUsedAfterSelectOp = indexOnlyPlanCheck.third;
                 verificationAfterSIdxSearchRequired = indexOnlyPlanCheck.fourth;
                 noFalsePositiveResultsFromSIdxSearch = indexOnlyPlanCheck.fifth;
->>>>>>> d16adc42
             }
         } else {
             // We don't consider an index on an external dataset to be an index-only plan.
@@ -247,11 +230,7 @@
         // Transform the current path to the path that is utilizing the corresponding indexes
         ILogicalOperator primaryIndexUnnestOp = createSecondaryToPrimaryPlan(aboveSelectRefs, selectRef, conditionRef,
                 subTree.assignsAndUnnestsRefs, subTree, null, chosenIndex, analysisCtx, false, false, false, context,
-<<<<<<< HEAD
-                verificationAfterSIdxSearchRequired, secondaryKeyFieldUsedInSelectOpCondition,
-=======
                 verificationAfterSIdxSearchRequired, secondaryKeyFieldUsedInSelectCondition,
->>>>>>> d16adc42
                 secondaryKeyFieldUsedAfterSelectOp, noFalsePositiveResultsFromSIdxSearch);
         if (primaryIndexUnnestOp == null) {
             return false;
@@ -891,11 +870,7 @@
         } else if (!isPrimaryIndex) {
             if (noFalsePositiveResultsFromSIdxSearch && !isIndexOnlyPlanEnabled) {
                 tmpPrimaryIndexUnnestOp = (AbstractLogicalOperator) AccessMethodUtils.createPrimaryIndexUnnestMap(
-<<<<<<< HEAD
-                        aboveTopOpRefs, opRef, conditionRef, assignBeforeTheOpRefs, dataSourceOp, dataset, recordType,
-=======
                         aboveTopOpRefs, opRef, assignBeforeTheOpRefs, dataSourceOp, dataset, recordType,
->>>>>>> d16adc42
                         secondaryIndexUnnestOp, context, true, true, retainNull, false, chosenIndex, analysisCtx,
                         outputPrimaryKeysOnlyFromSIdxSearch, verificationAfterSIdxSearchRequired,
                         secondaryKeyFieldUsedInSelectCondition, secondaryKeyFieldUsedAfterSelectOp, indexSubTree,
@@ -903,11 +878,7 @@
             } else {
                 // pass retainInput variable's value
                 tmpPrimaryIndexUnnestOp = (AbstractLogicalOperator) AccessMethodUtils.createPrimaryIndexUnnestMap(
-<<<<<<< HEAD
-                        aboveTopOpRefs, opRef, conditionRef, assignBeforeTheOpRefs, dataSourceOp, dataset, recordType,
-=======
                         aboveTopOpRefs, opRef, assignBeforeTheOpRefs, dataSourceOp, dataset, recordType,
->>>>>>> d16adc42
                         secondaryIndexUnnestOp, context, true, retainInput, retainNull, false, chosenIndex,
                         analysisCtx, outputPrimaryKeysOnlyFromSIdxSearch, verificationAfterSIdxSearchRequired,
                         secondaryKeyFieldUsedInSelectCondition, secondaryKeyFieldUsedAfterSelectOp, indexSubTree,
