/*
 * Licensed to the Apache Software Foundation (ASF) under one
 * or more contributor license agreements.  See the NOTICE file
 * distributed with this work for additional information
 * regarding copyright ownership.  The ASF licenses this file
 * to you under the Apache License, Version 2.0 (the
 * "License"); you may not use this file except in compliance
 * with the License.  You may obtain a copy of the License at
 *
 *   http://www.apache.org/licenses/LICENSE-2.0
 *
 * Unless required by applicable law or agreed to in writing,
 * software distributed under the License is distributed on an
 * "AS IS" BASIS, WITHOUT WARRANTIES OR CONDITIONS OF ANY
 * KIND, either express or implied.  See the License for the
 * specific language governing permissions and limitations
 * under the License.
 */

package org.apache.asterix.optimizer.rules.am;

import java.io.IOException;
import java.util.ArrayList;
import java.util.Arrays;
import java.util.BitSet;
import java.util.HashSet;
import java.util.Iterator;
import java.util.List;
import java.util.Set;

import org.apache.asterix.common.annotations.SkipSecondaryIndexSearchExpressionAnnotation;
import org.apache.asterix.common.config.DatasetConfig.DatasetType;
import org.apache.asterix.common.config.DatasetConfig.IndexType;
import org.apache.asterix.lang.aql.util.FunctionUtils;
import org.apache.asterix.metadata.entities.Dataset;
import org.apache.asterix.metadata.entities.Index;
import org.apache.asterix.om.functions.AsterixBuiltinFunctions;
import org.apache.asterix.om.types.ARecordType;
import org.apache.asterix.optimizer.rules.util.EquivalenceClassUtils;
import org.apache.commons.lang3.mutable.Mutable;
import org.apache.commons.lang3.mutable.MutableObject;
import org.apache.hyracks.algebricks.common.exceptions.AlgebricksException;
import org.apache.hyracks.algebricks.common.utils.Pair;
import org.apache.hyracks.algebricks.common.utils.Quintuple;
import org.apache.hyracks.algebricks.common.utils.Triple;
import org.apache.hyracks.algebricks.core.algebra.base.ILogicalExpression;
import org.apache.hyracks.algebricks.core.algebra.base.ILogicalOperator;
import org.apache.hyracks.algebricks.core.algebra.base.IOptimizationContext;
import org.apache.hyracks.algebricks.core.algebra.base.LogicalExpressionTag;
import org.apache.hyracks.algebricks.core.algebra.base.LogicalOperatorTag;
import org.apache.hyracks.algebricks.core.algebra.base.LogicalVariable;
import org.apache.hyracks.algebricks.core.algebra.expressions.AbstractFunctionCallExpression;
import org.apache.hyracks.algebricks.core.algebra.expressions.IVariableTypeEnvironment;
import org.apache.hyracks.algebricks.core.algebra.expressions.IndexedNLJoinExpressionAnnotation;
import org.apache.hyracks.algebricks.core.algebra.expressions.ScalarFunctionCallExpression;
import org.apache.hyracks.algebricks.core.algebra.expressions.UnnestingFunctionCallExpression;
import org.apache.hyracks.algebricks.core.algebra.expressions.VariableReferenceExpression;
import org.apache.hyracks.algebricks.core.algebra.functions.AlgebricksBuiltinFunctions;
import org.apache.hyracks.algebricks.core.algebra.functions.AlgebricksBuiltinFunctions.ComparisonKind;
import org.apache.hyracks.algebricks.core.algebra.functions.FunctionIdentifier;
import org.apache.hyracks.algebricks.core.algebra.functions.IFunctionInfo;
import org.apache.hyracks.algebricks.core.algebra.operators.logical.AbstractBinaryJoinOperator;
import org.apache.hyracks.algebricks.core.algebra.operators.logical.AbstractDataSourceOperator;
import org.apache.hyracks.algebricks.core.algebra.operators.logical.AbstractLogicalOperator;
import org.apache.hyracks.algebricks.core.algebra.operators.logical.AbstractLogicalOperator.ExecutionMode;
import org.apache.hyracks.algebricks.core.algebra.operators.logical.AssignOperator;
import org.apache.hyracks.algebricks.core.algebra.operators.logical.ExternalDataLookupOperator;
import org.apache.hyracks.algebricks.core.algebra.operators.logical.SelectOperator;
import org.apache.hyracks.algebricks.core.algebra.operators.logical.UnionAllOperator;
import org.apache.hyracks.algebricks.core.algebra.operators.logical.UnnestMapOperator;

/**
 * Class for helping rewrite rules to choose and apply BTree indexes.
 */
public class BTreeAccessMethod implements IAccessMethod {

    // Describes whether a search predicate is an open/closed interval.
    private enum LimitType {
        LOW_INCLUSIVE,
        LOW_EXCLUSIVE,
        HIGH_INCLUSIVE,
        HIGH_EXCLUSIVE,
        EQUAL
    }

    // TODO: There is some redundancy here, since these are listed in AlgebricksBuiltinFunctions as well.
<<<<<<< HEAD
    //
    // Second boolean value means that this function can produce false positive results if it is set to false.
    // That is, an index-search alone cannot replace SELECT condition and
    // SELECT condition needs to be applied after the index-search to get the correct results.
    private static List<Pair<FunctionIdentifier, Boolean>> funcIdents = new ArrayList<Pair<FunctionIdentifier, Boolean>>();
=======
    private static List<FunctionIdentifier> funcIdents = new ArrayList<FunctionIdentifier>();

>>>>>>> 97dd45d2
    static {
        funcIdents.add(new Pair<FunctionIdentifier, Boolean>(AlgebricksBuiltinFunctions.EQ, true));
        funcIdents.add(new Pair<FunctionIdentifier, Boolean>(AlgebricksBuiltinFunctions.LE, true));
        funcIdents.add(new Pair<FunctionIdentifier, Boolean>(AlgebricksBuiltinFunctions.GE, true));
        funcIdents.add(new Pair<FunctionIdentifier, Boolean>(AlgebricksBuiltinFunctions.LT, true));
        funcIdents.add(new Pair<FunctionIdentifier, Boolean>(AlgebricksBuiltinFunctions.GT, true));
    }

    public static BTreeAccessMethod INSTANCE = new BTreeAccessMethod();

    @Override
    public List<Pair<FunctionIdentifier, Boolean>> getOptimizableFunctions() {
        return funcIdents;
    }

    @Override
    public boolean analyzeFuncExprArgs(AbstractFunctionCallExpression funcExpr,
            List<AbstractLogicalOperator> assignsAndUnnests, AccessMethodAnalysisContext analysisCtx,
            IOptimizationContext context, IVariableTypeEnvironment typeEnvironment) throws AlgebricksException {
        boolean matches = AccessMethodUtils.analyzeFuncExprArgsForOneConstAndVar(funcExpr, analysisCtx, context,
                typeEnvironment);
        if (!matches) {
            matches = AccessMethodUtils.analyzeFuncExprArgsForTwoVars(funcExpr, analysisCtx);
        }
        return matches;
    }

    @Override
    public boolean matchAllIndexExprs() {
        return false;
    }

    @Override
    public boolean matchPrefixIndexExprs() {
        return true;
    }

    @Override
    public boolean applySelectPlanTransformation(List<Mutable<ILogicalOperator>> aboveSelectRefs,
            Mutable<ILogicalOperator> selectRef, OptimizableOperatorSubTree subTree, Index chosenIndex,
            AccessMethodAnalysisContext analysisCtx, IOptimizationContext context) throws AlgebricksException {
        SelectOperator select = (SelectOperator) selectRef.getValue();
        Mutable<ILogicalExpression> conditionRef = select.getCondition();
        AbstractFunctionCallExpression funcExpr = (AbstractFunctionCallExpression) conditionRef.getValue();

        // Check whether assign (unnest) operator exists before the select operator
        Mutable<ILogicalOperator> assignBeforeSelectOpRef = (subTree.assignsAndUnnestsRefs.isEmpty()) ? null
                : subTree.assignsAndUnnestsRefs.get(0);
        ILogicalOperator assignBeforeSelectOp = null;
        if (assignBeforeSelectOpRef != null) {
            assignBeforeSelectOp = assignBeforeSelectOpRef.getValue();
        }

        Dataset dataset = subTree.dataset;

        // index-only plan possible?
        boolean isIndexOnlyPlan = false;

        // secondary key field usage in the select condition
        boolean secondaryKeyFieldUsedInSelectOpCondition = false;

        // secondary key field usage after the select operator
        boolean secondaryKeyFieldUsedAfterSelectOp = false;

        // Whether a verification is required after the secondary index search
        boolean verificationAfterSIdxSearchRequired = false;

        // Can the chosen method generate any false positive results?
        // Currently, for the B+ Tree index, there cannot be any false positive results.
        boolean noFalsePositiveResultsFromSIdxSearch = false;

        // Check whether the given function-call can generate false positive results.
        FunctionIdentifier argFuncIdent = funcExpr.getFunctionIdentifier();
        boolean functionFound = false;
        for (int i = 0; i < funcIdents.size(); i++) {
            if (argFuncIdent == funcIdents.get(i).first) {
                functionFound = true;
                noFalsePositiveResultsFromSIdxSearch = funcIdents.get(i).second;
                if (!noFalsePositiveResultsFromSIdxSearch) {
                    break;
                }
            }
        }

        // If function-call itself is not an index-based access method, we check its arguments.
        if (!functionFound) {
            for (Mutable<ILogicalExpression> arg : funcExpr.getArguments()) {
                ILogicalExpression argExpr = arg.getValue();
                if (argExpr.getExpressionTag() != LogicalExpressionTag.FUNCTION_CALL) {
                    continue;
                }
                AbstractFunctionCallExpression argFuncExpr = (AbstractFunctionCallExpression) argExpr;
                FunctionIdentifier argExprFuncIdent = argFuncExpr.getFunctionIdentifier();
                for (int i = 0; i < funcIdents.size(); i++) {
                    if (argExprFuncIdent == funcIdents.get(i).first) {
                        noFalsePositiveResultsFromSIdxSearch = funcIdents.get(i).second;
                        if (!noFalsePositiveResultsFromSIdxSearch) {
                            break;
                        }
                    }
                }
                if (!noFalsePositiveResultsFromSIdxSearch) {
                    break;
                }
            }

        }

        Quintuple<Boolean, Boolean, Boolean, Boolean, Boolean> indexOnlyPlanInfo = new Quintuple<Boolean, Boolean, Boolean, Boolean, Boolean>(
                isIndexOnlyPlan, secondaryKeyFieldUsedInSelectOpCondition, secondaryKeyFieldUsedAfterSelectOp,
                verificationAfterSIdxSearchRequired, noFalsePositiveResultsFromSIdxSearch);

        // If there can be any false positive results, an index-only plan is not possible
        if (dataset.getDatasetType() == DatasetType.INTERNAL) {
            boolean indexOnlyPlancheck = AccessMethodUtils.indexOnlyPlanCheck(aboveSelectRefs, selectRef, subTree,
                    null, chosenIndex, analysisCtx, context, indexOnlyPlanInfo);

            if (!indexOnlyPlancheck) {
                return false;
            } else {
                isIndexOnlyPlan = indexOnlyPlanInfo.first;
                secondaryKeyFieldUsedInSelectOpCondition = indexOnlyPlanInfo.second;
                secondaryKeyFieldUsedAfterSelectOp = indexOnlyPlanInfo.third;
                verificationAfterSIdxSearchRequired = indexOnlyPlanInfo.fourth;
                noFalsePositiveResultsFromSIdxSearch = indexOnlyPlanInfo.fifth;
            }
        } else {
            // We don't consider an index on an external dataset to be an index-only plan.
            isIndexOnlyPlan = false;
        }

        // Set the result of index-only plan check
        if (isIndexOnlyPlan) {
            analysisCtx.setIsIndexOnlyPlan(true);
        } else {
            analysisCtx.setIsIndexOnlyPlan(false);
        }

        // Transform the current path to the path that is utilizing the corresponding indexes
        ILogicalOperator primaryIndexUnnestOp = createSecondaryToPrimaryPlan(aboveSelectRefs, selectRef, conditionRef,
                subTree.assignsAndUnnestsRefs, subTree, null, chosenIndex, analysisCtx, false, false, false, context,
                verificationAfterSIdxSearchRequired, secondaryKeyFieldUsedInSelectOpCondition,
                secondaryKeyFieldUsedAfterSelectOp, noFalsePositiveResultsFromSIdxSearch);
        if (primaryIndexUnnestOp == null) {
            return false;
        }

        // Generate new path using the new condition.
        if (conditionRef.getValue() != null) {
            if (assignBeforeSelectOp != null) {
                // If a tryLock() on PK optimization is possible,
                // the whole plan is changed. replace the current path with the new plan.
                if (isIndexOnlyPlan && dataset.getDatasetType() == DatasetType.INTERNAL) {
                    // Get the revised dataSourceRef operator - unnest-map (PK, record)
                    // Right now, the order of operators is: union <- select <- assign <- unnest-map (primary index look-up)
                    ILogicalOperator dataSourceRefOp = (ILogicalOperator) primaryIndexUnnestOp.getInputs().get(0)
                            .getValue(); // select
                    //                    dataSourceRefOp = (ILogicalOperator) dataSourceRefOp.getInputs().get(0).getValue(); // assign
                    for (int i = 0; i < subTree.assignsAndUnnestsRefs.size(); i++) {
                        if (subTree.assignsAndUnnestsRefs.get(i) != null) {
                            dataSourceRefOp = (ILogicalOperator) dataSourceRefOp.getInputs().get(0).getValue(); // assign
                        }
                    }

                    dataSourceRefOp = (ILogicalOperator) dataSourceRefOp.getInputs().get(0).getValue(); // unnest-map
                    subTree.dataSourceRef.setValue(dataSourceRefOp);
                    // Replace the current operator with the newly created operator
                    selectRef.setValue(primaryIndexUnnestOp);
                } else if (noFalsePositiveResultsFromSIdxSearch && dataset.getDatasetType() == DatasetType.INTERNAL) {
                    // If there are no false positives, still there can be
                    // Right now, the order of operators is: union <- select <- split <- assign <- unnest-map (primary index look-up) <- [A]
                    //                                       [A] <- stream_project <- stable_sort <- unnest-map (secondary index look-up) <- ...
                    //             or
                    //                                       select <- assign <- unnest-map ...

                    // Case 1: we have UNION
                    if (primaryIndexUnnestOp.getOperatorTag() == LogicalOperatorTag.UNIONALL) {
                        ILogicalOperator dataSourceRefOp = (ILogicalOperator) primaryIndexUnnestOp.getInputs().get(0)
                                .getValue(); // select
                        dataSourceRefOp = (ILogicalOperator) dataSourceRefOp.getInputs().get(0).getValue(); // split

                        for (int i = 0; i < subTree.assignsAndUnnestsRefs.size(); i++) {
                            if (subTree.assignsAndUnnestsRefs.get(i) != null) {
                                dataSourceRefOp = (ILogicalOperator) dataSourceRefOp.getInputs().get(0).getValue(); // assign
                            }
                        }
                        dataSourceRefOp = (ILogicalOperator) dataSourceRefOp.getInputs().get(0).getValue(); // unnest-map
                        subTree.dataSourceRef.setValue(dataSourceRefOp);
                    } else {
                        ILogicalOperator dataSourceRefOp = (ILogicalOperator) primaryIndexUnnestOp.getInputs().get(0)
                                .getValue(); // assign
                        // Do we have more ASSIGNs?
                        for (int i = 1; i < subTree.assignsAndUnnestsRefs.size(); i++) {
                            if (subTree.assignsAndUnnestsRefs.get(i) != null) {
                                dataSourceRefOp = (ILogicalOperator) dataSourceRefOp.getInputs().get(0).getValue(); // assign
                            }
                        }
                        dataSourceRefOp = (ILogicalOperator) dataSourceRefOp.getInputs().get(0).getValue(); // unnest-map
                        subTree.dataSourceRef.setValue(dataSourceRefOp);
                    }

                    // Replace the current operator with the newly created operator
                    selectRef.setValue(primaryIndexUnnestOp);
                } else {
                    // Index-only optimization and reducing the number of SELECT optimization are not possible.
                    // Right now, the order of operators is: select <- assign <- unnest-map (primary index look-up)
                    select.getInputs().clear();
                    subTree.dataSourceRef.setValue(primaryIndexUnnestOp);
                    select.getInputs().add(new MutableObject<ILogicalOperator>(assignBeforeSelectOp));
                }
            } else {
                // If a tryLock() on PK is possible, we don't need to use select operator.
                if (analysisCtx.getIsIndexOnlyPlan()) {
                    ILogicalOperator dataSourceRefOp = (ILogicalOperator) primaryIndexUnnestOp.getInputs().get(0)
                            .getValue(); // select
                    dataSourceRefOp = (ILogicalOperator) dataSourceRefOp.getInputs().get(0).getValue(); // unnest-map
                    subTree.dataSourceRef.setValue(dataSourceRefOp);
                    selectRef.setValue(primaryIndexUnnestOp);
                } else if (noFalsePositiveResultsFromSIdxSearch) {
                    // If there are no false positives, still there can be an optimization - reducing the number of SELECT operations
                    // Right now, the order of operators is: union <- select <- split <- unnest-map (primary index look-up) <- [A]
                    //                                       [A] <- stream_project <- stable_sort <- unnest-map (secondary index look-up) <- ...
                    ILogicalOperator dataSourceRefOp = (ILogicalOperator) primaryIndexUnnestOp.getInputs().get(0)
                            .getValue(); // select
                    dataSourceRefOp = (ILogicalOperator) dataSourceRefOp.getInputs().get(0).getValue(); // split
                    dataSourceRefOp = (ILogicalOperator) dataSourceRefOp.getInputs().get(0).getValue(); // unnest-map
                    subTree.dataSourceRef.setValue(dataSourceRefOp);
                    // Replace the current operator with the newly created operator
                    selectRef.setValue(primaryIndexUnnestOp);
                } else {
                    select.getInputs().clear();
                    select.getInputs().add(new MutableObject<ILogicalOperator>(primaryIndexUnnestOp));
                }
            }
        } else {
            // condition is now gone. Unnest-map can replace the SELECT condition.
            ((AbstractLogicalOperator) primaryIndexUnnestOp).setExecutionMode(ExecutionMode.PARTITIONED);
            if (assignBeforeSelectOp != null) {
                subTree.dataSourceRef.setValue(primaryIndexUnnestOp);
                selectRef.setValue(assignBeforeSelectOp);
            } else {
                selectRef.setValue(primaryIndexUnnestOp);
            }
        }

        return true;
    }

    @Override
    public boolean applyJoinPlanTransformation(List<Mutable<ILogicalOperator>> aboveJoinRefs,
            Mutable<ILogicalOperator> joinRef, OptimizableOperatorSubTree leftSubTree,
            OptimizableOperatorSubTree rightSubTree, Index chosenIndex, AccessMethodAnalysisContext analysisCtx,
            IOptimizationContext context, boolean isLeftOuterJoin, boolean hasGroupBy) throws AlgebricksException {
        AbstractBinaryJoinOperator joinOp = (AbstractBinaryJoinOperator) joinRef.getValue();
        Mutable<ILogicalExpression> conditionRef = joinOp.getCondition();

        AbstractFunctionCallExpression funcExpr = null;
        FunctionIdentifier funcIdent = null;
        if (conditionRef.getValue().getExpressionTag() == LogicalExpressionTag.FUNCTION_CALL) {
            funcExpr = (AbstractFunctionCallExpression) conditionRef.getValue();
            funcIdent = funcExpr.getFunctionIdentifier();
        }

        // Determine if the index is applicable on the left or right side (if both, we prefer the right (inner) side).
        Dataset dataset = analysisCtx.indexDatasetMap.get(chosenIndex);

        // Determine probe and index subtrees based on chosen index.
        OptimizableOperatorSubTree indexSubTree = null;
        OptimizableOperatorSubTree probeSubTree = null;

        boolean isRightTreeIndexSubTree = AccessMethodUtils.isRightTreeIndexSubTree(dataset, isLeftOuterJoin,
                leftSubTree, rightSubTree);
        if (isRightTreeIndexSubTree) {
            indexSubTree = rightSubTree;
            probeSubTree = leftSubTree;
        } else {
            indexSubTree = leftSubTree;
            probeSubTree = rightSubTree;
        }

        if (indexSubTree == null) {
            //This may happen for left outer join case
            return false;
        }

        LogicalVariable newNullPlaceHolderVar = null;
        if (isLeftOuterJoin) {
            //get a new null place holder variable that is the first field variable of the primary key
            //from the indexSubTree's datasourceScanOp
            newNullPlaceHolderVar = indexSubTree.getDataSourceVariables().get(0);
        }

        // Check whether assign (unnest) operator exists before the join operator
        Mutable<ILogicalOperator> assignBeforeJoinOpRef = (indexSubTree.assignsAndUnnestsRefs.isEmpty()) ? null
                : indexSubTree.assignsAndUnnestsRefs.get(0);
        System.out.println("subTree.assignsAndUnnestsRefs.size() " + indexSubTree.assignsAndUnnestsRefs.size());
        ILogicalOperator assignBeforeJoinOp = null;
        if (assignBeforeJoinOpRef != null) {
            assignBeforeJoinOp = assignBeforeJoinOpRef.getValue();
        }

        // index-only plan possible?
        boolean isIndexOnlyPlanPossible = false;

        // secondary key field usage in the join condition
        boolean secondaryKeyFieldUsedInJoinCondition = false;

        // secondary key field usage after the join operator
        boolean secondaryKeyFieldUsedAfterJoinOp = false;

        // For R-Tree only: whether a verification is required after the secondary index search
        boolean verificationAfterSIdxSearchRequired = false;

        // Can the chosen method generate any false positive results?
        // Currently, for the B+ Tree index, there cannot be any false positive results except the composite index case.
        boolean noFalsePositiveResultsFromSIdxSearch = true;
        if (funcExpr != null) {
            for (Mutable<ILogicalExpression> arg : funcExpr.getArguments()) {
                ILogicalExpression argExpr = arg.getValue();
                if (argExpr.getExpressionTag() != LogicalExpressionTag.FUNCTION_CALL) {
                    continue;
                }
                AbstractFunctionCallExpression argFuncExpr = (AbstractFunctionCallExpression) argExpr;
                FunctionIdentifier argFuncIdent = argFuncExpr.getFunctionIdentifier();
                for (int i = 0; i < funcIdents.size(); i++) {
                    if (argFuncIdent == funcIdents.get(i).first) {
                        noFalsePositiveResultsFromSIdxSearch = funcIdents.get(i).second;
                        if (!noFalsePositiveResultsFromSIdxSearch) {
                            break;
                        }
                    }
                }
                if (!noFalsePositiveResultsFromSIdxSearch) {
                    break;
                }
            }
        }

        Quintuple<Boolean, Boolean, Boolean, Boolean, Boolean> indexOnlyPlanInfo = new Quintuple<Boolean, Boolean, Boolean, Boolean, Boolean>(
                isIndexOnlyPlanPossible, secondaryKeyFieldUsedInJoinCondition, secondaryKeyFieldUsedAfterJoinOp,
                verificationAfterSIdxSearchRequired, noFalsePositiveResultsFromSIdxSearch);

        // If there can be any false positive results, an index-only plan is not possible
        if (dataset.getDatasetType() == DatasetType.INTERNAL) {
            boolean indexOnlyPlanCheck = AccessMethodUtils.indexOnlyPlanCheck(aboveJoinRefs, joinRef, indexSubTree,
                    probeSubTree, chosenIndex, analysisCtx, context, indexOnlyPlanInfo);

            if (!indexOnlyPlanCheck) {
                return false;
            } else {
                isIndexOnlyPlanPossible = indexOnlyPlanInfo.first;
                secondaryKeyFieldUsedInJoinCondition = indexOnlyPlanInfo.second;
                secondaryKeyFieldUsedAfterJoinOp = indexOnlyPlanInfo.third;
                verificationAfterSIdxSearchRequired = indexOnlyPlanInfo.fourth;
                noFalsePositiveResultsFromSIdxSearch = indexOnlyPlanInfo.fifth;
            }
        } else {
            // We don't consider an index on an external dataset to be an index-only plan.
            isIndexOnlyPlanPossible = false;
        }

        if (isIndexOnlyPlanPossible) {
            analysisCtx.setIsIndexOnlyPlan(true);
        } else {
            analysisCtx.setIsIndexOnlyPlan(false);
        }

        ILogicalOperator primaryIndexUnnestOp = createSecondaryToPrimaryPlan(aboveJoinRefs, joinRef, conditionRef,
                indexSubTree.assignsAndUnnestsRefs, indexSubTree, probeSubTree, chosenIndex, analysisCtx, true,
                isLeftOuterJoin, true, context, verificationAfterSIdxSearchRequired,
                secondaryKeyFieldUsedInJoinCondition, secondaryKeyFieldUsedAfterJoinOp,
                noFalsePositiveResultsFromSIdxSearch);
        if (primaryIndexUnnestOp == null) {
            return false;
        }

        if (isLeftOuterJoin && hasGroupBy) {
            //reset the null place holder variable
            AccessMethodUtils.resetLOJNullPlaceholderVariableInGroupByOp(analysisCtx, newNullPlaceHolderVar, context);

            // For the index-only plan or reducing the number of select operations plan,
            // if newNullPlaceHolderVar is not in the variable map of the union operator,
            // we need to add this variable to the map.
            if (primaryIndexUnnestOp.getOperatorTag() == LogicalOperatorTag.UNIONALL) {
                List<Triple<LogicalVariable, LogicalVariable, LogicalVariable>> varMap = ((UnionAllOperator) primaryIndexUnnestOp)
                        .getVariableMappings();
                varMap.add(new Triple<LogicalVariable, LogicalVariable, LogicalVariable>(newNullPlaceHolderVar,
                        newNullPlaceHolderVar, newNullPlaceHolderVar));
                UnionAllOperator unionAllOp = new UnionAllOperator(varMap);
                unionAllOp.getInputs().addAll(((UnionAllOperator) primaryIndexUnnestOp).getInputs());
                context.computeAndSetTypeEnvironmentForOperator(unionAllOp);
                primaryIndexUnnestOp = unionAllOp;
            }
        }

        // If there are conditions left, add a new select operator on top.
        indexSubTree.dataSourceRef.setValue(primaryIndexUnnestOp);
        if (conditionRef.getValue() != null) {
            if (assignBeforeJoinOp != null) {
                // If a tryLock() on PK optimization is possible,
                // the whole plan is changed. replace the current path with the new plan.
                if (isIndexOnlyPlanPossible) {
                    // Get the revised dataSourceRef operator - unnest-map (PK, record)
                    // Right now, the order of operators is: union <- select <- assign <- unnest-map (primary index look-up)
                    ILogicalOperator dataSourceRefOp = (ILogicalOperator) primaryIndexUnnestOp.getInputs().get(0)
                            .getValue(); // select
                    dataSourceRefOp = (ILogicalOperator) dataSourceRefOp.getInputs().get(0).getValue(); // assign
                    dataSourceRefOp = (ILogicalOperator) dataSourceRefOp.getInputs().get(0).getValue(); // unnest-map
                    indexSubTree.dataSourceRef.setValue(dataSourceRefOp);
                    // Replace the current operator with the newly created operator
                    joinRef.setValue(primaryIndexUnnestOp);
                } else if (noFalsePositiveResultsFromSIdxSearch && dataset.getDatasetType() == DatasetType.INTERNAL) {
                    // If there are no false positives, still there can be
                    // Right now, the order of operators is: union <- select <- split <- assign <- unnest-map (primary index look-up) <- [A]
                    //                                       [A] <- stream_project <- stable_sort <- unnest-map (secondary index look-up) <- ...
                    //             or
                    //                                       select <- assign <- unnest-map ...

                    // Case 1: we have UNION
                    if (primaryIndexUnnestOp.getOperatorTag() == LogicalOperatorTag.UNIONALL) {
                        ILogicalOperator dataSourceRefOp = (ILogicalOperator) primaryIndexUnnestOp.getInputs().get(0)
                                .getValue(); // select
                        dataSourceRefOp = (ILogicalOperator) dataSourceRefOp.getInputs().get(0).getValue(); // split

                        for (int i = 0; i < indexSubTree.assignsAndUnnestsRefs.size(); i++) {
                            if (indexSubTree.assignsAndUnnestsRefs.get(i) != null) {
                                dataSourceRefOp = (ILogicalOperator) dataSourceRefOp.getInputs().get(0).getValue(); // assign
                            }
                        }
                        dataSourceRefOp = (ILogicalOperator) dataSourceRefOp.getInputs().get(0).getValue(); // unnest-map
                        indexSubTree.dataSourceRef.setValue(dataSourceRefOp);
                    } else {
                        ILogicalOperator dataSourceRefOp = (ILogicalOperator) primaryIndexUnnestOp.getInputs().get(0)
                                .getValue(); // assign
                        // Do we have more ASSIGNs?
                        for (int i = 1; i < indexSubTree.assignsAndUnnestsRefs.size(); i++) {
                            if (indexSubTree.assignsAndUnnestsRefs.get(i) != null) {
                                dataSourceRefOp = (ILogicalOperator) dataSourceRefOp.getInputs().get(0).getValue(); // assign
                            }
                        }
                        dataSourceRefOp = (ILogicalOperator) dataSourceRefOp.getInputs().get(0).getValue(); // unnest-map
                        indexSubTree.dataSourceRef.setValue(dataSourceRefOp);
                    }

                    // Replace the current operator with the newly created operator
                    joinRef.setValue(primaryIndexUnnestOp);
                } else {
                    // Index-only optimization and reducing the number of SELECT optimization are not possible.
                    // Right now, the order of operators is: select <- assign <- unnest-map (primary index look-up)
                    //                    joinOp.getInputs().clear();
                    indexSubTree.dataSourceRef.setValue(primaryIndexUnnestOp);
                    //                    joinOp.getInputs().add(new MutableObject<ILogicalOperator>(assignBeforeJoinOp));
                    SelectOperator topSelect = new SelectOperator(conditionRef, isLeftOuterJoin, newNullPlaceHolderVar);
                    topSelect.getInputs().add(indexSubTree.rootRef);
                    topSelect.setExecutionMode(ExecutionMode.LOCAL);
                    context.computeAndSetTypeEnvironmentForOperator(topSelect);
                    joinRef.setValue(topSelect);
                }
            }

            //            if (!isIndexOnlyPlanPossible && !noFalsePositiveResultsFromSIdxSearch) {
            //                SelectOperator topSelect = new SelectOperator(conditionRef, isLeftOuterJoin, newNullPlaceHolderVar);
            //                topSelect.getInputs().add(indexSubTree.rootRef);
            //                topSelect.setExecutionMode(ExecutionMode.LOCAL);
            //                context.computeAndSetTypeEnvironmentForOperator(topSelect);
            //                joinRef.setValue(topSelect);
            //            }
            //            // Replace the original join with the new subtree rooted at the select op.
        } else {
            if (primaryIndexUnnestOp.getOperatorTag() == LogicalOperatorTag.UNIONALL) {
                joinRef.setValue(primaryIndexUnnestOp);
            } else {
                joinRef.setValue(indexSubTree.rootRef.getValue());
            }
        }
        return true;
    }

    /**
     * Create a secondary index lookup optimization.
     * Case A) index-only select plan:
     * ......... union <- select <- assign? <- unnest-map (primary index look-up) <- split <- unnest-map (secondary index look-up) <- assign? <- datasource-scan
     * ............... <- ....................................................... <- split
     * Case B) reducing the number of select plan:
     * ......... union <- select <- split <- assign? <- unnest-map (primary index look-up) <- stable_sort <- unnest-map (secondary index look-up) <- assign? <- datasource-scan
     * ............... <- ...... <- split
     * Case C) only secondary look-up optimization
     * select <- assign? <- unnest-map (primary index look-up) <- stable_sort <- unnest-map (secondary index look-up) <- assign? <- datasource-scan
     * <-
     */
    private ILogicalOperator createSecondaryToPrimaryPlan(List<Mutable<ILogicalOperator>> aboveTopOpRefs,
            Mutable<ILogicalOperator> opRef, Mutable<ILogicalExpression> conditionRef,
            List<Mutable<ILogicalOperator>> assignBeforeTheOpRefs, OptimizableOperatorSubTree indexSubTree,
            OptimizableOperatorSubTree probeSubTree, Index chosenIndex, AccessMethodAnalysisContext analysisCtx,
<<<<<<< HEAD
            boolean retainInput, boolean retainNull, boolean requiresBroadcast, IOptimizationContext context,
            boolean verificationAfterSIdxSearchRequired, boolean secondaryKeyFieldUsedInSelectCondition,
            boolean secondaryKeyFieldUsedAfterSelectOp, boolean noFalsePositiveResultsFromSIdxSearch)
            throws AlgebricksException {

=======
            boolean retainInput, boolean retainNull, boolean requiresBroadcast, IOptimizationContext context)
                    throws AlgebricksException {
>>>>>>> 97dd45d2
        Dataset dataset = indexSubTree.dataset;
        ARecordType recordType = indexSubTree.recordType;
        // we made sure indexSubTree has datasource scan
        AbstractDataSourceOperator dataSourceOp = (AbstractDataSourceOperator) indexSubTree.dataSourceRef.getValue();
        List<Pair<Integer, Integer>> exprAndVarList = analysisCtx.indexExprsAndVars.get(chosenIndex);
        List<IOptimizableFuncExpr> matchedFuncExprs = analysisCtx.matchedFuncExprs;
        int numSecondaryKeys = analysisCtx.indexNumMatchedKeys.get(chosenIndex);

        // Whether the given plan is an index-only plan or not.
        boolean isIndexOnlyPlan = analysisCtx.getIsIndexOnlyPlan();

        // We apply index-only plan or reducing the number of SELECT verification plan only for an internal dataset.
        boolean generateTrylockResultFromIndexSearch = false;
        if (dataset.getDatasetType() == DatasetType.INTERNAL
                && (isIndexOnlyPlan || noFalsePositiveResultsFromSIdxSearch)) {
            generateTrylockResultFromIndexSearch = true;
        }

        // Set the LIMIT information if it is possible to pass this to the index-search.
        // We can pass LIMIT information only when the given index is set to generate trustworthy results.
        long limitNumberOfResult = -1;
        if (generateTrylockResultFromIndexSearch) {
            limitNumberOfResult = analysisCtx.getLimitNumberOfResult();
        }

        // List of function expressions that will be replaced by the secondary-index search.
        // These func exprs will be removed from the select condition at the very end of this method.
        Set<ILogicalExpression> replacedFuncExprs = new HashSet<ILogicalExpression>();

        // Info on high and low keys for the BTree search predicate.
        ILogicalExpression[] lowKeyExprs = new ILogicalExpression[numSecondaryKeys];
        ILogicalExpression[] highKeyExprs = new ILogicalExpression[numSecondaryKeys];
        LimitType[] lowKeyLimits = new LimitType[numSecondaryKeys];
        LimitType[] highKeyLimits = new LimitType[numSecondaryKeys];
        boolean[] lowKeyInclusive = new boolean[numSecondaryKeys];
        boolean[] highKeyInclusive = new boolean[numSecondaryKeys];
        ILogicalExpression[] constantAtRuntimeExpressions = new ILogicalExpression[numSecondaryKeys];
        LogicalVariable[] constAtRuntimeExprVars = new LogicalVariable[numSecondaryKeys];

        // TODO: For now we don't do any sophisticated analysis of the func exprs to come up with "the best" range predicate.
        // If we can't figure out how to integrate a certain funcExpr into the current predicate, we just bail by setting this flag.
        boolean couldntFigureOut = false;
        boolean doneWithExprs = false;
        boolean isEqCondition = false;
        // TODO: For now don't consider prefix searches.
        BitSet setLowKeys = new BitSet(numSecondaryKeys);
        BitSet setHighKeys = new BitSet(numSecondaryKeys);
        // Go through the func exprs listed as optimizable by the chosen index,
        // and formulate a range predicate on the secondary-index keys.

        // checks whether a type casting happened from a real (FLOAT, DOUBLE) value to an INT value
        // since we have a round issues when dealing with LT(<) OR GT(>) operator.
        //        boolean realTypeConvertedToIntegerType = false;

        for (Pair<Integer, Integer> exprIndex : exprAndVarList) {
            // Position of the field of matchedFuncExprs.get(exprIndex) in the chosen index's indexed exprs.
            IOptimizableFuncExpr optFuncExpr = matchedFuncExprs.get(exprIndex.first);
            int keyPos = indexOf(optFuncExpr.getFieldName(0), chosenIndex.getKeyFieldNames());
            if (keyPos < 0) {
                if (optFuncExpr.getNumLogicalVars() > 1) {
                    // If we are optimizing a join, the matching field may be the second field name.
                    keyPos = indexOf(optFuncExpr.getFieldName(1), chosenIndex.getKeyFieldNames());
                }
            }
            if (keyPos < 0) {
                throw new AlgebricksException(
                        "Could not match optimizable function expression to any index field name.");
            }
<<<<<<< HEAD

            LimitType limit = getLimitType(optFuncExpr, probeSubTree);

            // Two values will be returned only when we are creating an EQ search predicate with a FLOAT or a DOUBLE constant
            // on an INT index.
            Pair<ILogicalExpression, ILogicalExpression> returnedSearchKeyExpr = AccessMethodUtils.createSearchKeyExpr(
                    optFuncExpr, indexSubTree, probeSubTree);
=======
            Pair<ILogicalExpression, Boolean> returnedSearchKeyExpr = AccessMethodUtils.createSearchKeyExpr(optFuncExpr,
                    indexSubTree, probeSubTree);
>>>>>>> 97dd45d2
            ILogicalExpression searchKeyExpr = returnedSearchKeyExpr.first;
            ILogicalExpression searchKeyExpr2 = null;
            if (searchKeyExpr.getExpressionTag() == LogicalExpressionTag.FUNCTION_CALL) {
                constantAtRuntimeExpressions[keyPos] = searchKeyExpr;
                constAtRuntimeExprVars[keyPos] = context.newVar();
                searchKeyExpr = new VariableReferenceExpression(constAtRuntimeExprVars[keyPos]);

            }
            //            realTypeConvertedToIntegerType = returnedSearchKeyExpr.second;

            // the given search predicate = EQ and we have two type-casted values from FLOAT or DOUBLE to INT constant.
            if (limit == LimitType.EQUAL && returnedSearchKeyExpr.second != null) {
                searchKeyExpr2 = returnedSearchKeyExpr.second;
            }

            //            ILogicalExpression searchKeyExpr = AccessMethodUtils.createSearchKeyExpr(
            //                    optFuncExpr, indexSubTree, probeSubTree);

            // If a DOUBLE or FLOAT constant is converted to an INT type value,
            // we need to check a corner case where two real values are located between an INT value.
            // For example, for the following query,
            //
            // for $emp in dataset empDataset
            // where $emp.age > double("2.3") and $emp.age < double("3.3")
            // return $emp.id;
            //
            // It should generate a result if there is a tuple that satisfies the condition, which is 3,
            // however, it does not generate the desired result since finding candidates
            // fail after truncating the fraction part (there is no INT whose value is greater than 2 and less than 3.)
            //
            // Therefore, we convert LT(<) to LE(<=) and GT(>) to GE(>=) to find candidates.
            // This does not change the result of an actual comparison since this conversion is only applied
            // for finding candidates from an index.
            //
            //            if (realTypeConvertedToIntegerType) {
            //                if (limit == LimitType.HIGH_EXCLUSIVE) {
            //                    limit = LimitType.HIGH_INCLUSIVE;
            //                } else if (limit == LimitType.LOW_EXCLUSIVE) {
            //                    limit = LimitType.LOW_INCLUSIVE;
            //                }
            //            }

            switch (limit) {
                case EQUAL: {
                    if (lowKeyLimits[keyPos] == null && highKeyLimits[keyPos] == null) {
                        lowKeyLimits[keyPos] = highKeyLimits[keyPos] = limit;
                        lowKeyInclusive[keyPos] = highKeyInclusive[keyPos] = true;
                        if (searchKeyExpr2 == null) {
                            lowKeyExprs[keyPos] = highKeyExprs[keyPos] = searchKeyExpr;
                        } else {
                            // We have two type-casted FLOAT or DOUBLE values to be fed into an INT index
                            lowKeyExprs[keyPos] = searchKeyExpr;
                            highKeyExprs[keyPos] = searchKeyExpr2;
                        }
                        setLowKeys.set(keyPos);
                        setHighKeys.set(keyPos);
                        isEqCondition = true;
                    } else {
                        // Has already been set to the identical values. When optimizing join we may encounter the same optimizable expression twice
                        // (once from analyzing each side of the join)
                        if (lowKeyLimits[keyPos] == limit && lowKeyInclusive[keyPos] == true
                                && lowKeyExprs[keyPos].equals(searchKeyExpr) && highKeyLimits[keyPos] == limit
                                && highKeyInclusive[keyPos] == true && highKeyExprs[keyPos].equals(searchKeyExpr)) {
                            isEqCondition = true;
                            break;
                        }
                        couldntFigureOut = true;
                    }
                    // TODO: For now don't consider prefix searches.
                    // If high and low keys are set, we exit for now.
                    if (setLowKeys.cardinality() == numSecondaryKeys && setHighKeys.cardinality() == numSecondaryKeys) {
                        doneWithExprs = true;
                    }
                    break;
                }
                case HIGH_EXCLUSIVE: {
                    if (highKeyLimits[keyPos] == null || (highKeyLimits[keyPos] != null && highKeyInclusive[keyPos])) {
                        highKeyLimits[keyPos] = limit;
                        highKeyExprs[keyPos] = searchKeyExpr;
                        highKeyInclusive[keyPos] = false;
                    } else {
                        // Has already been set to the identical values. When optimizing join we may encounter the same optimizable expression twice
                        // (once from analyzing each side of the join)
                        if (highKeyLimits[keyPos] == limit && highKeyInclusive[keyPos] == false
                                && highKeyExprs[keyPos].equals(searchKeyExpr)) {
                            break;
                        }
                        couldntFigureOut = true;
                        doneWithExprs = true;
                    }
                    break;
                }
                case HIGH_INCLUSIVE: {
                    if (highKeyLimits[keyPos] == null) {
                        highKeyLimits[keyPos] = limit;
                        highKeyExprs[keyPos] = searchKeyExpr;
                        highKeyInclusive[keyPos] = true;
                    } else {
                        // Has already been set to the identical values. When optimizing join we may encounter the same optimizable expression twice
                        // (once from analyzing each side of the join)
                        if (highKeyLimits[keyPos] == limit && highKeyInclusive[keyPos] == true
                                && highKeyExprs[keyPos].equals(searchKeyExpr)) {
                            break;
                        }
                        couldntFigureOut = true;
                        doneWithExprs = true;
                    }
                    break;
                }
                case LOW_EXCLUSIVE: {
                    if (lowKeyLimits[keyPos] == null || (lowKeyLimits[keyPos] != null && lowKeyInclusive[keyPos])) {
                        lowKeyLimits[keyPos] = limit;
                        lowKeyExprs[keyPos] = searchKeyExpr;
                        lowKeyInclusive[keyPos] = false;
                    } else {
                        // Has already been set to the identical values. When optimizing join we may encounter the same optimizable expression twice
                        // (once from analyzing each side of the join)
                        if (lowKeyLimits[keyPos] == limit && lowKeyInclusive[keyPos] == false
                                && lowKeyExprs[keyPos].equals(searchKeyExpr)) {
                            break;
                        }
                        couldntFigureOut = true;
                        doneWithExprs = true;
                    }
                    break;
                }
                case LOW_INCLUSIVE: {
                    if (lowKeyLimits[keyPos] == null) {
                        lowKeyLimits[keyPos] = limit;
                        lowKeyExprs[keyPos] = searchKeyExpr;
                        lowKeyInclusive[keyPos] = true;
                    } else {
                        // Has already been set to the identical values. When optimizing join we may encounter the same optimizable expression twice
                        // (once from analyzing each side of the join)
                        if (lowKeyLimits[keyPos] == limit && lowKeyInclusive[keyPos] == true
                                && lowKeyExprs[keyPos].equals(searchKeyExpr)) {
                            break;
                        }
                        couldntFigureOut = true;
                        doneWithExprs = true;
                    }
                    break;
                }
                default: {
                    throw new IllegalStateException();
                }
            }
            if (!couldntFigureOut) {
                // Remember to remove this funcExpr later.
                replacedFuncExprs.add(matchedFuncExprs.get(exprIndex.first).getFuncExpr());
            }
            if (doneWithExprs) {
                break;
            }
        }
        if (couldntFigureOut) {
            return null;
        }

        // If the select condition contains mixed open/closed intervals on multiple keys, then we make all intervals closed to obtain a superset of answers and leave the original selection in place.
        boolean primaryIndexPostProccessingIsNeeded = false;
        for (int i = 1; i < numSecondaryKeys; ++i) {
            if (lowKeyInclusive[i] != lowKeyInclusive[0]) {
                Arrays.fill(lowKeyInclusive, true);
                primaryIndexPostProccessingIsNeeded = true;
                break;
            }
        }
        for (int i = 1; i < numSecondaryKeys; ++i) {
            if (highKeyInclusive[i] != highKeyInclusive[0]) {
                Arrays.fill(highKeyInclusive, true);
                primaryIndexPostProccessingIsNeeded = true;
                break;
            }
        }

        // determine cases when prefix search could be applied
        for (int i = 1; i < lowKeyExprs.length; i++) {
            if (lowKeyLimits[0] == null && lowKeyLimits[i] != null || lowKeyLimits[0] != null && lowKeyLimits[i] == null
                    || highKeyLimits[0] == null && highKeyLimits[i] != null
                    || highKeyLimits[0] != null && highKeyLimits[i] == null) {
                numSecondaryKeys--;
                primaryIndexPostProccessingIsNeeded = true;
            }
        }
        if (lowKeyLimits[0] == null) {
            lowKeyInclusive[0] = true;
        }
        if (highKeyLimits[0] == null) {
            highKeyInclusive[0] = true;
        }

        // Here we generate vars and funcs for assigning the secondary-index keys to be fed into the secondary-index search.
        // List of variables for the assign.
        ArrayList<LogicalVariable> keyVarList = new ArrayList<LogicalVariable>();
        // List of variables and expressions for the assign.
        ArrayList<LogicalVariable> assignKeyVarList = new ArrayList<LogicalVariable>();
        ArrayList<Mutable<ILogicalExpression>> assignKeyExprList = new ArrayList<Mutable<ILogicalExpression>>();
        int numLowKeys = createKeyVarsAndExprs(numSecondaryKeys, lowKeyLimits, lowKeyExprs, assignKeyVarList,
                assignKeyExprList, keyVarList, context, constantAtRuntimeExpressions, constAtRuntimeExprVars);
        int numHighKeys = createKeyVarsAndExprs(numSecondaryKeys, highKeyLimits, highKeyExprs, assignKeyVarList,
                assignKeyExprList, keyVarList, context, constantAtRuntimeExpressions, constAtRuntimeExprVars);

        BTreeJobGenParams jobGenParams = new BTreeJobGenParams(chosenIndex.getIndexName(), IndexType.BTREE,
                dataset.getDataverseName(), dataset.getDatasetName(), retainInput, retainNull, requiresBroadcast,
                generateTrylockResultFromIndexSearch, limitNumberOfResult);
        jobGenParams.setLowKeyInclusive(lowKeyInclusive[0]);
        jobGenParams.setHighKeyInclusive(highKeyInclusive[0]);
        jobGenParams.setIsEqCondition(isEqCondition);
        jobGenParams.setLowKeyVarList(keyVarList, 0, numLowKeys);
        jobGenParams.setHighKeyVarList(keyVarList, numLowKeys, numHighKeys);

        ILogicalOperator inputOp = null;
        if (!assignKeyVarList.isEmpty()) {
            // Assign operator that sets the constant secondary-index search-key fields if necessary.
            AssignOperator assignConstantSearchKeys = new AssignOperator(assignKeyVarList, assignKeyExprList);
            // Input to this assign is the EmptyTupleSource (which the dataSourceScan also must have had as input).
            assignConstantSearchKeys.getInputs().add(dataSourceOp.getInputs().get(0));
            assignConstantSearchKeys.setExecutionMode(dataSourceOp.getExecutionMode());
            inputOp = assignConstantSearchKeys;
        } else {
            // All index search keys are variables.
            inputOp = probeSubTree.root;
        }

        if (isIndexOnlyPlan) {

        }
        if (!isIndexOnlyPlan && noFalsePositiveResultsFromSIdxSearch) {

        }

        // Create an unnest-map for the secondary index search
        // The result: SK, PK, [Optional: The result of a Trylock on PK]
        boolean outputPrimaryKeysOnlyFromSIdxSearch = false;
        UnnestMapOperator secondaryIndexUnnestOp = AccessMethodUtils.createSecondaryIndexUnnestMap(dataset, recordType,
                chosenIndex, inputOp, jobGenParams, context, outputPrimaryKeysOnlyFromSIdxSearch, retainInput);

        // Generate the rest of the upstream plan which feeds the search results into the primary index.
        UnnestMapOperator primaryIndexUnnestOp = null;
        AbstractLogicalOperator tmpPrimaryIndexUnnestOp = null;

        boolean isPrimaryIndex = chosenIndex.isPrimaryIndex();
        if (dataset.getDatasetType() == DatasetType.EXTERNAL) {
            // External dataset
            ExternalDataLookupOperator externalDataAccessOp = AccessMethodUtils.createExternalDataLookupUnnestMap(
                    dataSourceOp, dataset, recordType, secondaryIndexUnnestOp, context, chosenIndex, retainInput,
                    retainNull, outputPrimaryKeysOnlyFromSIdxSearch);
            indexSubTree.dataSourceRef.setValue(externalDataAccessOp);
            return externalDataAccessOp;
        } else if (!isPrimaryIndex) {
            if (noFalsePositiveResultsFromSIdxSearch && !isIndexOnlyPlan) {
                tmpPrimaryIndexUnnestOp = (AbstractLogicalOperator) AccessMethodUtils.createPrimaryIndexUnnestMap(
                        aboveTopOpRefs, opRef, conditionRef, assignBeforeTheOpRefs, dataSourceOp, dataset, recordType,
                        secondaryIndexUnnestOp, context, true, true, retainNull, false, chosenIndex, analysisCtx,
                        outputPrimaryKeysOnlyFromSIdxSearch, verificationAfterSIdxSearchRequired,
                        secondaryKeyFieldUsedInSelectCondition, secondaryKeyFieldUsedAfterSelectOp, indexSubTree,
                        noFalsePositiveResultsFromSIdxSearch);
            } else {
                // pass retainInput variable's value
                tmpPrimaryIndexUnnestOp = (AbstractLogicalOperator) AccessMethodUtils.createPrimaryIndexUnnestMap(
                        aboveTopOpRefs, opRef, conditionRef, assignBeforeTheOpRefs, dataSourceOp, dataset, recordType,
                        secondaryIndexUnnestOp, context, true, retainInput, retainNull, false, chosenIndex,
                        analysisCtx, outputPrimaryKeysOnlyFromSIdxSearch, verificationAfterSIdxSearchRequired,
                        secondaryKeyFieldUsedInSelectCondition, secondaryKeyFieldUsedAfterSelectOp, indexSubTree,
                        noFalsePositiveResultsFromSIdxSearch);
            }

            // Replace the datasource scan with the new plan rooted at
            // Get dataSourceRef operator - unnest-map (PK, record)
            if (isIndexOnlyPlan) {
                // Right now, the order of opertors is: union -> select -> assign -> unnest-map
                AbstractLogicalOperator dataSourceRefOp = (AbstractLogicalOperator) tmpPrimaryIndexUnnestOp.getInputs()
                        .get(0).getValue(); // select
                dataSourceRefOp = (AbstractLogicalOperator) dataSourceRefOp.getInputs().get(0).getValue(); // assign
                dataSourceRefOp = (AbstractLogicalOperator) dataSourceRefOp.getInputs().get(0).getValue(); // unnest-map

                //                indexSubTree.dataSourceRef.setValue(tmpPrimaryIndexUnnestOp);
                indexSubTree.dataSourceRef.setValue(dataSourceRefOp);
            } else if (noFalsePositiveResultsFromSIdxSearch) {
                // Right now, the order of opertors is: union -> select -> split -> assign -> unnest-map
                AbstractLogicalOperator dataSourceRefOp = (AbstractLogicalOperator) tmpPrimaryIndexUnnestOp.getInputs()
                        .get(0).getValue(); // select
                dataSourceRefOp = (AbstractLogicalOperator) dataSourceRefOp.getInputs().get(0).getValue(); // split
                dataSourceRefOp = (AbstractLogicalOperator) dataSourceRefOp.getInputs().get(0).getValue(); // assign
                dataSourceRefOp = (AbstractLogicalOperator) dataSourceRefOp.getInputs().get(0).getValue(); // unnest-map
            } else {
                indexSubTree.dataSourceRef.setValue(tmpPrimaryIndexUnnestOp);
            }
        } else {
            // Primary index search case
            List<Object> primaryIndexOutputTypes = new ArrayList<Object>();
            try {
                AccessMethodUtils.appendPrimaryIndexTypes(dataset, recordType, primaryIndexOutputTypes);
            } catch (IOException e) {
                throw new AlgebricksException(e);
            }

            List<LogicalVariable> scanVariables = dataSourceOp.getVariables();

            // Checks whether the primary index search can replace the given SELECT condition.
            // If so, condition will be set to null and eventually the SELECT operator will be removed.
            // If not, we create a new condition based on remaining ones.
            if (!primaryIndexPostProccessingIsNeeded) {
                List<Mutable<ILogicalExpression>> remainingFuncExprs = new ArrayList<Mutable<ILogicalExpression>>();
                getNewConditionExprs(conditionRef, replacedFuncExprs, remainingFuncExprs);
                // Generate new condition.
                if (!remainingFuncExprs.isEmpty()) {
                    ILogicalExpression pulledCond = createSelectCondition(remainingFuncExprs);
                    conditionRef.setValue(pulledCond);
                } else {
                    conditionRef.setValue(null);
                }
            }

            if (conditionRef.getValue() != null) {
                // If we cannot replace SELECT with unnest-map, we can't parameterize LIMIT on the primary index search
                // since we can't guarantee that the results will be the final results and an additional SELECT needs to be applied.
                jobGenParams.limitNumberOfResult = -1;
                // The job gen parameters are transferred to the actual job gen via the UnnestMapOperator's function arguments.
                ArrayList<Mutable<ILogicalExpression>> primaryIndexFuncArgs = new ArrayList<Mutable<ILogicalExpression>>();
                jobGenParams.writeToFuncArgs(primaryIndexFuncArgs);
                // An index search is expressed as an unnest-map over an index-search function.
                IFunctionInfo primaryIndexSearch = FunctionUtils.getFunctionInfo(AsterixBuiltinFunctions.INDEX_SEARCH);
                UnnestingFunctionCallExpression primaryIndexSearchFunc = new UnnestingFunctionCallExpression(
                        primaryIndexSearch, primaryIndexFuncArgs);
                primaryIndexSearchFunc.setReturnsUniqueValues(true);
                primaryIndexUnnestOp = new UnnestMapOperator(scanVariables, new MutableObject<ILogicalExpression>(
                        primaryIndexSearchFunc), primaryIndexOutputTypes, retainInput);
            } else {
                // We can parameterize LIMIT (if any) on the primary index search
                // since the SELECT condition can be replaced by the primary index-search.
                primaryIndexUnnestOp = new UnnestMapOperator(scanVariables, secondaryIndexUnnestOp.getExpressionRef(),
                        primaryIndexOutputTypes, retainInput);
            }

            primaryIndexUnnestOp.getInputs().add(new MutableObject<ILogicalOperator>(inputOp));

            // Adds equivalence classes --- one equivalent class between a primary key
            // variable and a record field-access expression.
            EquivalenceClassUtils.addEquivalenceClassesForPrimaryIndexAccess(primaryIndexUnnestOp, scanVariables,
                    recordType, dataset, context);
        }

        if (tmpPrimaryIndexUnnestOp != null) {
            return tmpPrimaryIndexUnnestOp;
        } else {
            return primaryIndexUnnestOp;
        }
    }

    private int createKeyVarsAndExprs(int numKeys, LimitType[] keyLimits, ILogicalExpression[] searchKeyExprs,
            ArrayList<LogicalVariable> assignKeyVarList, ArrayList<Mutable<ILogicalExpression>> assignKeyExprList,
            ArrayList<LogicalVariable> keyVarList, IOptimizationContext context, ILogicalExpression[] constExpressions,
            LogicalVariable[] constExprVars) {
        if (keyLimits[0] == null) {
            return 0;
        }
        for (int i = 0; i < numKeys; i++) {
            ILogicalExpression searchKeyExpr = searchKeyExprs[i];
            ILogicalExpression constExpression = constExpressions[i];
            LogicalVariable keyVar = null;
            if (searchKeyExpr.getExpressionTag() == LogicalExpressionTag.CONSTANT) {
                keyVar = context.newVar();
                assignKeyExprList.add(new MutableObject<ILogicalExpression>(searchKeyExpr));
                assignKeyVarList.add(keyVar);
            } else {
                keyVar = ((VariableReferenceExpression) searchKeyExpr).getVariableReference();
                if (constExpression != null) {
                    assignKeyExprList.add(new MutableObject<ILogicalExpression>(constExpression));
                    assignKeyVarList.add(constExprVars[i]);
                }
            }
            keyVarList.add(keyVar);
        }
        return numKeys;
    }

    private void getNewConditionExprs(Mutable<ILogicalExpression> conditionRef,
            Set<ILogicalExpression> replacedFuncExprs, List<Mutable<ILogicalExpression>> remainingFuncExprs) {
        remainingFuncExprs.clear();
        if (replacedFuncExprs.isEmpty()) {
            return;
        }
        AbstractFunctionCallExpression funcExpr = (AbstractFunctionCallExpression) conditionRef.getValue();
        if (replacedFuncExprs.size() == 1) {
            Iterator<ILogicalExpression> it = replacedFuncExprs.iterator();
            if (!it.hasNext()) {
                return;
            }
            if (funcExpr == it.next()) {
                // There are no remaining function exprs.
                return;
            }
        }
        // The original select cond must be an AND. Check it just to be sure.
        if (funcExpr.getFunctionIdentifier() != AlgebricksBuiltinFunctions.AND) {
            throw new IllegalStateException();
        }
        // Clean the conjuncts.
        for (Mutable<ILogicalExpression> arg : funcExpr.getArguments()) {
            ILogicalExpression argExpr = arg.getValue();
            if (argExpr.getExpressionTag() != LogicalExpressionTag.FUNCTION_CALL) {
                continue;
            }
            // If the function expression was not replaced by the new index
            // plan, then add it to the list of remaining function expressions.
            if (!replacedFuncExprs.contains(argExpr)) {
                remainingFuncExprs.add(arg);
            }
        }
    }

    private <T> int indexOf(T value, List<T> coll) {
        int i = 0;
        for (T member : coll) {
            if (member.equals(value)) {
                return i;
            }
            i++;
        }
        return -1;
    }

    private LimitType getLimitType(IOptimizableFuncExpr optFuncExpr, OptimizableOperatorSubTree probeSubTree) {
        ComparisonKind ck = AlgebricksBuiltinFunctions
                .getComparisonType(optFuncExpr.getFuncExpr().getFunctionIdentifier());
        LimitType limit = null;
        switch (ck) {
            case EQ: {
                limit = LimitType.EQUAL;
                break;
            }
            case GE: {
                limit = probeIsOnLhs(optFuncExpr, probeSubTree) ? LimitType.HIGH_INCLUSIVE : LimitType.LOW_INCLUSIVE;
                break;
            }
            case GT: {
                limit = probeIsOnLhs(optFuncExpr, probeSubTree) ? LimitType.HIGH_EXCLUSIVE : LimitType.LOW_EXCLUSIVE;
                break;
            }
            case LE: {
                limit = probeIsOnLhs(optFuncExpr, probeSubTree) ? LimitType.LOW_INCLUSIVE : LimitType.HIGH_INCLUSIVE;
                break;
            }
            case LT: {
                limit = probeIsOnLhs(optFuncExpr, probeSubTree) ? LimitType.LOW_EXCLUSIVE : LimitType.HIGH_EXCLUSIVE;
                break;
            }
            case NEQ: {
                limit = null;
                break;
            }
            default: {
                throw new IllegalStateException();
            }
        }
        return limit;
    }

    private boolean probeIsOnLhs(IOptimizableFuncExpr optFuncExpr, OptimizableOperatorSubTree probeSubTree) {
        if (probeSubTree == null) {
            // We are optimizing a selection query. Search key is a constant. Return true if constant is on lhs.
            return optFuncExpr.getFuncExpr().getArguments().get(0) == optFuncExpr.getConstantAtRuntimeExpr(0);
        } else {
            // We are optimizing a join query. Determine whether the feeding variable is on the lhs.
            return (optFuncExpr.getOperatorSubTree(0) == null || optFuncExpr.getOperatorSubTree(0) == probeSubTree);
        }
    }

    private ILogicalExpression createSelectCondition(List<Mutable<ILogicalExpression>> predList) {
        if (predList.size() > 1) {
            IFunctionInfo finfo = FunctionUtils.getFunctionInfo(AlgebricksBuiltinFunctions.AND);
            return new ScalarFunctionCallExpression(finfo, predList);
        }
        return predList.get(0).getValue();
    }

    @Override
    public boolean exprIsOptimizable(Index index, IOptimizableFuncExpr optFuncExpr) {
        // If we are optimizing a join, check for the indexed nested-loop join hint.
        if (optFuncExpr.getNumLogicalVars() == 2) {
            if (!optFuncExpr.getFuncExpr().getAnnotations().containsKey(IndexedNLJoinExpressionAnnotation.INSTANCE)) {
                return false;
            }
        }
<<<<<<< HEAD
        // Are we skipping a secondary index-search by using "skip-index" hint?
        if (!index.isPrimaryIndex()
                && optFuncExpr.getFuncExpr().getAnnotations()
                        .containsKey(SkipSecondaryIndexSearchExpressionAnnotation.INSTANCE)) {
=======
        if (!index.isPrimaryIndex() && optFuncExpr.getFuncExpr().getAnnotations()
                .containsKey(SkipSecondaryIndexSearchExpressionAnnotation.INSTANCE)) {
>>>>>>> 97dd45d2
            return false;
        }
        // No additional analysis required for BTrees.
        return true;
    }
}<|MERGE_RESOLUTION|>--- conflicted
+++ resolved
@@ -84,16 +84,11 @@
     }
 
     // TODO: There is some redundancy here, since these are listed in AlgebricksBuiltinFunctions as well.
-<<<<<<< HEAD
     //
     // Second boolean value means that this function can produce false positive results if it is set to false.
     // That is, an index-search alone cannot replace SELECT condition and
     // SELECT condition needs to be applied after the index-search to get the correct results.
     private static List<Pair<FunctionIdentifier, Boolean>> funcIdents = new ArrayList<Pair<FunctionIdentifier, Boolean>>();
-=======
-    private static List<FunctionIdentifier> funcIdents = new ArrayList<FunctionIdentifier>();
-
->>>>>>> 97dd45d2
     static {
         funcIdents.add(new Pair<FunctionIdentifier, Boolean>(AlgebricksBuiltinFunctions.EQ, true));
         funcIdents.add(new Pair<FunctionIdentifier, Boolean>(AlgebricksBuiltinFunctions.LE, true));
@@ -588,16 +583,10 @@
             Mutable<ILogicalOperator> opRef, Mutable<ILogicalExpression> conditionRef,
             List<Mutable<ILogicalOperator>> assignBeforeTheOpRefs, OptimizableOperatorSubTree indexSubTree,
             OptimizableOperatorSubTree probeSubTree, Index chosenIndex, AccessMethodAnalysisContext analysisCtx,
-<<<<<<< HEAD
             boolean retainInput, boolean retainNull, boolean requiresBroadcast, IOptimizationContext context,
             boolean verificationAfterSIdxSearchRequired, boolean secondaryKeyFieldUsedInSelectCondition,
             boolean secondaryKeyFieldUsedAfterSelectOp, boolean noFalsePositiveResultsFromSIdxSearch)
             throws AlgebricksException {
-
-=======
-            boolean retainInput, boolean retainNull, boolean requiresBroadcast, IOptimizationContext context)
-                    throws AlgebricksException {
->>>>>>> 97dd45d2
         Dataset dataset = indexSubTree.dataset;
         ARecordType recordType = indexSubTree.recordType;
         // we made sure indexSubTree has datasource scan
@@ -666,7 +655,6 @@
                 throw new AlgebricksException(
                         "Could not match optimizable function expression to any index field name.");
             }
-<<<<<<< HEAD
 
             LimitType limit = getLimitType(optFuncExpr, probeSubTree);
 
@@ -674,10 +662,6 @@
             // on an INT index.
             Pair<ILogicalExpression, ILogicalExpression> returnedSearchKeyExpr = AccessMethodUtils.createSearchKeyExpr(
                     optFuncExpr, indexSubTree, probeSubTree);
-=======
-            Pair<ILogicalExpression, Boolean> returnedSearchKeyExpr = AccessMethodUtils.createSearchKeyExpr(optFuncExpr,
-                    indexSubTree, probeSubTree);
->>>>>>> 97dd45d2
             ILogicalExpression searchKeyExpr = returnedSearchKeyExpr.first;
             ILogicalExpression searchKeyExpr2 = null;
             if (searchKeyExpr.getExpressionTag() == LogicalExpressionTag.FUNCTION_CALL) {
@@ -856,8 +840,8 @@
 
         // determine cases when prefix search could be applied
         for (int i = 1; i < lowKeyExprs.length; i++) {
-            if (lowKeyLimits[0] == null && lowKeyLimits[i] != null || lowKeyLimits[0] != null && lowKeyLimits[i] == null
-                    || highKeyLimits[0] == null && highKeyLimits[i] != null
+            if (lowKeyLimits[0] == null && lowKeyLimits[i] != null || lowKeyLimits[0] != null
+                    && lowKeyLimits[i] == null || highKeyLimits[0] == null && highKeyLimits[i] != null
                     || highKeyLimits[0] != null && highKeyLimits[i] == null) {
                 numSecondaryKeys--;
                 primaryIndexPostProccessingIsNeeded = true;
@@ -1103,8 +1087,8 @@
     }
 
     private LimitType getLimitType(IOptimizableFuncExpr optFuncExpr, OptimizableOperatorSubTree probeSubTree) {
-        ComparisonKind ck = AlgebricksBuiltinFunctions
-                .getComparisonType(optFuncExpr.getFuncExpr().getFunctionIdentifier());
+        ComparisonKind ck = AlgebricksBuiltinFunctions.getComparisonType(optFuncExpr.getFuncExpr()
+                .getFunctionIdentifier());
         LimitType limit = null;
         switch (ck) {
             case EQ: {
@@ -1164,15 +1148,10 @@
                 return false;
             }
         }
-<<<<<<< HEAD
         // Are we skipping a secondary index-search by using "skip-index" hint?
         if (!index.isPrimaryIndex()
                 && optFuncExpr.getFuncExpr().getAnnotations()
                         .containsKey(SkipSecondaryIndexSearchExpressionAnnotation.INSTANCE)) {
-=======
-        if (!index.isPrimaryIndex() && optFuncExpr.getFuncExpr().getAnnotations()
-                .containsKey(SkipSecondaryIndexSearchExpressionAnnotation.INSTANCE)) {
->>>>>>> 97dd45d2
             return false;
         }
         // No additional analysis required for BTrees.
