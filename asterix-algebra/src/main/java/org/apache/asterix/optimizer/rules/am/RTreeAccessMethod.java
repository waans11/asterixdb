/*
 * Licensed to the Apache Software Foundation (ASF) under one
 * or more contributor license agreements.  See the NOTICE file
 * distributed with this work for additional information
 * regarding copyright ownership.  The ASF licenses this file
 * to you under the Apache License, Version 2.0 (the
 * "License"); you may not use this file except in compliance
 * with the License.  You may obtain a copy of the License at
 *
 *   http://www.apache.org/licenses/LICENSE-2.0
 *
 * Unless required by applicable law or agreed to in writing,
 * software distributed under the License is distributed on an
 * "AS IS" BASIS, WITHOUT WARRANTIES OR CONDITIONS OF ANY
 * KIND, either express or implied.  See the License for the
 * specific language governing permissions and limitations
 * under the License.
 */
package org.apache.asterix.optimizer.rules.am;

import java.util.ArrayList;
import java.util.List;

import org.apache.asterix.aql.util.FunctionUtils;
import org.apache.asterix.common.annotations.SkipSecondaryIndexSearchExpressionAnnotation;
import org.apache.asterix.common.config.DatasetConfig.DatasetType;
import org.apache.asterix.common.config.DatasetConfig.IndexType;
import org.apache.asterix.metadata.entities.Dataset;
import org.apache.asterix.metadata.entities.Index;
import org.apache.asterix.om.base.AInt32;
import org.apache.asterix.om.constants.AsterixConstantValue;
import org.apache.asterix.om.functions.AsterixBuiltinFunctions;
import org.apache.asterix.om.types.ARecordType;
import org.apache.asterix.om.types.BuiltinType;
import org.apache.asterix.om.types.IAType;
import org.apache.asterix.om.util.NonTaggedFormatUtil;
import org.apache.commons.lang3.mutable.Mutable;
import org.apache.commons.lang3.mutable.MutableObject;
import org.apache.hyracks.algebricks.common.exceptions.AlgebricksException;
import org.apache.hyracks.algebricks.common.utils.Pair;
import org.apache.hyracks.algebricks.common.utils.Quintuple;
import org.apache.hyracks.algebricks.core.algebra.base.ILogicalExpression;
import org.apache.hyracks.algebricks.core.algebra.base.ILogicalOperator;
import org.apache.hyracks.algebricks.core.algebra.base.IOptimizationContext;
import org.apache.hyracks.algebricks.core.algebra.base.LogicalExpressionTag;
import org.apache.hyracks.algebricks.core.algebra.base.LogicalOperatorTag;
import org.apache.hyracks.algebricks.core.algebra.base.LogicalVariable;
import org.apache.hyracks.algebricks.core.algebra.expressions.AbstractFunctionCallExpression;
import org.apache.hyracks.algebricks.core.algebra.expressions.ConstantExpression;
import org.apache.hyracks.algebricks.core.algebra.expressions.ScalarFunctionCallExpression;
import org.apache.hyracks.algebricks.core.algebra.functions.FunctionIdentifier;
import org.apache.hyracks.algebricks.core.algebra.operators.logical.AbstractBinaryJoinOperator;
import org.apache.hyracks.algebricks.core.algebra.operators.logical.AbstractDataSourceOperator;
import org.apache.hyracks.algebricks.core.algebra.operators.logical.AbstractLogicalOperator;
import org.apache.hyracks.algebricks.core.algebra.operators.logical.AbstractLogicalOperator.ExecutionMode;
import org.apache.hyracks.algebricks.core.algebra.operators.logical.AssignOperator;
import org.apache.hyracks.algebricks.core.algebra.operators.logical.ExternalDataLookupOperator;
import org.apache.hyracks.algebricks.core.algebra.operators.logical.SelectOperator;
import org.apache.hyracks.algebricks.core.algebra.operators.logical.UnnestMapOperator;
<<<<<<< HEAD
import org.apache.hyracks.algebricks.core.algebra.util.OperatorPropertiesUtil;
=======
>>>>>>> d16adc42

/**
 * Class for helping rewrite rules to choose and apply RTree indexes.
 */
public class RTreeAccessMethod implements IAccessMethod {

<<<<<<< HEAD
    // The second boolean value means that this function can produce false positive results if this value is set to false.
=======
    // The second boolean value means that this function can produce false positive results.
>>>>>>> d16adc42
    // That is, an index-search alone cannot replace SELECT condition and
    // SELECT condition needs to be applied afterwards to get the correct results.
    // In R-Tree case, depends on the parameters of the SPATIAL_INTERSECT function, it may/may not produce false positive results.
    // Thus, we need to have one more step to check whether the SPATIAL_INTERSECT generates false positive results or not.
    private static List<Pair<FunctionIdentifier, Boolean>> funcIdents = new ArrayList<Pair<FunctionIdentifier, Boolean>>();
    static {
        funcIdents.add(new Pair<FunctionIdentifier, Boolean>(AsterixBuiltinFunctions.SPATIAL_INTERSECT, false));
    }

    public static RTreeAccessMethod INSTANCE = new RTreeAccessMethod();

    @Override
    public List<Pair<FunctionIdentifier, Boolean>> getOptimizableFunctions() {
        return funcIdents;
    }

    @Override
    public boolean analyzeFuncExprArgs(AbstractFunctionCallExpression funcExpr,
            List<AbstractLogicalOperator> assignsAndUnnests, AccessMethodAnalysisContext analysisCtx) {
        boolean matches = AccessMethodUtils.analyzeFuncExprArgsForOneConstAndVar(funcExpr, analysisCtx);
        if (!matches) {
            matches = AccessMethodUtils.analyzeFuncExprArgsForTwoVars(funcExpr, analysisCtx);
        }
        return matches;
    }

    @Override
    public boolean matchAllIndexExprs() {
        return true;
    }

    @Override
    public boolean matchPrefixIndexExprs() {
        return false;
    }

    @Override
    public boolean applySelectPlanTransformation(List<Mutable<ILogicalOperator>> aboveSelectRefs,
            Mutable<ILogicalOperator> selectRef, OptimizableOperatorSubTree subTree, Index chosenIndex,
            AccessMethodAnalysisContext analysisCtx, IOptimizationContext context) throws AlgebricksException {
        SelectOperator select = (SelectOperator) selectRef.getValue();
        Mutable<ILogicalExpression> conditionRef = select.getCondition();
        AbstractFunctionCallExpression funcExpr = (AbstractFunctionCallExpression) conditionRef.getValue();
<<<<<<< HEAD
=======
        FunctionIdentifier funcIdent = funcExpr.getFunctionIdentifier();
>>>>>>> d16adc42

        ARecordType recordType = subTree.recordType;

        // TODO: We can probably do something smarter here based on selectivity or MBR area.
        IOptimizableFuncExpr optFuncExpr = AccessMethodUtils.chooseFirstOptFuncExpr(chosenIndex, analysisCtx);

        int optFieldIdx = AccessMethodUtils.chooseFirstOptFuncVar(chosenIndex, analysisCtx);
        Pair<IAType, Boolean> keyPairType = Index.getNonNullableOpenFieldType(optFuncExpr.getFieldType(optFieldIdx),
                optFuncExpr.getFieldName(optFieldIdx), recordType);
        if (keyPairType == null) {
            return false;
        }

        // Check whether assign (unnest) operator exists before the select operator
        Mutable<ILogicalOperator> assignBeforeSelectOpRef = (subTree.assignsAndUnnestsRefs.isEmpty()) ? null
                : subTree.assignsAndUnnestsRefs.get(0);
        ILogicalOperator assignBeforeSelectOp = null;
        if (assignBeforeSelectOpRef != null) {
            assignBeforeSelectOp = assignBeforeSelectOpRef.getValue();
        }

        // index-only plan possible?
        boolean isIndexOnlyPlanPossible = false;

        // secondary key field usage in the select condition
        boolean secondaryKeyFieldUsedInSelectCondition = false;

        // secondary key field usage after the select operator
        boolean secondaryKeyFieldUsedAfterSelectOp = false;

        // For R-Tree only: whether a verification is required after the secondary index search
        boolean verificationAfterSIdxSearchRequired = false;

        // Can the chosen method generate any false positive results?
        boolean noFalsePositiveResultsFromSIdxSearch = false;

        // Check whether the given function-call can generate false positive results.
        FunctionIdentifier argFuncIdent = funcExpr.getFunctionIdentifier();
        boolean functionFound = false;
        for (int i = 0; i < funcIdents.size(); i++) {
            if (argFuncIdent == funcIdents.get(i).first) {
                functionFound = true;
                noFalsePositiveResultsFromSIdxSearch = funcIdents.get(i).second;
                if (!noFalsePositiveResultsFromSIdxSearch) {
                    break;
                }
            }
        }

        // If function-call itself is not an index-based access method, we check its arguments.
        if (!functionFound) {
            for (Mutable<ILogicalExpression> arg : funcExpr.getArguments()) {
                ILogicalExpression argExpr = arg.getValue();
                if (argExpr.getExpressionTag() != LogicalExpressionTag.FUNCTION_CALL) {
                    continue;
                }
                AbstractFunctionCallExpression argFuncExpr = (AbstractFunctionCallExpression) argExpr;
                FunctionIdentifier argExprFuncIdent = argFuncExpr.getFunctionIdentifier();
                for (int i = 0; i < funcIdents.size(); i++) {
                    if (argExprFuncIdent == funcIdents.get(i).first) {
                        noFalsePositiveResultsFromSIdxSearch = funcIdents.get(i).second;
                        if (!noFalsePositiveResultsFromSIdxSearch) {
                            break;
                        }
                    }
                }
                if (!noFalsePositiveResultsFromSIdxSearch) {
                    break;
                }
            }

        }
        // Preliminary index-only condition for R-Tree:
        // If an index is not built on a POINT or a RECTANGLE field, the query result can include false positives.
        // And the result from secondary index search is an MBR, we can't construct original secondary field value
        // to remove any false positive results.
        if (keyPairType.first != BuiltinType.APOINT && keyPairType.first != BuiltinType.ARECTANGLE) {
            isIndexOnlyPlanPossible = false;
            noFalsePositiveResultsFromSIdxSearch = false;
        } else {
            isIndexOnlyPlanPossible = true;
            noFalsePositiveResultsFromSIdxSearch = true;
        }

<<<<<<< HEAD
        Quintuple<Boolean, Boolean, Boolean, Boolean, Boolean> indexOnlyPlanInfo = new Quintuple<Boolean, Boolean, Boolean, Boolean, Boolean>(
=======
        Quintuple<Boolean, Boolean, Boolean, Boolean, Boolean> indexOnlyPlanCheck = new Quintuple<Boolean, Boolean, Boolean, Boolean, Boolean>(
>>>>>>> d16adc42
                isIndexOnlyPlanPossible, secondaryKeyFieldUsedInSelectCondition, secondaryKeyFieldUsedAfterSelectOp,
                verificationAfterSIdxSearchRequired, noFalsePositiveResultsFromSIdxSearch);

        Dataset dataset = subTree.dataset;

        // Is this plan an index-only plan?
        if (isIndexOnlyPlanPossible) {
            if (dataset.getDatasetType() == DatasetType.INTERNAL) {
<<<<<<< HEAD
                boolean indexOnlyPlancheck = AccessMethodUtils.indexOnlyPlanCheck(aboveSelectRefs, selectRef, subTree,
                        null, chosenIndex, analysisCtx, context, indexOnlyPlanInfo);
=======
                indexOnlyPlanCheck = AccessMethodUtils.isIndexOnlyPlan(aboveSelectRefs, selectRef, subTree,
                        chosenIndex, analysisCtx, context);
>>>>>>> d16adc42

                if (!indexOnlyPlancheck) {
                    return false;
                } else {
<<<<<<< HEAD
                    isIndexOnlyPlanPossible = indexOnlyPlanInfo.first;
                    secondaryKeyFieldUsedInSelectCondition = indexOnlyPlanInfo.second;
                    secondaryKeyFieldUsedAfterSelectOp = indexOnlyPlanInfo.third;
                    verificationAfterSIdxSearchRequired = indexOnlyPlanInfo.fourth;
                    noFalsePositiveResultsFromSIdxSearch = indexOnlyPlanInfo.fifth;
=======
                    isIndexOnlyPlanPossible = indexOnlyPlanCheck.first;
                    secondaryKeyFieldUsedInSelectCondition = indexOnlyPlanCheck.second;
                    secondaryKeyFieldUsedAfterSelectOp = indexOnlyPlanCheck.third;
                    verificationAfterSIdxSearchRequired = indexOnlyPlanCheck.fourth;
                    noFalsePositiveResultsFromSIdxSearch = indexOnlyPlanCheck.fifth;
>>>>>>> d16adc42
                }
            } else {
                // For a index on an external dataset can't be optimized for the index-only plan.
                isIndexOnlyPlanPossible = false;
                noFalsePositiveResultsFromSIdxSearch = false;
            }
        }

        if (isIndexOnlyPlanPossible) {
            analysisCtx.setIndexOnlyPlanEnabled(true);
        } else {
            analysisCtx.setIndexOnlyPlanEnabled(false);
        }

        // R-Tree specific: if the verification after a SIdx search is required, then
        // there are false positives from a secondary index search.
        if (verificationAfterSIdxSearchRequired) {
            noFalsePositiveResultsFromSIdxSearch = false;
        }

<<<<<<< HEAD
        SelectOperator selectOp = (SelectOperator) selectRef.getValue();

        ILogicalOperator primaryIndexUnnestOp = createSecondaryToPrimaryPlan(aboveSelectRefs, selectRef,
                selectOp.getCondition(), subTree.assignsAndUnnestsRefs, subTree, null, chosenIndex, optFuncExpr,
                analysisCtx, false, false, false, context, verificationAfterSIdxSearchRequired,
=======
        ILogicalOperator primaryIndexUnnestOp = createSecondaryToPrimaryPlan(aboveSelectRefs, selectRef,
                subTree.assignsAndUnnestsRefs, subTree, null, chosenIndex, optFuncExpr, analysisCtx, false, false,
                false, context, isIndexOnlyPlanPossible, verificationAfterSIdxSearchRequired,
>>>>>>> d16adc42
                secondaryKeyFieldUsedInSelectCondition, secondaryKeyFieldUsedAfterSelectOp,
                noFalsePositiveResultsFromSIdxSearch);
        if (primaryIndexUnnestOp == null) {
            return false;
        }

        // Replace the datasource scan with the new plan rooted at primaryIndexUnnestMap.
        if ((!isIndexOnlyPlanPossible && !noFalsePositiveResultsFromSIdxSearch)
                || dataset.getDatasetType() == DatasetType.EXTERNAL) {
            subTree.dataSourceRef.setValue(primaryIndexUnnestOp);
        } else {
            // If an index-only plan or reducing the number of SELECT operators were applied, the topmost operator returned
            // is UNIONALL operator.
            if (primaryIndexUnnestOp.getOperatorTag() == LogicalOperatorTag.UNIONALL) {
                selectRef.setValue(primaryIndexUnnestOp);
            } else {
                subTree.dataSourceRef.setValue(primaryIndexUnnestOp);
            }
        }
        return true;
    }

    @Override
    public boolean applyJoinPlanTransformation(List<Mutable<ILogicalOperator>> aboveJoinRefs,
            Mutable<ILogicalOperator> joinRef, OptimizableOperatorSubTree leftSubTree,
            OptimizableOperatorSubTree rightSubTree, Index chosenIndex, AccessMethodAnalysisContext analysisCtx,
            IOptimizationContext context, boolean isLeftOuterJoin, boolean hasGroupBy) throws AlgebricksException {

        AbstractBinaryJoinOperator joinOp = (AbstractBinaryJoinOperator) joinRef.getValue();
        Mutable<ILogicalExpression> conditionRef = joinOp.getCondition();

        AbstractFunctionCallExpression funcExpr = null;
        FunctionIdentifier funcIdent = null;
        if (conditionRef.getValue().getExpressionTag() == LogicalExpressionTag.FUNCTION_CALL) {
            funcExpr = (AbstractFunctionCallExpression) conditionRef.getValue();
            funcIdent = funcExpr.getFunctionIdentifier();
        }

        // Determine if the index is applicable on the left or right side (if both, we prefer the right (inner) side).
        Dataset dataset = analysisCtx.indexDatasetMap.get(chosenIndex);

        // Determine probe and index subtrees based on chosen index.
        OptimizableOperatorSubTree indexSubTree = null;
        OptimizableOperatorSubTree probeSubTree = null;
        if ((rightSubTree.hasDataSourceScan() && dataset.getDatasetName().equals(rightSubTree.dataset.getDatasetName()))
                || isLeftOuterJoin) {
            indexSubTree = rightSubTree;
            probeSubTree = leftSubTree;
        } else if (!isLeftOuterJoin && leftSubTree.hasDataSourceScan()
                && dataset.getDatasetName().equals(leftSubTree.dataset.getDatasetName())) {
            indexSubTree = leftSubTree;
            probeSubTree = rightSubTree;
        }
        if (indexSubTree == null) {
            //This may happen for left outer join case
            return false;
        }

        LogicalVariable newNullPlaceHolderVar = null;
        if (isLeftOuterJoin) {
            //get a new null place holder variable that is the first field variable of the primary key
            //from the indexSubTree's datasourceScanOp
            newNullPlaceHolderVar = indexSubTree.getDataSourceVariables().get(0);
        }

        // Check whether assign (unnest) operator exists before the join operator
        Mutable<ILogicalOperator> assignBeforeJoinOpRef = (indexSubTree.assignsAndUnnestsRefs.isEmpty()) ? null
                : indexSubTree.assignsAndUnnestsRefs.get(0);
        ILogicalOperator assignBeforeJoinOp = null;
        if (assignBeforeJoinOpRef != null) {
            assignBeforeJoinOp = assignBeforeJoinOpRef.getValue();
        }

        // index-only plan possible?
        boolean isIndexOnlyPlanPossible = false;

        // secondary key field usage in the join condition
        boolean secondaryKeyFieldUsedInJoinCondition = false;

        // secondary key field usage after the join operator
        boolean secondaryKeyFieldUsedAfterJoinOp = false;

        // For R-Tree only: whether a verification is required after the secondary index search
        boolean verificationAfterSIdxSearchRequired = false;

        // Can the chosen method generate any false positive results?
        // Currently, for the R Tree index, we also need to check the arguments
        // since the function itself can generate false positive results depends on the arguments.
        boolean noFalsePositiveResultsFromSIdxSearch = true;
        if (funcExpr != null) {
            for (Mutable<ILogicalExpression> arg : funcExpr.getArguments()) {
                ILogicalExpression argExpr = arg.getValue();
                if (argExpr.getExpressionTag() != LogicalExpressionTag.FUNCTION_CALL) {
                    continue;
                }
                AbstractFunctionCallExpression argFuncExpr = (AbstractFunctionCallExpression) argExpr;
                FunctionIdentifier argFuncIdent = argFuncExpr.getFunctionIdentifier();
                for (int i = 0; i < funcIdents.size(); i++) {
                    if (argFuncIdent == funcIdents.get(i).first) {
                        noFalsePositiveResultsFromSIdxSearch = funcIdents.get(i).second;
                        if (!noFalsePositiveResultsFromSIdxSearch) {
                            break;
                        }
                    }
                }
                if (!noFalsePositiveResultsFromSIdxSearch) {
                    break;
                }
            }
        }

        // TODO: We can probably do something smarter here based on selectivity or MBR area.
        IOptimizableFuncExpr optFuncExpr = AccessMethodUtils.chooseFirstOptFuncExpr(chosenIndex, analysisCtx);

        Quintuple<Boolean, Boolean, Boolean, Boolean, Boolean> indexOnlyPlanInfo = new Quintuple<Boolean, Boolean, Boolean, Boolean, Boolean>(
                isIndexOnlyPlanPossible, secondaryKeyFieldUsedInJoinCondition, secondaryKeyFieldUsedAfterJoinOp,
                verificationAfterSIdxSearchRequired, noFalsePositiveResultsFromSIdxSearch);

        // If there can be any false positive results, an index-only plan is not possible
        if (dataset.getDatasetType() == DatasetType.INTERNAL) {
            boolean indexOnlyPlanCheck = AccessMethodUtils.indexOnlyPlanCheck(aboveJoinRefs, joinRef, indexSubTree,
                    probeSubTree, chosenIndex, analysisCtx, context, indexOnlyPlanInfo);

            if (!indexOnlyPlanCheck) {
                return false;
            } else {
                isIndexOnlyPlanPossible = indexOnlyPlanInfo.first;
                secondaryKeyFieldUsedInJoinCondition = indexOnlyPlanInfo.second;
                secondaryKeyFieldUsedAfterJoinOp = indexOnlyPlanInfo.third;
                verificationAfterSIdxSearchRequired = indexOnlyPlanInfo.fourth;
                noFalsePositiveResultsFromSIdxSearch = indexOnlyPlanInfo.fifth;
            }
        } else {
            // We don't consider an index on an external dataset to be an index-only plan.
            isIndexOnlyPlanPossible = false;
        }

        if (isIndexOnlyPlanPossible) {
            analysisCtx.setIndexOnlyPlanEnabled(true);
        } else {
            analysisCtx.setIndexOnlyPlanEnabled(false);
        }

        ILogicalOperator primaryIndexUnnestOp = createSecondaryToPrimaryPlan(aboveJoinRefs, joinRef, conditionRef,
                indexSubTree.assignsAndUnnestsRefs, indexSubTree, probeSubTree, chosenIndex, optFuncExpr, analysisCtx,
                true, isLeftOuterJoin, true, context, verificationAfterSIdxSearchRequired,
                secondaryKeyFieldUsedInJoinCondition, secondaryKeyFieldUsedAfterJoinOp,
                noFalsePositiveResultsFromSIdxSearch);
        if (primaryIndexUnnestOp == null) {
            return false;
        }

        if (isLeftOuterJoin && hasGroupBy) {
            //reset the null place holder variable
            AccessMethodUtils.resetLOJNullPlaceholderVariableInGroupByOp(analysisCtx, newNullPlaceHolderVar, context);
        }

        indexSubTree.dataSourceRef.setValue(primaryIndexUnnestOp);

        if (conditionRef.getValue() != null) {
            if (assignBeforeJoinOp != null) {
                // If a tryLock() on PK optimization is possible,
                // the whole plan is changed. Replace the current path with the new plan.
                if (analysisCtx.isIndexOnlyPlanEnabled() && dataset.getDatasetType() == DatasetType.INTERNAL) {
                    // Get the revised dataSourceRef operator - unnest-map (PK, record)
                    // Right now, the order of operators is: union <- select <- assign <- unnest-map (primary index look-up)
                    ILogicalOperator dataSourceRefOp = (ILogicalOperator) primaryIndexUnnestOp.getInputs().get(0)
                            .getValue(); // select
                    for (int i = 0; i < indexSubTree.assignsAndUnnestsRefs.size(); i++) {
                        if (indexSubTree.assignsAndUnnestsRefs.get(i) != null) {
                            dataSourceRefOp = (ILogicalOperator) dataSourceRefOp.getInputs().get(0).getValue(); // assign
                        }
                    }
                    dataSourceRefOp = (ILogicalOperator) dataSourceRefOp.getInputs().get(0).getValue(); // unnest-map
                    indexSubTree.dataSourceRef.setValue(dataSourceRefOp);
                    // Replace the current operator with the newly created operator
                    joinRef.setValue(primaryIndexUnnestOp);
                } else if (noFalsePositiveResultsFromSIdxSearch && dataset.getDatasetType() == DatasetType.INTERNAL) {
                    // If there are no false positives, still there can be
                    // Right now, the order of operators is:
                    // union <- select <- split <- assign <- unnest-map (Pidx) <- project <- stable_sort <- unnest-map (Sidx) <- ...
                    //             or
                    // select <- assign <- unnest-map ...

                    // Case 1: we have UNION
                    if (primaryIndexUnnestOp.getOperatorTag() == LogicalOperatorTag.UNIONALL) {
                        // union <- select <- split <- assign <- unnest-map (Pidx) <- project <- stable_sort <- unnest-map (Sidx) <- ...
                        ILogicalOperator dataSourceRefOp = (ILogicalOperator) primaryIndexUnnestOp.getInputs().get(0)
                                .getValue(); // select
                        dataSourceRefOp = (ILogicalOperator) dataSourceRefOp.getInputs().get(0).getValue(); // split

                        for (int i = 0; i < indexSubTree.assignsAndUnnestsRefs.size(); i++) {
                            if (indexSubTree.assignsAndUnnestsRefs.get(i) != null) {
                                dataSourceRefOp = (ILogicalOperator) dataSourceRefOp.getInputs().get(0).getValue(); // assign
                            }
                        }
                        dataSourceRefOp = (ILogicalOperator) dataSourceRefOp.getInputs().get(0).getValue(); // unnest-map
                        indexSubTree.dataSourceRef.setValue(dataSourceRefOp);
                    } else {
                        // select <- assign? <- unnest-map ...
                        ILogicalOperator dataSourceRefOp = (ILogicalOperator) primaryIndexUnnestOp.getInputs().get(0)
                                .getValue(); // assign
                        // Do we have more ASSIGNs?
                        for (int i = 1; i < indexSubTree.assignsAndUnnestsRefs.size(); i++) {
                            if (indexSubTree.assignsAndUnnestsRefs.get(i) != null) {
                                dataSourceRefOp = (ILogicalOperator) dataSourceRefOp.getInputs().get(0).getValue(); // assign
                            }
                        }
                        dataSourceRefOp = (ILogicalOperator) dataSourceRefOp.getInputs().get(0).getValue(); // unnest-map
                        indexSubTree.dataSourceRef.setValue(dataSourceRefOp);
                    }

                    // Replace the current operator with the newly created operator
                    joinRef.setValue(primaryIndexUnnestOp);
                }
                //                } else {
                // Index-only optimization and reducing the number of SELECT optimization are not possible.
                // Right now, the order of operators is: select <- assign <- unnest-map (primary index look-up)
                //                    joinOp.getInputs().clear();
                //                    indexSubTree.dataSourceRef.setValue(primaryIndexUnnestOp);
                //                    joinOp.getInputs().add(new MutableObject<ILogicalOperator>(assignBeforeJoinOp));
                //                }
            }

            if (!isIndexOnlyPlanPossible && !noFalsePositiveResultsFromSIdxSearch) {
                SelectOperator topSelect = new SelectOperator(conditionRef, isLeftOuterJoin, newNullPlaceHolderVar);
                topSelect.getInputs().add(indexSubTree.rootRef);
                topSelect.setExecutionMode(ExecutionMode.LOCAL);
                context.computeAndSetTypeEnvironmentForOperator(topSelect);
                joinRef.setValue(topSelect);
            }
        } else {
            // Replace the original join with the new subtree rooted at the select op.
            if (primaryIndexUnnestOp.getOperatorTag() == LogicalOperatorTag.UNIONALL) {
                joinRef.setValue(primaryIndexUnnestOp);
            } else {
                joinRef.setValue(indexSubTree.rootRef.getValue());
            }
        }

        // Change join into a select with the same condition.
        //        SelectOperator topSelect = new SelectOperator(joinOp.getCondition(), isLeftOuterJoin, newNullPlaceHolderVar);
        //        topSelect.getInputs().add(indexSubTree.rootRef);
        //        topSelect.setExecutionMode(ExecutionMode.LOCAL);
        //        context.computeAndSetTypeEnvironmentForOperator(topSelect);
        // Replace the original join with the new subtree rooted at the select op.
        //        joinRef.setValue(topSelect);
        return true;
    }

    private ILogicalOperator createSecondaryToPrimaryPlan(List<Mutable<ILogicalOperator>> afterTopRefs,
<<<<<<< HEAD
            Mutable<ILogicalOperator> topRef, Mutable<ILogicalExpression> conditionRef,
            List<Mutable<ILogicalOperator>> assignBeforeTopRefs, OptimizableOperatorSubTree indexSubTree,
            OptimizableOperatorSubTree probeSubTree, Index chosenIndex, IOptimizableFuncExpr optFuncExpr,
            AccessMethodAnalysisContext analysisCtx, boolean retainInput, boolean retainNull,
            boolean requiresBroadcast, IOptimizationContext context, boolean verificationAfterSIdxSearchRequired,
=======
            Mutable<ILogicalOperator> topRef, List<Mutable<ILogicalOperator>> assignBeforeTopRefs,
            OptimizableOperatorSubTree indexSubTree, OptimizableOperatorSubTree probeSubTree, Index chosenIndex,
            IOptimizableFuncExpr optFuncExpr, AccessMethodAnalysisContext analysisCtx, boolean retainInput,
            boolean retainNull, boolean requiresBroadcast, IOptimizationContext context,
            boolean isIndexOnlyPlanPossible, boolean verificationAfterSIdxSearchRequired,
>>>>>>> d16adc42
            boolean secondaryKeyFieldUsedInSelectCondition, boolean secondaryKeyFieldUsedAfterSelectOp,
            boolean noFalsePositiveResultsFromSIdxSearch) throws AlgebricksException {
        Dataset dataset = indexSubTree.dataset;
        ARecordType recordType = indexSubTree.recordType;

        int optFieldIdx = AccessMethodUtils.chooseFirstOptFuncVar(chosenIndex, analysisCtx);
        Pair<IAType, Boolean> keyPairType = Index.getNonNullableOpenFieldType(optFuncExpr.getFieldType(optFieldIdx),
                optFuncExpr.getFieldName(optFieldIdx), recordType);
        if (keyPairType == null) {
            return null;
        }

        // Get the number of dimensions corresponding to the field indexed by chosenIndex.
        IAType spatialType = keyPairType.first;
        int numDimensions = NonTaggedFormatUtil.getNumDimensions(spatialType.getTypeTag());
        int numSecondaryKeys = numDimensions * 2;
        boolean isIndexOnlyPlanEnabled = analysisCtx.isIndexOnlyPlanEnabled();

        // Set the LIMIT push-down if it is possible.
        long limitNumberOfResult = -1;

        if (noFalsePositiveResultsFromSIdxSearch) {
            limitNumberOfResult = analysisCtx.getLimitNumberOfResult();
        }

        // we made sure indexSubTree has datasource scan
        AbstractDataSourceOperator dataSourceOp = (AbstractDataSourceOperator) indexSubTree.dataSourceRef.getValue();
        RTreeJobGenParams jobGenParams = new RTreeJobGenParams(chosenIndex.getIndexName(), IndexType.RTREE,
                dataset.getDataverseName(), dataset.getDatasetName(), retainInput, retainNull, requiresBroadcast,
<<<<<<< HEAD
                isIndexOnlyPlanEnabled || noFalsePositiveResultsFromSIdxSearch, limitNumberOfResult);
=======
                isIndexOnlyPlanEnabled || noFalsePositiveResultsFromSIdxSearch);
>>>>>>> d16adc42
        // A spatial object is serialized in the constant of the func expr we are optimizing.
        // The R-Tree expects as input an MBR represented with 1 field per dimension.
        // Here we generate vars and funcs for extracting MBR fields from the constant into fields of a tuple (as the R-Tree expects them).
        // List of variables for the assign.
        ArrayList<LogicalVariable> keyVarList = new ArrayList<LogicalVariable>();
        // List of expressions for the assign.
        ArrayList<Mutable<ILogicalExpression>> keyExprList = new ArrayList<Mutable<ILogicalExpression>>();
        //        Pair<ILogicalExpression, Boolean> returnedSearchKeyExpr = AccessMethodUtils.createSearchKeyExpr(optFuncExpr,
        //                indexSubTree, probeSubTree);
        ILogicalExpression searchKeyExpr = AccessMethodUtils.createSearchKeyExpr(optFuncExpr, indexSubTree,
                probeSubTree).first;

        for (int i = 0; i < numSecondaryKeys; i++) {
            // The create MBR function "extracts" one field of an MBR around the given spatial object.
            AbstractFunctionCallExpression createMBR = new ScalarFunctionCallExpression(
                    FunctionUtils.getFunctionInfo(AsterixBuiltinFunctions.CREATE_MBR));
            // Spatial object is the constant from the func expr we are optimizing.
            createMBR.getArguments().add(new MutableObject<ILogicalExpression>(searchKeyExpr));
            // The number of dimensions.
            createMBR.getArguments().add(
                    new MutableObject<ILogicalExpression>(new ConstantExpression(new AsterixConstantValue(new AInt32(
                            numDimensions)))));
            // Which part of the MBR to extract.
            createMBR.getArguments().add(
                    new MutableObject<ILogicalExpression>(new ConstantExpression(
                            new AsterixConstantValue(new AInt32(i)))));
            // Add a variable and its expr to the lists which will be passed into an assign op.
            LogicalVariable keyVar = context.newVar();
            keyVarList.add(keyVar);
            keyExprList.add(new MutableObject<ILogicalExpression>(createMBR));
        }
        jobGenParams.setKeyVarList(keyVarList);

        // Assign operator that "extracts" the MBR fields from the func-expr constant into a tuple.
        AssignOperator assignSearchKeys = new AssignOperator(keyVarList, keyExprList);
        if (probeSubTree == null) {
            // We are optimizing a selection query.
            // Input to this assign is the EmptyTupleSource (which the dataSourceScan also must have had as input).
            assignSearchKeys.getInputs().add(dataSourceOp.getInputs().get(0));
            assignSearchKeys.setExecutionMode(dataSourceOp.getExecutionMode());
        } else {
            // We are optimizing a join, place the assign op top of the probe subtree.
            assignSearchKeys.getInputs().add(probeSubTree.rootRef);
            OperatorPropertiesUtil.typeOpRec(probeSubTree.rootRef, context);
            context.computeAndSetTypeEnvironmentForOperator(assignSearchKeys);
        }

        boolean outputPrimaryKeysOnlyFromSIdxSearch = false;
        UnnestMapOperator secondaryIndexUnnestOp = AccessMethodUtils.createSecondaryIndexUnnestMap(dataset, recordType,
                chosenIndex, assignSearchKeys, jobGenParams, context, outputPrimaryKeysOnlyFromSIdxSearch, retainInput,
                isIndexOnlyPlanEnabled, noFalsePositiveResultsFromSIdxSearch);

        // Generate the rest of the upstream plan which feeds the search results into the primary index.
        if (dataset.getDatasetType() == DatasetType.EXTERNAL) {
            ExternalDataLookupOperator externalDataAccessOp = AccessMethodUtils.createExternalDataLookupUnnestMap(
                    dataSourceOp, dataset, recordType, secondaryIndexUnnestOp, context, chosenIndex, retainInput,
                    retainNull, outputPrimaryKeysOnlyFromSIdxSearch);
            return externalDataAccessOp;
        } else {
            //            UnnestMapOperator primaryIndexUnnestOp = AccessMethodUtils.createPrimaryIndexUnnestMap(dataSourceOp,
            //                    dataset, recordType, secondaryIndexUnnestOp, context, true, retainInput, false, false, chosenIndex);
            ILogicalOperator primaryIndexUnnestOp;

            // If only reducing the number of SELECT optimization is possible,
            // then we need to keep the input to the primary index look-up since there is a variable that keeps
            // the result of tryLock on a PK during a secondary index search. The SPLIT operator needs to see this variable.
            if (noFalsePositiveResultsFromSIdxSearch && !isIndexOnlyPlanEnabled) {
                primaryIndexUnnestOp = (AbstractLogicalOperator) AccessMethodUtils.createPrimaryIndexUnnestMap(
<<<<<<< HEAD
                        afterTopRefs, topRef, conditionRef, assignBeforeTopRefs, dataSourceOp, dataset, recordType,
                        secondaryIndexUnnestOp, context, true, true, retainNull, false, chosenIndex, analysisCtx,
=======
                        afterTopRefs, topRef, assignBeforeTopRefs, dataSourceOp, dataset, recordType,
                        secondaryIndexUnnestOp, context, true, true, false, false, chosenIndex, analysisCtx,
>>>>>>> d16adc42
                        outputPrimaryKeysOnlyFromSIdxSearch, verificationAfterSIdxSearchRequired,
                        secondaryKeyFieldUsedInSelectCondition, secondaryKeyFieldUsedAfterSelectOp, indexSubTree,
                        noFalsePositiveResultsFromSIdxSearch);
            } else {
                primaryIndexUnnestOp = (AbstractLogicalOperator) AccessMethodUtils.createPrimaryIndexUnnestMap(
<<<<<<< HEAD
                        afterTopRefs, topRef, conditionRef, assignBeforeTopRefs, dataSourceOp, dataset, recordType,
                        secondaryIndexUnnestOp, context, true, retainInput, retainNull, false, chosenIndex,
                        analysisCtx, outputPrimaryKeysOnlyFromSIdxSearch, verificationAfterSIdxSearchRequired,
=======
                        afterTopRefs, topRef, assignBeforeTopRefs, dataSourceOp, dataset, recordType,
                        secondaryIndexUnnestOp, context, true, retainInput, false, false, chosenIndex, analysisCtx,
                        outputPrimaryKeysOnlyFromSIdxSearch, verificationAfterSIdxSearchRequired,
>>>>>>> d16adc42
                        secondaryKeyFieldUsedInSelectCondition, secondaryKeyFieldUsedAfterSelectOp, indexSubTree,
                        noFalsePositiveResultsFromSIdxSearch);
            }

            if (isIndexOnlyPlanEnabled) {
                // Right now, the order of opertors is: union -> select -> assign -> unnest-map
                AbstractLogicalOperator dataSourceRefOp = (AbstractLogicalOperator) primaryIndexUnnestOp.getInputs()
                        .get(0).getValue(); // select
                if (indexSubTree.assignsAndUnnests != null) {
                    for (int i = 0; i < indexSubTree.assignsAndUnnests.size(); i++) {
                        dataSourceRefOp = (AbstractLogicalOperator) dataSourceRefOp.getInputs().get(0).getValue(); // assign
                    }
                }
                // dataSourceRefOp = (AbstractLogicalOperator) dataSourceRefOp.getInputs().get(0).getValue(); // assign
                dataSourceRefOp = (AbstractLogicalOperator) dataSourceRefOp.getInputs().get(0).getValue(); // unnest-map

                indexSubTree.dataSourceRef.setValue(dataSourceRefOp);
            } else if (noFalsePositiveResultsFromSIdxSearch) {
                // For this case, we still have an optimization that can reduce the number of SELECT operations.
                if (primaryIndexUnnestOp.getOperatorTag() == LogicalOperatorTag.UNIONALL) {
                    // Right now, the order of opertors is: union -> select -> split -> assign? -> unnest-map
                    AbstractLogicalOperator dataSourceRefOp = (AbstractLogicalOperator) primaryIndexUnnestOp
                            .getInputs().get(0).getValue(); // select
                    dataSourceRefOp = (AbstractLogicalOperator) dataSourceRefOp.getInputs().get(0).getValue(); // split

                    if (indexSubTree.assignsAndUnnests != null) {
                        for (int i = 0; i < indexSubTree.assignsAndUnnests.size(); i++) {
                            dataSourceRefOp = (AbstractLogicalOperator) dataSourceRefOp.getInputs().get(0).getValue(); // assign
                        }
                    }
                    dataSourceRefOp = (AbstractLogicalOperator) dataSourceRefOp.getInputs().get(0).getValue(); // unnest-map

                    indexSubTree.dataSourceRef.setValue(dataSourceRefOp);

                } else {
                    // No optimization is possible - then the top operator is unnest-map.
                    indexSubTree.dataSourceRef.setValue(primaryIndexUnnestOp);
                }
            }

            return primaryIndexUnnestOp;
        }
    }

    @Override
    public boolean exprIsOptimizable(Index index, IOptimizableFuncExpr optFuncExpr) {
        if (optFuncExpr.getFuncExpr().getAnnotations()
                .containsKey(SkipSecondaryIndexSearchExpressionAnnotation.INSTANCE)) {
            return false;
        }
        // No additional analysis required.
        return true;
    }
}<|MERGE_RESOLUTION|>--- conflicted
+++ resolved
@@ -57,21 +57,13 @@
 import org.apache.hyracks.algebricks.core.algebra.operators.logical.ExternalDataLookupOperator;
 import org.apache.hyracks.algebricks.core.algebra.operators.logical.SelectOperator;
 import org.apache.hyracks.algebricks.core.algebra.operators.logical.UnnestMapOperator;
-<<<<<<< HEAD
-import org.apache.hyracks.algebricks.core.algebra.util.OperatorPropertiesUtil;
-=======
->>>>>>> d16adc42
 
 /**
  * Class for helping rewrite rules to choose and apply RTree indexes.
  */
 public class RTreeAccessMethod implements IAccessMethod {
 
-<<<<<<< HEAD
-    // The second boolean value means that this function can produce false positive results if this value is set to false.
-=======
     // The second boolean value means that this function can produce false positive results.
->>>>>>> d16adc42
     // That is, an index-search alone cannot replace SELECT condition and
     // SELECT condition needs to be applied afterwards to get the correct results.
     // In R-Tree case, depends on the parameters of the SPATIAL_INTERSECT function, it may/may not produce false positive results.
@@ -115,10 +107,7 @@
         SelectOperator select = (SelectOperator) selectRef.getValue();
         Mutable<ILogicalExpression> conditionRef = select.getCondition();
         AbstractFunctionCallExpression funcExpr = (AbstractFunctionCallExpression) conditionRef.getValue();
-<<<<<<< HEAD
-=======
         FunctionIdentifier funcIdent = funcExpr.getFunctionIdentifier();
->>>>>>> d16adc42
 
         ARecordType recordType = subTree.recordType;
 
@@ -203,11 +192,7 @@
             noFalsePositiveResultsFromSIdxSearch = true;
         }
 
-<<<<<<< HEAD
-        Quintuple<Boolean, Boolean, Boolean, Boolean, Boolean> indexOnlyPlanInfo = new Quintuple<Boolean, Boolean, Boolean, Boolean, Boolean>(
-=======
         Quintuple<Boolean, Boolean, Boolean, Boolean, Boolean> indexOnlyPlanCheck = new Quintuple<Boolean, Boolean, Boolean, Boolean, Boolean>(
->>>>>>> d16adc42
                 isIndexOnlyPlanPossible, secondaryKeyFieldUsedInSelectCondition, secondaryKeyFieldUsedAfterSelectOp,
                 verificationAfterSIdxSearchRequired, noFalsePositiveResultsFromSIdxSearch);
 
@@ -216,30 +201,17 @@
         // Is this plan an index-only plan?
         if (isIndexOnlyPlanPossible) {
             if (dataset.getDatasetType() == DatasetType.INTERNAL) {
-<<<<<<< HEAD
-                boolean indexOnlyPlancheck = AccessMethodUtils.indexOnlyPlanCheck(aboveSelectRefs, selectRef, subTree,
-                        null, chosenIndex, analysisCtx, context, indexOnlyPlanInfo);
-=======
                 indexOnlyPlanCheck = AccessMethodUtils.isIndexOnlyPlan(aboveSelectRefs, selectRef, subTree,
                         chosenIndex, analysisCtx, context);
->>>>>>> d16adc42
 
                 if (!indexOnlyPlancheck) {
                     return false;
                 } else {
-<<<<<<< HEAD
-                    isIndexOnlyPlanPossible = indexOnlyPlanInfo.first;
-                    secondaryKeyFieldUsedInSelectCondition = indexOnlyPlanInfo.second;
-                    secondaryKeyFieldUsedAfterSelectOp = indexOnlyPlanInfo.third;
-                    verificationAfterSIdxSearchRequired = indexOnlyPlanInfo.fourth;
-                    noFalsePositiveResultsFromSIdxSearch = indexOnlyPlanInfo.fifth;
-=======
                     isIndexOnlyPlanPossible = indexOnlyPlanCheck.first;
                     secondaryKeyFieldUsedInSelectCondition = indexOnlyPlanCheck.second;
                     secondaryKeyFieldUsedAfterSelectOp = indexOnlyPlanCheck.third;
                     verificationAfterSIdxSearchRequired = indexOnlyPlanCheck.fourth;
                     noFalsePositiveResultsFromSIdxSearch = indexOnlyPlanCheck.fifth;
->>>>>>> d16adc42
                 }
             } else {
                 // For a index on an external dataset can't be optimized for the index-only plan.
@@ -260,17 +232,9 @@
             noFalsePositiveResultsFromSIdxSearch = false;
         }
 
-<<<<<<< HEAD
-        SelectOperator selectOp = (SelectOperator) selectRef.getValue();
-
-        ILogicalOperator primaryIndexUnnestOp = createSecondaryToPrimaryPlan(aboveSelectRefs, selectRef,
-                selectOp.getCondition(), subTree.assignsAndUnnestsRefs, subTree, null, chosenIndex, optFuncExpr,
-                analysisCtx, false, false, false, context, verificationAfterSIdxSearchRequired,
-=======
         ILogicalOperator primaryIndexUnnestOp = createSecondaryToPrimaryPlan(aboveSelectRefs, selectRef,
                 subTree.assignsAndUnnestsRefs, subTree, null, chosenIndex, optFuncExpr, analysisCtx, false, false,
                 false, context, isIndexOnlyPlanPossible, verificationAfterSIdxSearchRequired,
->>>>>>> d16adc42
                 secondaryKeyFieldUsedInSelectCondition, secondaryKeyFieldUsedAfterSelectOp,
                 noFalsePositiveResultsFromSIdxSearch);
         if (primaryIndexUnnestOp == null) {
@@ -522,19 +486,11 @@
     }
 
     private ILogicalOperator createSecondaryToPrimaryPlan(List<Mutable<ILogicalOperator>> afterTopRefs,
-<<<<<<< HEAD
-            Mutable<ILogicalOperator> topRef, Mutable<ILogicalExpression> conditionRef,
-            List<Mutable<ILogicalOperator>> assignBeforeTopRefs, OptimizableOperatorSubTree indexSubTree,
-            OptimizableOperatorSubTree probeSubTree, Index chosenIndex, IOptimizableFuncExpr optFuncExpr,
-            AccessMethodAnalysisContext analysisCtx, boolean retainInput, boolean retainNull,
-            boolean requiresBroadcast, IOptimizationContext context, boolean verificationAfterSIdxSearchRequired,
-=======
             Mutable<ILogicalOperator> topRef, List<Mutable<ILogicalOperator>> assignBeforeTopRefs,
             OptimizableOperatorSubTree indexSubTree, OptimizableOperatorSubTree probeSubTree, Index chosenIndex,
             IOptimizableFuncExpr optFuncExpr, AccessMethodAnalysisContext analysisCtx, boolean retainInput,
             boolean retainNull, boolean requiresBroadcast, IOptimizationContext context,
             boolean isIndexOnlyPlanPossible, boolean verificationAfterSIdxSearchRequired,
->>>>>>> d16adc42
             boolean secondaryKeyFieldUsedInSelectCondition, boolean secondaryKeyFieldUsedAfterSelectOp,
             boolean noFalsePositiveResultsFromSIdxSearch) throws AlgebricksException {
         Dataset dataset = indexSubTree.dataset;
@@ -564,11 +520,7 @@
         AbstractDataSourceOperator dataSourceOp = (AbstractDataSourceOperator) indexSubTree.dataSourceRef.getValue();
         RTreeJobGenParams jobGenParams = new RTreeJobGenParams(chosenIndex.getIndexName(), IndexType.RTREE,
                 dataset.getDataverseName(), dataset.getDatasetName(), retainInput, retainNull, requiresBroadcast,
-<<<<<<< HEAD
-                isIndexOnlyPlanEnabled || noFalsePositiveResultsFromSIdxSearch, limitNumberOfResult);
-=======
                 isIndexOnlyPlanEnabled || noFalsePositiveResultsFromSIdxSearch);
->>>>>>> d16adc42
         // A spatial object is serialized in the constant of the func expr we are optimizing.
         // The R-Tree expects as input an MBR represented with 1 field per dimension.
         // Here we generate vars and funcs for extracting MBR fields from the constant into fields of a tuple (as the R-Tree expects them).
@@ -637,27 +589,16 @@
             // the result of tryLock on a PK during a secondary index search. The SPLIT operator needs to see this variable.
             if (noFalsePositiveResultsFromSIdxSearch && !isIndexOnlyPlanEnabled) {
                 primaryIndexUnnestOp = (AbstractLogicalOperator) AccessMethodUtils.createPrimaryIndexUnnestMap(
-<<<<<<< HEAD
-                        afterTopRefs, topRef, conditionRef, assignBeforeTopRefs, dataSourceOp, dataset, recordType,
-                        secondaryIndexUnnestOp, context, true, true, retainNull, false, chosenIndex, analysisCtx,
-=======
                         afterTopRefs, topRef, assignBeforeTopRefs, dataSourceOp, dataset, recordType,
                         secondaryIndexUnnestOp, context, true, true, false, false, chosenIndex, analysisCtx,
->>>>>>> d16adc42
                         outputPrimaryKeysOnlyFromSIdxSearch, verificationAfterSIdxSearchRequired,
                         secondaryKeyFieldUsedInSelectCondition, secondaryKeyFieldUsedAfterSelectOp, indexSubTree,
                         noFalsePositiveResultsFromSIdxSearch);
             } else {
                 primaryIndexUnnestOp = (AbstractLogicalOperator) AccessMethodUtils.createPrimaryIndexUnnestMap(
-<<<<<<< HEAD
-                        afterTopRefs, topRef, conditionRef, assignBeforeTopRefs, dataSourceOp, dataset, recordType,
-                        secondaryIndexUnnestOp, context, true, retainInput, retainNull, false, chosenIndex,
-                        analysisCtx, outputPrimaryKeysOnlyFromSIdxSearch, verificationAfterSIdxSearchRequired,
-=======
                         afterTopRefs, topRef, assignBeforeTopRefs, dataSourceOp, dataset, recordType,
                         secondaryIndexUnnestOp, context, true, retainInput, false, false, chosenIndex, analysisCtx,
                         outputPrimaryKeysOnlyFromSIdxSearch, verificationAfterSIdxSearchRequired,
->>>>>>> d16adc42
                         secondaryKeyFieldUsedInSelectCondition, secondaryKeyFieldUsedAfterSelectOp, indexSubTree,
                         noFalsePositiveResultsFromSIdxSearch);
             }
