/*
 * Licensed to the Apache Software Foundation (ASF) under one
 * or more contributor license agreements.  See the NOTICE file
 * distributed with this work for additional information
 * regarding copyright ownership.  The ASF licenses this file
 * to you under the Apache License, Version 2.0 (the
 * "License"); you may not use this file except in compliance
 * with the License.  You may obtain a copy of the License at
 *
 *   http://www.apache.org/licenses/LICENSE-2.0
 *
 * Unless required by applicable law or agreed to in writing,
 * software distributed under the License is distributed on an
 * "AS IS" BASIS, WITHOUT WARRANTIES OR CONDITIONS OF ANY
 * KIND, either express or implied.  See the License for the
 * specific language governing permissions and limitations
 * under the License.
 */

package org.apache.asterix.algebra.operators.physical;

import java.nio.ByteBuffer;

import org.apache.asterix.common.api.IAsterixAppRuntimeContext;
import org.apache.asterix.common.exceptions.ACIDException;
import org.apache.asterix.common.transactions.ILogManager;
import org.apache.asterix.common.transactions.ITransactionContext;
import org.apache.asterix.common.transactions.ITransactionManager;
import org.apache.asterix.common.transactions.JobId;
import org.apache.asterix.common.transactions.LogRecord;
import org.apache.hyracks.algebricks.runtime.base.IPushRuntime;
import org.apache.hyracks.api.comm.IFrameWriter;
import org.apache.hyracks.api.context.IHyracksTaskContext;
import org.apache.hyracks.api.dataflow.value.RecordDescriptor;
import org.apache.hyracks.api.exceptions.HyracksDataException;
import org.apache.hyracks.dataflow.common.comm.io.FrameTupleAccessor;
import org.apache.hyracks.dataflow.common.data.accessors.FrameTupleReference;
import org.apache.hyracks.dataflow.common.data.accessors.ITupleReference;
import org.apache.hyracks.storage.am.bloomfilter.impls.MurmurHash128Bit;

public class CommitRuntime implements IPushRuntime {

    private final static long SEED = 0L;

    private final IHyracksTaskContext hyracksTaskCtx;
    private final ITransactionManager transactionManager;
    private final ILogManager logMgr;
    private final JobId jobId;
    private final int datasetId;
    private final int[] primaryKeyFields;
    private final boolean isTemporaryDatasetWriteJob;
    private final boolean isWriteTransaction;
    private final long[] longHashes;
    private final LogRecord logRecord;

    private ITransactionContext transactionContext;
    private FrameTupleAccessor frameTupleAccessor;
    private final FrameTupleReference frameTupleReference;

    // For the temporary experiment
    //    Random randomValueGenerator = null;

    public CommitRuntime(IHyracksTaskContext ctx, JobId jobId, int datasetId, int[] primaryKeyFields,
            boolean isTemporaryDatasetWriteJob, boolean isWriteTransaction) {
        this.hyracksTaskCtx = ctx;
        IAsterixAppRuntimeContext runtimeCtx = (IAsterixAppRuntimeContext) ctx.getJobletContext()
                .getApplicationContext().getApplicationObject();
        this.transactionManager = runtimeCtx.getTransactionSubsystem().getTransactionManager();
        this.logMgr = runtimeCtx.getTransactionSubsystem().getLogManager();
        this.jobId = jobId;
        this.datasetId = datasetId;
        this.primaryKeyFields = primaryKeyFields;
        this.frameTupleReference = new FrameTupleReference();
        this.isTemporaryDatasetWriteJob = isTemporaryDatasetWriteJob;
        this.isWriteTransaction = isWriteTransaction;
        this.longHashes = new long[2];
        this.logRecord = new LogRecord();
<<<<<<< HEAD
        // For the temporary experiment
        //        this.randomValueGenerator = new Random(System.currentTimeMillis());
=======
        logRecord.setNodeId(logMgr.getNodeId());
>>>>>>> d1b19bbf
    }

    @Override
    public void open() throws HyracksDataException {
        try {
            transactionContext = transactionManager.getTransactionContext(jobId, false);
            transactionContext.setWriteTxn(isWriteTransaction);
        } catch (ACIDException e) {
            throw new HyracksDataException(e);
        }
    }

    @Override
    public void nextFrame(ByteBuffer buffer) throws HyracksDataException {
        // Temporary for the experiment
        //        try {
        //            Thread.sleep(randomValueGenerator.nextInt(501));// QUERY
        //        } catch (InterruptedException e1) {
        //            // TODO Auto-generated catch block
        //            e1.printStackTrace();
        //        }
        int pkHash = 0;
        frameTupleAccessor.reset(buffer);
        int nTuple = frameTupleAccessor.getTupleCount();
        for (int t = 0; t < nTuple; t++) {
            if (isTemporaryDatasetWriteJob) {
                /**
                 * This "if branch" is for writes over temporary datasets.
                 * A temporary dataset does not require any lock and does not generate any write-ahead
                 * update and commit log but generates flush log and job commit log.
                 * However, a temporary dataset still MUST guarantee no-steal policy so that this
                 * notification call should be delivered to PrimaryIndexOptracker and used correctly in order
                 * to decrement number of active operation count of PrimaryIndexOptracker.
                 * By maintaining the count correctly and only allowing flushing when the count is 0, it can
                 * guarantee the no-steal policy for temporary datasets, too.
                 */
                transactionContext.notifyOptracker(false);
            } else {
                frameTupleReference.reset(frameTupleAccessor, t);
                pkHash = computePrimaryKeyHashValue(frameTupleReference, primaryKeyFields);
                logRecord.formEntityCommitLogRecord(transactionContext, datasetId, pkHash, frameTupleReference,
                        primaryKeyFields);
                try {
                    logMgr.log(logRecord);
                } catch (ACIDException e) {
                    throw new HyracksDataException(e);
                }
            }
        }
    }

    private int computePrimaryKeyHashValue(ITupleReference tuple, int[] primaryKeyFields) {
        MurmurHash128Bit.hash3_x64_128(tuple, primaryKeyFields, SEED, longHashes);
        return Math.abs((int) longHashes[0]);
    }

    @Override
    public void fail() throws HyracksDataException {

    }

    @Override
    public void close() throws HyracksDataException {

    }

    @Override
    public void setFrameWriter(int index, IFrameWriter writer, RecordDescriptor recordDesc) {
        throw new IllegalStateException();
    }

    @Override
    public void setInputRecordDescriptor(int index, RecordDescriptor recordDescriptor) {
        this.frameTupleAccessor = new FrameTupleAccessor(recordDescriptor);
    }
}<|MERGE_RESOLUTION|>--- conflicted
+++ resolved
@@ -57,9 +57,6 @@
     private FrameTupleAccessor frameTupleAccessor;
     private final FrameTupleReference frameTupleReference;
 
-    // For the temporary experiment
-    //    Random randomValueGenerator = null;
-
     public CommitRuntime(IHyracksTaskContext ctx, JobId jobId, int datasetId, int[] primaryKeyFields,
             boolean isTemporaryDatasetWriteJob, boolean isWriteTransaction) {
         this.hyracksTaskCtx = ctx;
@@ -75,12 +72,7 @@
         this.isWriteTransaction = isWriteTransaction;
         this.longHashes = new long[2];
         this.logRecord = new LogRecord();
-<<<<<<< HEAD
-        // For the temporary experiment
-        //        this.randomValueGenerator = new Random(System.currentTimeMillis());
-=======
         logRecord.setNodeId(logMgr.getNodeId());
->>>>>>> d1b19bbf
     }
 
     @Override
@@ -95,13 +87,6 @@
 
     @Override
     public void nextFrame(ByteBuffer buffer) throws HyracksDataException {
-        // Temporary for the experiment
-        //        try {
-        //            Thread.sleep(randomValueGenerator.nextInt(501));// QUERY
-        //        } catch (InterruptedException e1) {
-        //            // TODO Auto-generated catch block
-        //            e1.printStackTrace();
-        //        }
         int pkHash = 0;
         frameTupleAccessor.reset(buffer);
         int nTuple = frameTupleAccessor.getTupleCount();
