--- conflicted
+++ resolved
@@ -8,7 +8,7 @@
  * 
  * Unless required by applicable law or agreed to in writing, software
  * distributed under the License is distributed on an "AS IS" BASIS,
- * WITHOUT WARRANTIES OR CONDITIONS OF ANY KIND, either express or implied.
+ * WIThOUT WARRANTIES OR CONDITIONS OF ANY KIND, either express or implied.
  * See the License for the specific language governing permissions and
  * limitations under the License.
  */
@@ -442,13 +442,9 @@
             throws MetadataException;
 
     public void initializeDatasetIdFactory(MetadataTransactionContext ctx) throws MetadataException;
-<<<<<<< HEAD
-
-=======
-    
+
     public int getMostRecentDatasetId() throws MetadataException;
     
->>>>>>> 166a8aa4
     public void acquireWriteLatch();
 
     public void releaseWriteLatch();
