/*
 * Copyright 2009-2010 by The Regents of the University of California
 * Licensed under the Apache License, Version 2.0 (the "License");
 * you may not use this file except in compliance with the License.
 * you may obtain a copy of the License from
 * 
 *     http://www.apache.org/licenses/LICENSE-2.0
 * 
 * Unless required by applicable law or agreed to in writing, software
 * distributed under the License is distributed on an "AS IS" BASIS,
 * WITHOUT WARRANTIES OR CONDITIONS OF ANY KIND, either express or implied.
 * See the License for the specific language governing permissions and
 * limitations under the License.
 */

package edu.uci.ics.asterix.metadata;

import java.rmi.RemoteException;
import java.util.List;

import edu.uci.ics.asterix.common.functions.FunctionSignature;
import edu.uci.ics.asterix.metadata.api.IAsterixStateProxy;
import edu.uci.ics.asterix.metadata.api.IMetadataManager;
import edu.uci.ics.asterix.metadata.api.IMetadataNode;
import edu.uci.ics.asterix.metadata.bootstrap.MetadataConstants;
import edu.uci.ics.asterix.metadata.entities.DatasourceAdapter;
import edu.uci.ics.asterix.metadata.entities.Dataset;
import edu.uci.ics.asterix.metadata.entities.Datatype;
import edu.uci.ics.asterix.metadata.entities.Dataverse;
import edu.uci.ics.asterix.metadata.entities.Function;
import edu.uci.ics.asterix.metadata.entities.Index;
import edu.uci.ics.asterix.metadata.entities.Node;
import edu.uci.ics.asterix.metadata.entities.NodeGroup;
import edu.uci.ics.asterix.transaction.management.exception.ACIDException;
import edu.uci.ics.asterix.transaction.management.service.transaction.JobId;
import edu.uci.ics.asterix.transaction.management.service.transaction.JobIdFactory;

/**
 * Provides access to Asterix metadata via remote methods to the metadata node.
 * This metadata manager maintains a local cache of metadata Java objects
 * received from the metadata node, to avoid contacting the metadata node
 * repeatedly. We assume that this metadata manager is the only metadata manager
 * in an Asterix cluster. Therefore, no separate cache-invalidation mechanism is
 * needed at this point.
 * Assumptions/Limitations:
 * The metadata subsystem is started during NC Bootstrap start, i.e., when
 * Asterix is deployed.
 * The metadata subsystem is destroyed in NC Bootstrap end, i.e., when Asterix
 * is undeployed.
 * The metadata subsystem consists of the MetadataManager and the MatadataNode.
 * The MetadataManager provides users access to the metadata.
 * The MetadataNode implements direct access to the storage layer on behalf of
 * the MetadataManager, and translates the binary representation of ADM into
 * Java objects for consumption by the MetadataManager's users.
 * There is exactly one instance of the MetadataManager and of the MetadataNode
 * in the cluster, which may or may not be co-located on the same machine (or in
 * the same JVM).
 * The MetadataManager exists in the same JVM as its user's (e.g., the query
 * compiler).
 * The MetadataNode exists in the same JVM as it's transactional components
 * (LockManager, LogManager, etc.)
 * Users shall access the metadata only through the MetadataManager, and never
 * via the MetadataNode directly.
 * Multiple threads may issue requests to the MetadataManager concurrently. For
 * the sake of accessing metadata, we assume a transaction consists of one
 * thread.
 * Users are responsible for locking the metadata (using the MetadataManager
 * API) before issuing requests.
 * The MetadataNode is responsible for acquiring finer-grained locks on behalf
 * of requests from the MetadataManager. Currently, locks are acquired per
 * BTree, since the BTree does not acquire even finer-grained locks yet
 * internally.
 * The metadata can be queried with AQL DML like any other dataset, but can only
 * be changed with AQL DDL.
 * The transaction ids for metadata transactions must be unique across the
 * cluster, i.e., metadata transaction ids shall never "accidentally" overlap
 * with transaction ids of regular jobs or other metadata transactions.
 */
public class MetadataManager implements IMetadataManager {
    // Set in init().
    public static MetadataManager INSTANCE;

    private final MetadataCache cache = new MetadataCache();
    private IAsterixStateProxy proxy;
    private IMetadataNode metadataNode;

    public MetadataManager(IAsterixStateProxy proxy) {
        if (proxy == null) {
            throw new Error("Null proxy given to MetadataManager.");
        }
        this.proxy = proxy;
        this.metadataNode = null;
    }

    @Override
    public void init() throws RemoteException {
        // Could be synchronized on any object. Arbitrarily chose proxy.
        synchronized (proxy) {
            if (metadataNode != null) {
                return;
            }
            metadataNode = proxy.getMetadataNode();
            if (metadataNode == null) {
                throw new Error("Failed to get the MetadataNode.\n" + "The MetadataNode was configured to run on NC: "
                        + proxy.getAsterixProperties().getMetadataNodeName());
            }
        }
    }

    @Override
    public MetadataTransactionContext beginTransaction() throws RemoteException, ACIDException {
        JobId jobId = JobIdFactory.generateJobId();
        metadataNode.beginTransaction(jobId);
        return new MetadataTransactionContext(jobId);
    }

    @Override
    public void commitTransaction(MetadataTransactionContext ctx) throws RemoteException, ACIDException {
        metadataNode.commitTransaction(ctx.getJobId());
        cache.commit(ctx);
    }

    @Override
    public void abortTransaction(MetadataTransactionContext ctx) throws RemoteException, ACIDException {
        metadataNode.abortTransaction(ctx.getJobId());
    }

    @Override
    public void lock(MetadataTransactionContext ctx, byte lockMode) throws RemoteException, ACIDException {
        metadataNode.lock(ctx.getJobId(), lockMode);
    }

    @Override
    public void unlock(MetadataTransactionContext ctx) throws RemoteException, ACIDException {
        metadataNode.unlock(ctx.getJobId());
    }

    @Override
    public void addDataverse(MetadataTransactionContext ctx, Dataverse dataverse) throws MetadataException {
        try {
            metadataNode.addDataverse(ctx.getJobId(), dataverse);
        } catch (RemoteException e) {
            throw new MetadataException(e);
        }
        ctx.addDataverse(dataverse);
    }

    @Override
    public void dropDataverse(MetadataTransactionContext ctx, String dataverseName) throws MetadataException {
        try {
            metadataNode.dropDataverse(ctx.getJobId(), dataverseName);
        } catch (RemoteException e) {
            throw new MetadataException(e);
        }
        ctx.dropDataverse(dataverseName);
    }

    @Override
    public Dataverse getDataverse(MetadataTransactionContext ctx, String dataverseName) throws MetadataException {
        // First look in the context to see if this transaction created the
        // requested dataverse itself (but the dataverse is still uncommitted).
        Dataverse dataverse = ctx.getDataverse(dataverseName);
        if (dataverse != null) {
            // Don't add this dataverse to the cache, since it is still
            // uncommitted.
            return dataverse;
        }
        if (ctx.dataverseIsDropped(dataverseName)) {
            // Dataverse has been dropped by this transaction but could still be
            // in the cache.
            return null;
        }
        dataverse = cache.getDataverse(dataverseName);
        if (dataverse != null) {
            // Dataverse is already in the cache, don't add it again.
            return dataverse;
        }
        try {
            dataverse = metadataNode.getDataverse(ctx.getJobId(), dataverseName);
        } catch (RemoteException e) {
            throw new MetadataException(e);
        }
        // We fetched the dataverse from the MetadataNode. Add it to the cache
        // when this transaction commits.
        if (dataverse != null) {
            ctx.addDataverse(dataverse);
        }
        return dataverse;
    }

    @Override
    public List<Dataset> getDataverseDatasets(MetadataTransactionContext ctx, String dataverseName)
            throws MetadataException {
        List<Dataset> dataverseDatasets;
        try {
            // Assuming that the transaction can read its own writes on the
            // metadata node.
            dataverseDatasets = metadataNode.getDataverseDatasets(ctx.getJobId(), dataverseName);
        } catch (RemoteException e) {
            throw new MetadataException(e);
        }
        // Don't update the cache to avoid checking against the transaction's
        // uncommitted datasets.
        return dataverseDatasets;
    }

    @Override
    public void addDataset(MetadataTransactionContext ctx, Dataset dataset) throws MetadataException {
        try {
            metadataNode.addDataset(ctx.getJobId(), dataset);
        } catch (RemoteException e) {
            throw new MetadataException(e);
        }
        ctx.addDataset(dataset);
    }

    @Override
    public void dropDataset(MetadataTransactionContext ctx, String dataverseName, String datasetName)
            throws MetadataException {
        try {
            metadataNode.dropDataset(ctx.getJobId(), dataverseName, datasetName);
        } catch (RemoteException e) {
            throw new MetadataException(e);
        }
        ctx.dropDataset(dataverseName, datasetName);
    }

    @Override
    public Dataset getDataset(MetadataTransactionContext ctx, String dataverseName, String datasetName)
            throws MetadataException {
        // First look in the context to see if this transaction created the
        // requested dataset itself (but the dataset is still uncommitted).
        Dataset dataset = ctx.getDataset(dataverseName, datasetName);
        if (dataset != null) {
            // Don't add this dataverse to the cache, since it is still
            // uncommitted.
            return dataset;
        }
        if (ctx.datasetIsDropped(dataverseName, datasetName)) {
            // Dataset has been dropped by this transaction but could still be
            // in the cache.
            return null;
        }

        if (!MetadataConstants.METADATA_DATAVERSE_NAME.equals(dataverseName) && ctx.getDataverse(dataverseName) != null) {
            // This transaction has dropped and subsequently created the same
            // dataverse.
            return null;
        }

        dataset = cache.getDataset(dataverseName, datasetName);
        if (dataset != null) {
            // Dataset is already in the cache, don't add it again.
            return dataset;
        }
        try {
            dataset = metadataNode.getDataset(ctx.getJobId(), dataverseName, datasetName);
        } catch (RemoteException e) {
            throw new MetadataException(e);
        }
        // We fetched the dataset from the MetadataNode. Add it to the cache
        // when this transaction commits.
        if (dataset != null) {
            ctx.addDataset(dataset);
        }
        return dataset;
    }

    @Override
    public List<Index> getDatasetIndexes(MetadataTransactionContext ctx, String dataverseName, String datasetName)
            throws MetadataException {
        List<Index> datsetIndexes;
        try {
            datsetIndexes = metadataNode.getDatasetIndexes(ctx.getJobId(), dataverseName, datasetName);
        } catch (RemoteException e) {
            throw new MetadataException(e);
        }
        return datsetIndexes;
    }

    @Override
    public void addDatatype(MetadataTransactionContext ctx, Datatype datatype) throws MetadataException {
        try {
            metadataNode.addDatatype(ctx.getJobId(), datatype);
        } catch (RemoteException e) {
            throw new MetadataException(e);
        }
        ctx.addDatatype(datatype);
    }

    @Override
    public void dropDatatype(MetadataTransactionContext ctx, String dataverseName, String datatypeName)
            throws MetadataException {
        try {
            metadataNode.dropDatatype(ctx.getJobId(), dataverseName, datatypeName);
        } catch (RemoteException e) {
            throw new MetadataException(e);
        }
        ctx.dropDataDatatype(dataverseName, datatypeName);
    }

    @Override
    public Datatype getDatatype(MetadataTransactionContext ctx, String dataverseName, String datatypeName)
            throws MetadataException {
        // First look in the context to see if this transaction created the
        // requested datatype itself (but the datatype is still uncommitted).
        Datatype datatype = ctx.getDatatype(dataverseName, datatypeName);
        if (datatype != null) {
            // Don't add this dataverse to the cache, since it is still
            // uncommitted.
            return datatype;
        }
        if (ctx.datatypeIsDropped(dataverseName, datatypeName)) {
            // Datatype has been dropped by this transaction but could still be
            // in the cache.
            return null;
        }

        if (!MetadataConstants.METADATA_DATAVERSE_NAME.equals(dataverseName) && ctx.getDataverse(dataverseName) != null) {
            // This transaction has dropped and subsequently created the same
            // dataverse.
            return null;
        }

        datatype = cache.getDatatype(dataverseName, datatypeName);
        if (datatype != null) {
            // Datatype is already in the cache, don't add it again.
            return datatype;
        }
        try {
            datatype = metadataNode.getDatatype(ctx.getJobId(), dataverseName, datatypeName);
        } catch (RemoteException e) {
            throw new MetadataException(e);
        }
        // We fetched the datatype from the MetadataNode. Add it to the cache
        // when this transaction commits.
        if (datatype != null) {
            ctx.addDatatype(datatype);
        }
        return datatype;
    }

    @Override
    public void addIndex(MetadataTransactionContext ctx, Index index) throws MetadataException {
        try {
            metadataNode.addIndex(ctx.getJobId(), index);
        } catch (RemoteException e) {
            throw new MetadataException(e);
        }
    }

    @Override
    public void addAdapter(MetadataTransactionContext mdTxnCtx, DatasourceAdapter adapter) throws MetadataException {
        try {
            metadataNode.addAdapter(mdTxnCtx.getTxnId(), adapter);
        } catch (RemoteException e) {
            throw new MetadataException(e);
        }
        mdTxnCtx.addAdapter(adapter);

    }

    @Override
    public void dropIndex(MetadataTransactionContext ctx, String dataverseName, String datasetName, String indexName)
            throws MetadataException {
        try {
            metadataNode.dropIndex(ctx.getJobId(), dataverseName, datasetName, indexName);
        } catch (RemoteException e) {
            throw new MetadataException(e);
        }
    }

    @Override
    public Index getIndex(MetadataTransactionContext ctx, String dataverseName, String datasetName, String indexName)
            throws MetadataException {
        try {
            return metadataNode.getIndex(ctx.getJobId(), dataverseName, datasetName, indexName);
        } catch (RemoteException e) {
            throw new MetadataException(e);
        }
    }

    @Override
    public void addNode(MetadataTransactionContext ctx, Node node) throws MetadataException {
        try {
            metadataNode.addNode(ctx.getJobId(), node);
        } catch (RemoteException e) {
            throw new MetadataException(e);
        }
    }

    @Override
    public void addNodegroup(MetadataTransactionContext ctx, NodeGroup nodeGroup) throws MetadataException {
        try {
            metadataNode.addNodeGroup(ctx.getJobId(), nodeGroup);
        } catch (RemoteException e) {
            throw new MetadataException(e);
        }
        ctx.addNogeGroup(nodeGroup);
    }

    @Override
    public void dropNodegroup(MetadataTransactionContext ctx, String nodeGroupName) throws MetadataException {
        try {
            metadataNode.dropNodegroup(ctx.getJobId(), nodeGroupName);
        } catch (RemoteException e) {
            throw new MetadataException(e);
        }
        ctx.dropNodeGroup(nodeGroupName);
    }

    @Override
    public NodeGroup getNodegroup(MetadataTransactionContext ctx, String nodeGroupName) throws MetadataException {
        // First look in the context to see if this transaction created the
        // requested dataverse itself (but the dataverse is still uncommitted).
        NodeGroup nodeGroup = ctx.getNodeGroup(nodeGroupName);
        if (nodeGroup != null) {
            // Don't add this dataverse to the cache, since it is still
            // uncommitted.
            return nodeGroup;
        }
        if (ctx.nodeGroupIsDropped(nodeGroupName)) {
            // NodeGroup has been dropped by this transaction but could still be
            // in the cache.
            return null;
        }
        nodeGroup = cache.getNodeGroup(nodeGroupName);
        if (nodeGroup != null) {
            // NodeGroup is already in the cache, don't add it again.
            return nodeGroup;
        }
        try {
            nodeGroup = metadataNode.getNodeGroup(ctx.getJobId(), nodeGroupName);
        } catch (RemoteException e) {
            throw new MetadataException(e);
        }
        // We fetched the nodeGroup from the MetadataNode. Add it to the cache
        // when this transaction commits.
        if (nodeGroup != null) {
            ctx.addNogeGroup(nodeGroup);
        }
        return nodeGroup;
    }

    @Override
    public void addFunction(MetadataTransactionContext mdTxnCtx, Function function) throws MetadataException {
        try {
            metadataNode.addFunction(mdTxnCtx.getJobId(), function);
        } catch (RemoteException e) {
            throw new MetadataException(e);
        }
        mdTxnCtx.addFunction(function);
    }

    @Override
    public void dropFunction(MetadataTransactionContext ctx, FunctionSignature functionSignature)
            throws MetadataException {
        try {
<<<<<<< HEAD
            metadataNode.dropFunction(ctx.getJobId(), dataverseName, functionName, arity);
=======
            metadataNode.dropFunction(ctx.getTxnId(), functionSignature);
>>>>>>> 58cf330f
        } catch (RemoteException e) {
            throw new MetadataException(e);
        }
        ctx.dropFunction(functionSignature);
    }

    @Override
    public Function getFunction(MetadataTransactionContext ctx, FunctionSignature functionSignature)
            throws MetadataException {
        // First look in the context to see if this transaction created the
        // requested dataset itself (but the dataset is still uncommitted).
        Function function = ctx.getFunction(functionSignature);
        if (function != null) {
            // Don't add this dataverse to the cache, since it is still
            // uncommitted.
            return function;
        }
        if (ctx.functionIsDropped(functionSignature)) {
            // Function has been dropped by this transaction but could still be
            // in the cache.
            return null;
        }
        if (ctx.getDataverse(functionSignature.getNamespace()) != null) {
            // This transaction has dropped and subsequently created the same
            // dataverse.
            return null;
        }
        function = cache.getFunction(functionSignature);
        if (function != null) {
            // Function is already in the cache, don't add it again.
            return function;
        }
        try {
<<<<<<< HEAD
            function = metadataNode.getFunction(ctx.getJobId(), dataverseName, functionName, arity);
=======
            function = metadataNode.getFunction(ctx.getTxnId(), functionSignature);
>>>>>>> 58cf330f
        } catch (RemoteException e) {
            throw new MetadataException(e);
        }
        // We fetched the function from the MetadataNode. Add it to the cache
        // when this transaction commits.
        if (function != null) {
            ctx.addFunction(function);
        }
        return function;

    }

    @Override
<<<<<<< HEAD
    public void initializeDatasetIdFactory(MetadataTransactionContext ctx) throws MetadataException {
        try {
            metadataNode.initializeDatasetIdFactory(ctx.getJobId());
        } catch (RemoteException e) {
            throw new MetadataException(e);
        }
    }
=======
    public List<Function> getDataverseFunctions(MetadataTransactionContext ctx, String dataverseName)
            throws MetadataException {
        List<Function> dataverseFunctions;
        try {
            // Assuming that the transaction can read its own writes on the
            // metadata node.
            dataverseFunctions = metadataNode.getDataverseFunctions(ctx.getTxnId(), dataverseName);
        } catch (RemoteException e) {
            throw new MetadataException(e);
        }
        // Don't update the cache to avoid checking against the transaction's
        // uncommitted functions.
        return dataverseFunctions;
    }

    @Override
    public void dropAdapter(MetadataTransactionContext ctx, String dataverseName, String name) throws MetadataException {
        try {
            metadataNode.dropAdapter(ctx.getTxnId(), dataverseName, name);
        } catch (RemoteException e) {
            throw new MetadataException(e);
        }
    }

    @Override
    public DatasourceAdapter getAdapter(MetadataTransactionContext ctx, String dataverseName, String name)
            throws MetadataException {
        DatasourceAdapter adapter = null;
        try {
            adapter = metadataNode.getAdapter(ctx.getTxnId(), dataverseName, name);
        } catch (RemoteException e) {
            throw new MetadataException(e);
        }
        return adapter;
    }

>>>>>>> 58cf330f
}<|MERGE_RESOLUTION|>--- conflicted
+++ resolved
@@ -23,8 +23,8 @@
 import edu.uci.ics.asterix.metadata.api.IMetadataManager;
 import edu.uci.ics.asterix.metadata.api.IMetadataNode;
 import edu.uci.ics.asterix.metadata.bootstrap.MetadataConstants;
+import edu.uci.ics.asterix.metadata.entities.Dataset;
 import edu.uci.ics.asterix.metadata.entities.DatasourceAdapter;
-import edu.uci.ics.asterix.metadata.entities.Dataset;
 import edu.uci.ics.asterix.metadata.entities.Datatype;
 import edu.uci.ics.asterix.metadata.entities.Dataverse;
 import edu.uci.ics.asterix.metadata.entities.Function;
@@ -352,7 +352,7 @@
     @Override
     public void addAdapter(MetadataTransactionContext mdTxnCtx, DatasourceAdapter adapter) throws MetadataException {
         try {
-            metadataNode.addAdapter(mdTxnCtx.getTxnId(), adapter);
+            metadataNode.addAdapter(mdTxnCtx.getJobId(), adapter);
         } catch (RemoteException e) {
             throw new MetadataException(e);
         }
@@ -456,11 +456,7 @@
     public void dropFunction(MetadataTransactionContext ctx, FunctionSignature functionSignature)
             throws MetadataException {
         try {
-<<<<<<< HEAD
-            metadataNode.dropFunction(ctx.getJobId(), dataverseName, functionName, arity);
-=======
-            metadataNode.dropFunction(ctx.getTxnId(), functionSignature);
->>>>>>> 58cf330f
+            metadataNode.dropFunction(ctx.getJobId(), functionSignature);
         } catch (RemoteException e) {
             throw new MetadataException(e);
         }
@@ -494,11 +490,7 @@
             return function;
         }
         try {
-<<<<<<< HEAD
-            function = metadataNode.getFunction(ctx.getJobId(), dataverseName, functionName, arity);
-=======
-            function = metadataNode.getFunction(ctx.getTxnId(), functionSignature);
->>>>>>> 58cf330f
+            function = metadataNode.getFunction(ctx.getJobId(), functionSignature);
         } catch (RemoteException e) {
             throw new MetadataException(e);
         }
@@ -512,7 +504,6 @@
     }
 
     @Override
-<<<<<<< HEAD
     public void initializeDatasetIdFactory(MetadataTransactionContext ctx) throws MetadataException {
         try {
             metadataNode.initializeDatasetIdFactory(ctx.getJobId());
@@ -520,14 +511,15 @@
             throw new MetadataException(e);
         }
     }
-=======
+
+    @Override
     public List<Function> getDataverseFunctions(MetadataTransactionContext ctx, String dataverseName)
             throws MetadataException {
         List<Function> dataverseFunctions;
         try {
             // Assuming that the transaction can read its own writes on the
             // metadata node.
-            dataverseFunctions = metadataNode.getDataverseFunctions(ctx.getTxnId(), dataverseName);
+            dataverseFunctions = metadataNode.getDataverseFunctions(ctx.getJobId(), dataverseName);
         } catch (RemoteException e) {
             throw new MetadataException(e);
         }
@@ -539,7 +531,7 @@
     @Override
     public void dropAdapter(MetadataTransactionContext ctx, String dataverseName, String name) throws MetadataException {
         try {
-            metadataNode.dropAdapter(ctx.getTxnId(), dataverseName, name);
+            metadataNode.dropAdapter(ctx.getJobId(), dataverseName, name);
         } catch (RemoteException e) {
             throw new MetadataException(e);
         }
@@ -550,12 +542,10 @@
             throws MetadataException {
         DatasourceAdapter adapter = null;
         try {
-            adapter = metadataNode.getAdapter(ctx.getTxnId(), dataverseName, name);
+            adapter = metadataNode.getAdapter(ctx.getJobId(), dataverseName, name);
         } catch (RemoteException e) {
             throw new MetadataException(e);
         }
         return adapter;
     }
-
->>>>>>> 58cf330f
 }