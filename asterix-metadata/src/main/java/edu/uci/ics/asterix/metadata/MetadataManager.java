--- conflicted
+++ resolved
@@ -83,12 +83,8 @@
 
     private static final int INITIAL_SLEEP_TIME = 64;
     private static final int RETRY_MULTIPLIER = 4;
-<<<<<<< HEAD
-    private static final int MAX_RETRY_COUNT = 10;
-=======
     private static final int MAX_RETRY_COUNT = 6;
 
->>>>>>> 0a1f2241
     // Set in init().
     public static MetadataManager INSTANCE;
     private final MetadataCache cache = new MetadataCache();
