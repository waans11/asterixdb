--- conflicted
+++ resolved
@@ -22,9 +22,6 @@
 import edu.uci.ics.hyracks.dataflow.common.comm.io.FrameTupleAccessor;
 import edu.uci.ics.hyracks.dataflow.std.base.AbstractSingleActivityOperatorDescriptor;
 import edu.uci.ics.hyracks.dataflow.std.base.AbstractUnaryInputUnaryOutputOperatorNodePushable;
-<<<<<<< HEAD
-import edu.uci.ics.hyracks.storage.am.common.exceptions.TreeIndexDuplicateKeyException;
-=======
 import edu.uci.ics.hyracks.storage.am.common.api.TreeIndexException;
 
 /**
@@ -38,7 +35,6 @@
  * and measuring/reporting of performance characteristics. We next describe how the added
  * functionality contributes to providing fault- tolerance.
  */
->>>>>>> b6b73086
 
 public class FeedMetaOperatorDescriptor extends AbstractSingleActivityOperatorDescriptor {
 
@@ -211,23 +207,6 @@
                             LOGGER.warning("Ignoring exception " + e);
                         }
                     }
-<<<<<<< HEAD
-
-                } else {
-                    throw e;
-                }
-            }
-        }
-
-        private boolean handleException(Throwable exception) {
-            if (exception instanceof TreeIndexDuplicateKeyException) {
-                if (resumeOldState) {
-                    if (LOGGER.isLoggable(Level.WARNING)) {
-                        LOGGER.warning("Received duplicate key exception but that is possible post recovery");
-                    }
-                    return false;
-=======
->>>>>>> b6b73086
                 } else {
                     if (LOGGER.isLoggable(Level.SEVERE)) {
                         LOGGER.severe("Feed policy does not require feed to survive soft failure");
