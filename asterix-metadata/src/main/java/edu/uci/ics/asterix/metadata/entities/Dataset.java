/*
 * Copyright 2009-2010 by The Regents of the University of California
 * Licensed under the Apache License, Version 2.0 (the "License");
 * you may not use this file except in compliance with the License.
 * you may obtain a copy of the License from
 * 
 *     http://www.apache.org/licenses/LICENSE-2.0
 * 
 * Unless required by applicable law or agreed to in writing, software
 * distributed under the License is distributed on an "AS IS" BASIS,
 * WITHOUT WARRANTIES OR CONDITIONS OF ANY KIND, either express or implied.
 * See the License for the specific language governing permissions and
 * limitations under the License.
 */

package edu.uci.ics.asterix.metadata.entities;

import java.util.Map;

import edu.uci.ics.asterix.common.config.DatasetConfig.DatasetType;
import edu.uci.ics.asterix.metadata.IDatasetDetails;
import edu.uci.ics.asterix.metadata.MetadataCache;
import edu.uci.ics.asterix.metadata.api.IMetadataEntity;

/**
 * Metadata describing a dataset.
 */
public class Dataset implements IMetadataEntity {

    private static final long serialVersionUID = 1L;

    private final String dataverseName;
    // Enforced to be unique within a dataverse.
    private final String datasetName;
    // Type of items stored in this dataset.
    private final String itemTypeName;
    private final DatasetType datasetType;
<<<<<<< HEAD
    private IDatasetDetails datasetDetails;
    private final int datasetId;
    // Type of pending operations with respect to atomic DDL operation
    private final int pendingOp;

    public Dataset(String dataverseName, String datasetName, String itemTypeName, IDatasetDetails datasetDetails,
            DatasetType datasetType, int datasetId, int pendingOp) {
=======
    private final IDatasetDetails datasetDetails;
    // Hints related to cardinatlity of dataset, avg size of tuples etc.
    private final Map<String, String> hints;

    public Dataset(String dataverseName, String datasetName, String itemTypeName, IDatasetDetails datasetDetails,
            Map<String, String> hints, DatasetType datasetType) {
>>>>>>> 153992b2
        this.dataverseName = dataverseName;
        this.datasetName = datasetName;
        this.itemTypeName = itemTypeName;
        this.datasetType = datasetType;
        this.datasetDetails = datasetDetails;
<<<<<<< HEAD
        this.datasetId = datasetId;
        this.pendingOp = pendingOp;
=======
        this.hints = hints;
>>>>>>> 153992b2
    }

    public String getDataverseName() {
        return dataverseName;
    }

    public String getDatasetName() {
        return datasetName;
    }

    public String getItemTypeName() {
        return itemTypeName;
    }

    public DatasetType getDatasetType() {
        return datasetType;
    }

    public IDatasetDetails getDatasetDetails() {
        return datasetDetails;
    }

    public Map<String, String> getHints() {
        return hints;
    }

    public int getDatasetId() {
        return datasetId;
    }
    
    public int getPendingOp() {
        return pendingOp;
    }

    @Override
    public Object addToCache(MetadataCache cache) {
        return cache.addDatasetIfNotExists(this);
    }

    @Override
    public Object dropFromCache(MetadataCache cache) {
        return cache.dropDataset(this);
    }

    @Override
    public boolean equals(Object other) {
        if (this == other) {
            return true;
        }
        if (!(other instanceof Dataset)) {
            return false;
        }
        Dataset otherDataset = (Dataset) other;
        if (!otherDataset.dataverseName.equals(dataverseName)) {
            return false;
        }
        if (!otherDataset.datasetName.equals(datasetName)) {
            return false;
        }
        return true;
    }
}<|MERGE_RESOLUTION|>--- conflicted
+++ resolved
@@ -35,33 +35,23 @@
     // Type of items stored in this dataset.
     private final String itemTypeName;
     private final DatasetType datasetType;
-<<<<<<< HEAD
-    private IDatasetDetails datasetDetails;
+    private final IDatasetDetails datasetDetails;
+    // Hints related to cardinatlity of dataset, avg size of tuples etc.
+    private final Map<String, String> hints;
     private final int datasetId;
     // Type of pending operations with respect to atomic DDL operation
     private final int pendingOp;
 
     public Dataset(String dataverseName, String datasetName, String itemTypeName, IDatasetDetails datasetDetails,
-            DatasetType datasetType, int datasetId, int pendingOp) {
-=======
-    private final IDatasetDetails datasetDetails;
-    // Hints related to cardinatlity of dataset, avg size of tuples etc.
-    private final Map<String, String> hints;
-
-    public Dataset(String dataverseName, String datasetName, String itemTypeName, IDatasetDetails datasetDetails,
-            Map<String, String> hints, DatasetType datasetType) {
->>>>>>> 153992b2
+            Map<String, String> hints, DatasetType datasetType, int datasetId, int pendingOp) {
         this.dataverseName = dataverseName;
         this.datasetName = datasetName;
         this.itemTypeName = itemTypeName;
         this.datasetType = datasetType;
         this.datasetDetails = datasetDetails;
-<<<<<<< HEAD
         this.datasetId = datasetId;
         this.pendingOp = pendingOp;
-=======
         this.hints = hints;
->>>>>>> 153992b2
     }
 
     public String getDataverseName() {
@@ -91,7 +81,7 @@
     public int getDatasetId() {
         return datasetId;
     }
-    
+
     public int getPendingOp() {
         return pendingOp;
     }
