/*
 * Copyright 2009-2010 by The Regents of the University of California
 * Licensed under the Apache License, Version 2.0 (the "License");
 * you may not use this file except in compliance with the License.
 * you may obtain a copy of the License from
 * 
 *     http://www.apache.org/licenses/LICENSE-2.0
 * 
 * Unless required by applicable law or agreed to in writing, software
 * distributed under the License is distributed on an "AS IS" BASIS,
 * WITHOUT WARRANTIES OR CONDITIONS OF ANY KIND, either express or implied.
 * See the License for the specific language governing permissions and
 * limitations under the License.
 */

package edu.uci.ics.asterix.metadata;

import java.rmi.RemoteException;
import java.util.ArrayList;
import java.util.List;

import edu.uci.ics.asterix.common.config.DatasetConfig.DatasetType;
import edu.uci.ics.asterix.common.config.DatasetConfig.IndexType;
import edu.uci.ics.asterix.common.context.AsterixAppRuntimeContext;
import edu.uci.ics.asterix.common.exceptions.AsterixException;
import edu.uci.ics.asterix.common.functions.FunctionSignature;
import edu.uci.ics.asterix.formats.nontagged.AqlSerializerDeserializerProvider;
import edu.uci.ics.asterix.metadata.api.IMetadataIndex;
import edu.uci.ics.asterix.metadata.api.IMetadataNode;
import edu.uci.ics.asterix.metadata.api.IValueExtractor;
import edu.uci.ics.asterix.metadata.bootstrap.MetadataPrimaryIndexes;
import edu.uci.ics.asterix.metadata.bootstrap.MetadataSecondaryIndexes;
import edu.uci.ics.asterix.metadata.entities.DatasourceAdapter;
import edu.uci.ics.asterix.metadata.entities.Dataset;
import edu.uci.ics.asterix.metadata.entities.Datatype;
import edu.uci.ics.asterix.metadata.entities.Dataverse;
import edu.uci.ics.asterix.metadata.entities.Function;
import edu.uci.ics.asterix.metadata.entities.Index;
import edu.uci.ics.asterix.metadata.entities.InternalDatasetDetails;
import edu.uci.ics.asterix.metadata.entities.Node;
import edu.uci.ics.asterix.metadata.entities.NodeGroup;
import edu.uci.ics.asterix.metadata.entitytupletranslators.DatasourceAdapterTupleTranslator;
import edu.uci.ics.asterix.metadata.entitytupletranslators.DatasetTupleTranslator;
import edu.uci.ics.asterix.metadata.entitytupletranslators.DatatypeTupleTranslator;
import edu.uci.ics.asterix.metadata.entitytupletranslators.DataverseTupleTranslator;
import edu.uci.ics.asterix.metadata.entitytupletranslators.FunctionTupleTranslator;
import edu.uci.ics.asterix.metadata.entitytupletranslators.IndexTupleTranslator;
import edu.uci.ics.asterix.metadata.entitytupletranslators.NodeGroupTupleTranslator;
import edu.uci.ics.asterix.metadata.entitytupletranslators.NodeTupleTranslator;
import edu.uci.ics.asterix.metadata.valueextractors.DatasetNameValueExtractor;
import edu.uci.ics.asterix.metadata.valueextractors.DatatypeNameValueExtractor;
import edu.uci.ics.asterix.metadata.valueextractors.MetadataEntityValueExtractor;
import edu.uci.ics.asterix.metadata.valueextractors.NestedDatatypeNameValueExtractor;
import edu.uci.ics.asterix.metadata.valueextractors.TupleCopyValueExtractor;
import edu.uci.ics.asterix.om.base.AMutableString;
import edu.uci.ics.asterix.om.base.AString;
import edu.uci.ics.asterix.om.types.BuiltinType;
import edu.uci.ics.asterix.transaction.management.exception.ACIDException;
import edu.uci.ics.asterix.transaction.management.service.transaction.DatasetId;
import edu.uci.ics.asterix.transaction.management.service.transaction.DatasetIdFactory;
import edu.uci.ics.asterix.transaction.management.service.transaction.JobId;
import edu.uci.ics.asterix.transaction.management.service.transaction.TransactionContext;
import edu.uci.ics.asterix.transaction.management.service.transaction.TransactionManagementConstants.LockManagerConstants.LockMode;
import edu.uci.ics.asterix.transaction.management.service.transaction.TransactionSubsystem;
import edu.uci.ics.hyracks.api.dataflow.value.IBinaryComparator;
import edu.uci.ics.hyracks.api.dataflow.value.IBinaryComparatorFactory;
import edu.uci.ics.hyracks.api.dataflow.value.ISerializerDeserializer;
import edu.uci.ics.hyracks.api.exceptions.HyracksDataException;
import edu.uci.ics.hyracks.dataflow.common.comm.io.ArrayTupleBuilder;
import edu.uci.ics.hyracks.dataflow.common.comm.io.ArrayTupleReference;
import edu.uci.ics.hyracks.dataflow.common.data.accessors.ITupleReference;
import edu.uci.ics.hyracks.storage.am.btree.exceptions.BTreeDuplicateKeyException;
import edu.uci.ics.hyracks.storage.am.btree.impls.RangePredicate;
import edu.uci.ics.hyracks.storage.am.common.api.IIndex;
import edu.uci.ics.hyracks.storage.am.common.api.IIndexAccessor;
import edu.uci.ics.hyracks.storage.am.common.api.IIndexCursor;
import edu.uci.ics.hyracks.storage.am.common.api.IIndexLifecycleManager;
import edu.uci.ics.hyracks.storage.am.common.api.ITreeIndexCursor;
import edu.uci.ics.hyracks.storage.am.common.api.TreeIndexException;
import edu.uci.ics.hyracks.storage.am.common.impls.NoOpOperationCallback;
import edu.uci.ics.hyracks.storage.am.common.ophelpers.MultiComparator;

public class MetadataNode implements IMetadataNode {
    private static final long serialVersionUID = 1L;

    // TODO: Temporary transactional resource id for metadata.
    private static final byte[] metadataResourceId = MetadataNode.class.toString().getBytes();
    private static final DatasetId METADATA_DATASET_ID = new DatasetId(MetadataPrimaryIndexes.METADATA_DATASET_ID);

    private IIndexLifecycleManager indexLifecycleManager;
    private TransactionSubsystem transactionProvider;

    public static final MetadataNode INSTANCE = new MetadataNode();

    private MetadataNode() {
        super();
    }

    public void initialize(AsterixAppRuntimeContext runtimeContext) {
        this.transactionProvider = runtimeContext.getTransactionSubsystem();
        this.indexLifecycleManager = runtimeContext.getIndexLifecycleManager();
    }

    @Override
    public void beginTransaction(JobId transactionId) throws ACIDException, RemoteException {
        transactionProvider.getTransactionManager().beginTransaction(transactionId);
    }

    @Override
    public void commitTransaction(JobId jobId) throws RemoteException, ACIDException {
        TransactionContext txnCtx = transactionProvider.getTransactionManager().getTransactionContext(jobId);
        transactionProvider.getTransactionManager().commitTransaction(txnCtx, new DatasetId(-1), -1);
    }

    @Override
    public void abortTransaction(JobId jobId) throws RemoteException, ACIDException {
        try {
            TransactionContext txnCtx = transactionProvider.getTransactionManager().getTransactionContext(jobId);
            transactionProvider.getTransactionManager().abortTransaction(txnCtx, new DatasetId(-1), -1);
        } catch (ACIDException e) {
            e.printStackTrace();
            throw e;
        }
    }

    @Override
    public void lock(JobId jobId, byte lockMode) throws ACIDException, RemoteException {
        TransactionContext txnCtx = transactionProvider.getTransactionManager().getTransactionContext(jobId);
        transactionProvider.getLockManager().lock(METADATA_DATASET_ID, -1, lockMode, txnCtx);
    }

    @Override
    public void unlock(JobId jobId) throws ACIDException, RemoteException {
        TransactionContext txnCtx = transactionProvider.getTransactionManager().getTransactionContext(jobId);
        transactionProvider.getLockManager().unlock(METADATA_DATASET_ID, -1, txnCtx);
    }

    @Override
    public void addDataverse(JobId jobId, Dataverse dataverse) throws MetadataException, RemoteException {
        try {
            DataverseTupleTranslator tupleReaderWriter = new DataverseTupleTranslator(true);
            ITupleReference tuple = tupleReaderWriter.getTupleFromMetadataEntity(dataverse);
            insertTupleIntoIndex(jobId, MetadataPrimaryIndexes.DATAVERSE_DATASET, tuple);
        } catch (BTreeDuplicateKeyException e) {
            throw new MetadataException("A dataverse with this name " + dataverse.getDataverseName()
                    + " already exists.", e);
        } catch (Exception e) {
            throw new MetadataException(e);
        }
    }

    @Override
    public void addDataset(JobId jobId, Dataset dataset) throws MetadataException, RemoteException {
        try {
            // Insert into the 'dataset' dataset.
            DatasetTupleTranslator tupleReaderWriter = new DatasetTupleTranslator(true);
            ITupleReference datasetTuple = tupleReaderWriter.getTupleFromMetadataEntity(dataset);
            insertTupleIntoIndex(jobId, MetadataPrimaryIndexes.DATASET_DATASET, datasetTuple);
            if (dataset.getDatasetType() == DatasetType.INTERNAL || dataset.getDatasetType() == DatasetType.FEED) {
                // Add the primary index for the dataset.
                InternalDatasetDetails id = (InternalDatasetDetails) dataset.getDatasetDetails();
                Index primaryIndex = new Index(dataset.getDataverseName(), dataset.getDatasetName(),
                        dataset.getDatasetName(), IndexType.BTREE, id.getPrimaryKey(), true);
                addIndex(jobId, primaryIndex);
                ITupleReference nodeGroupTuple = createTuple(id.getNodeGroupName(), dataset.getDataverseName(),
                        dataset.getDatasetName());
                insertTupleIntoIndex(jobId, MetadataSecondaryIndexes.GROUPNAME_ON_DATASET_INDEX, nodeGroupTuple);
            }
            // Add entry in datatype secondary index.
            ITupleReference dataTypeTuple = createTuple(dataset.getDataverseName(), dataset.getItemTypeName(),
                    dataset.getDatasetName());
            insertTupleIntoIndex(jobId, MetadataSecondaryIndexes.DATATYPENAME_ON_DATASET_INDEX, dataTypeTuple);
        } catch (BTreeDuplicateKeyException e) {
            throw new MetadataException("A dataset with this name " + dataset.getDatasetName()
                    + " already exists in dataverse '" + dataset.getDataverseName() + "'.", e);
        } catch (Exception e) {
            throw new MetadataException(e);
        }
    }

    @Override
    public void addIndex(JobId jobId, Index index) throws MetadataException, RemoteException {
        try {
            IndexTupleTranslator tupleWriter = new IndexTupleTranslator(true);
            ITupleReference tuple = tupleWriter.getTupleFromMetadataEntity(index);
            insertTupleIntoIndex(jobId, MetadataPrimaryIndexes.INDEX_DATASET, tuple);
        } catch (BTreeDuplicateKeyException e) {
            throw new MetadataException("An index with name '" + index.getIndexName() + "' already exists.", e);
        } catch (Exception e) {
            throw new MetadataException(e);
        }
    }

    @Override
    public void addNode(JobId jobId, Node node) throws MetadataException, RemoteException {
        try {
            NodeTupleTranslator tupleReaderWriter = new NodeTupleTranslator(true);
            ITupleReference tuple = tupleReaderWriter.getTupleFromMetadataEntity(node);
            insertTupleIntoIndex(jobId, MetadataPrimaryIndexes.NODE_DATASET, tuple);
        } catch (BTreeDuplicateKeyException e) {
            throw new MetadataException("A node with name '" + node.getNodeName() + "' already exists.", e);
        } catch (Exception e) {
            throw new MetadataException(e);
        }
    }

    @Override
    public void addNodeGroup(JobId jobId, NodeGroup nodeGroup) throws MetadataException, RemoteException {
        try {
            NodeGroupTupleTranslator tupleReaderWriter = new NodeGroupTupleTranslator(true);
            ITupleReference tuple = tupleReaderWriter.getTupleFromMetadataEntity(nodeGroup);
            insertTupleIntoIndex(jobId, MetadataPrimaryIndexes.NODEGROUP_DATASET, tuple);
        } catch (BTreeDuplicateKeyException e) {
            throw new MetadataException("A nodegroup with name '" + nodeGroup.getNodeGroupName() + "' already exists.",
                    e);
        } catch (Exception e) {
            throw new MetadataException(e);
        }
    }

    @Override
    public void addDatatype(JobId jobId, Datatype datatype) throws MetadataException, RemoteException {
        try {
            DatatypeTupleTranslator tupleReaderWriter = new DatatypeTupleTranslator(jobId, this, true);
            ITupleReference tuple = tupleReaderWriter.getTupleFromMetadataEntity(datatype);
            insertTupleIntoIndex(jobId, MetadataPrimaryIndexes.DATATYPE_DATASET, tuple);
        } catch (BTreeDuplicateKeyException e) {
            throw new MetadataException("A datatype with name '" + datatype.getDatatypeName() + "' already exists.", e);
        } catch (Exception e) {
            throw new MetadataException(e);
        }
    }

    @Override
    public void addFunction(JobId jobId, Function function) throws MetadataException, RemoteException {
        try {
            // Insert into the 'function' dataset.
            FunctionTupleTranslator tupleReaderWriter = new FunctionTupleTranslator(true);
            ITupleReference functionTuple = tupleReaderWriter.getTupleFromMetadataEntity(function);
            insertTupleIntoIndex(jobId, MetadataPrimaryIndexes.FUNCTION_DATASET, functionTuple);

        } catch (BTreeDuplicateKeyException e) {
            throw new MetadataException("A function with this name " + function.getName() + " and arity "
                    + function.getArity() + " already exists in dataverse '" + function.getDataverseName() + "'.", e);
        } catch (Exception e) {
            throw new MetadataException(e);
        }
    }

    public void insertIntoDatatypeSecondaryIndex(JobId jobId, String dataverseName, String nestedTypeName,
            String topTypeName) throws Exception {
        ITupleReference tuple = createTuple(dataverseName, nestedTypeName, topTypeName);
        insertTupleIntoIndex(jobId, MetadataSecondaryIndexes.DATATYPENAME_ON_DATATYPE_INDEX, tuple);
    }

    private void insertTupleIntoIndex(JobId jobId, IMetadataIndex index, ITupleReference tuple) throws Exception {
        long resourceID = index.getResourceID();
        IIndex indexInstance = indexLifecycleManager.getIndex(resourceID);
        indexLifecycleManager.open(resourceID);
        IIndexAccessor indexAccessor = indexInstance.createAccessor(NoOpOperationCallback.INSTANCE,
                NoOpOperationCallback.INSTANCE);
        TransactionContext txnCtx = transactionProvider.getTransactionManager().getTransactionContext(jobId);
        transactionProvider.getLockManager().lock(index.getDatasetId(), -1, LockMode.X, txnCtx);
        // TODO: fix exceptions once new BTree exception model is in hyracks.
        indexAccessor.insert(tuple);
        //TODO: extract the key from the tuple and get the PKHashValue from the key.
        //index.getIndexLogger().generateLogRecord(transactionProvider, txnCtx, index.getDatasetId().getId(), null,
        //        resourceID, IndexOperation.INSERT, tuple, null, null);
        indexLifecycleManager.close(resourceID);
    }

    @Override
    public void dropDataverse(JobId jobId, String dataverseName) throws MetadataException, RemoteException {
        try {
            List<Dataset> dataverseDatasets;
            // As a side effect, acquires an S lock on the 'dataset' dataset
            // on behalf of txnId.
            dataverseDatasets = getDataverseDatasets(jobId, dataverseName);
            if (dataverseDatasets != null && dataverseDatasets.size() > 0) {
                // Drop all datasets in this dataverse.
                for (int i = 0; i < dataverseDatasets.size(); i++) {
                    dropDataset(jobId, dataverseName, dataverseDatasets.get(i).getDatasetName());
                }
            }
            List<Datatype> dataverseDatatypes;
            // As a side effect, acquires an S lock on the 'datatype' dataset
            // on behalf of txnId.
            dataverseDatatypes = getDataverseDatatypes(jobId, dataverseName);
            if (dataverseDatatypes != null && dataverseDatatypes.size() > 0) {
                // Drop all types in this dataverse.
                for (int i = 0; i < dataverseDatatypes.size(); i++) {
                    forceDropDatatype(jobId, dataverseName, dataverseDatatypes.get(i).getDatatypeName());
                }
            }

            // As a side effect, acquires an S lock on the 'Function' dataset
            // on behalf of txnId.
            List<Function> dataverseFunctions = getDataverseFunctions(txnId, dataverseName);
            if (dataverseFunctions != null && dataverseFunctions.size() > 0) {
                // Drop all functions in this dataverse.
                for (Function function : dataverseFunctions) {
                    dropFunction(txnId, new FunctionSignature(dataverseName, function.getName(), function.getArity()));
                }
            }

            // As a side effect, acquires an S lock on the 'Adapter' dataset
            // on behalf of txnId.
            List<DatasourceAdapter> dataverseAdapters = getDataverseAdapters(txnId, dataverseName);
            if (dataverseAdapters != null && dataverseAdapters.size() > 0) {
                // Drop all functions in this dataverse.
                for (DatasourceAdapter adapter : dataverseAdapters) {
                    dropAdapter(txnId, dataverseName, adapter.getAdapterIdentifier().getAdapterName());
                }
            }

            // Delete the dataverse entry from the 'dataverse' dataset.
            ITupleReference searchKey = createTuple(dataverseName);
            // As a side effect, acquires an S lock on the 'dataverse' dataset
            // on behalf of txnId.
            ITupleReference tuple = getTupleToBeDeleted(jobId, MetadataPrimaryIndexes.DATAVERSE_DATASET, searchKey);
            deleteTupleFromIndex(jobId, MetadataPrimaryIndexes.DATAVERSE_DATASET, tuple);
            // TODO: Change this to be a BTree specific exception, e.g.,
            // BTreeKeyDoesNotExistException.
        } catch (TreeIndexException e) {
            throw new MetadataException("Cannot drop dataverse '" + dataverseName + "' because it doesn't exist.", e);
        } catch (Exception e) {
            throw new MetadataException(e);
        }
    }

    @Override
    public void dropDataset(JobId jobId, String dataverseName, String datasetName) throws MetadataException,
            RemoteException {
        Dataset dataset;
        try {
            dataset = getDataset(jobId, dataverseName, datasetName);
        } catch (Exception e) {
            throw new MetadataException(e);
        }
        if (dataset == null) {
            throw new MetadataException("Cannot drop dataset '" + datasetName + "' because it doesn't exist.");
        }
        try {
            // Delete entry from the 'datasets' dataset.
            ITupleReference searchKey = createTuple(dataverseName, datasetName);
            // Searches the index for the tuple to be deleted. Acquires an S
            // lock on the 'dataset' dataset.
            ITupleReference datasetTuple = getTupleToBeDeleted(jobId, MetadataPrimaryIndexes.DATASET_DATASET, searchKey);
            deleteTupleFromIndex(jobId, MetadataPrimaryIndexes.DATASET_DATASET, datasetTuple);
            // Delete entry from secondary index 'group'.
            if (dataset.getDatasetType() == DatasetType.INTERNAL || dataset.getDatasetType() == DatasetType.FEED) {
                InternalDatasetDetails id = (InternalDatasetDetails) dataset.getDatasetDetails();
                ITupleReference groupNameSearchKey = createTuple(id.getNodeGroupName(), dataverseName, datasetName);
                // Searches the index for the tuple to be deleted. Acquires an S
                // lock on the GROUPNAME_ON_DATASET_INDEX index.
                ITupleReference groupNameTuple = getTupleToBeDeleted(jobId,
                        MetadataSecondaryIndexes.GROUPNAME_ON_DATASET_INDEX, groupNameSearchKey);
                deleteTupleFromIndex(jobId, MetadataSecondaryIndexes.GROUPNAME_ON_DATASET_INDEX, groupNameTuple);
            }
            // Delete entry from secondary index 'type'.
            ITupleReference dataTypeSearchKey = createTuple(dataverseName, dataset.getItemTypeName(), datasetName);
            // Searches the index for the tuple to be deleted. Acquires an S
            // lock on the DATATYPENAME_ON_DATASET_INDEX index.
            ITupleReference dataTypeTuple = getTupleToBeDeleted(jobId,
                    MetadataSecondaryIndexes.DATATYPENAME_ON_DATASET_INDEX, dataTypeSearchKey);
            deleteTupleFromIndex(jobId, MetadataSecondaryIndexes.DATATYPENAME_ON_DATASET_INDEX, dataTypeTuple);
            // Delete entry(s) from the 'indexes' dataset.
            if (dataset.getDatasetType() == DatasetType.INTERNAL || dataset.getDatasetType() == DatasetType.FEED) {
                List<Index> datasetIndexes = getDatasetIndexes(jobId, dataverseName, datasetName);
                for (Index index : datasetIndexes) {
                    dropIndex(jobId, dataverseName, datasetName, index.getIndexName());
                }
            }
            // TODO: Change this to be a BTree specific exception, e.g.,
            // BTreeKeyDoesNotExistException.
        } catch (TreeIndexException e) {
            throw new MetadataException("Cannot drop dataset '" + datasetName + "' because it doesn't exist.", e);
        } catch (Exception e) {
            throw new MetadataException(e);
        }
    }

    @Override
    public void dropIndex(JobId jobId, String dataverseName, String datasetName, String indexName)
            throws MetadataException, RemoteException {
        try {
            ITupleReference searchKey = createTuple(dataverseName, datasetName, indexName);
            // Searches the index for the tuple to be deleted. Acquires an S
            // lock on the 'index' dataset.
            ITupleReference tuple = getTupleToBeDeleted(jobId, MetadataPrimaryIndexes.INDEX_DATASET, searchKey);
            deleteTupleFromIndex(jobId, MetadataPrimaryIndexes.INDEX_DATASET, tuple);
            // TODO: Change this to be a BTree specific exception, e.g.,
            // BTreeKeyDoesNotExistException.
        } catch (TreeIndexException e) {
            throw new MetadataException("Cannot drop index '" + datasetName + "." + indexName
                    + "' because it doesn't exist.", e);
        } catch (Exception e) {
            throw new MetadataException(e);
        }
    }

    @Override
    public void dropNodegroup(JobId jobId, String nodeGroupName) throws MetadataException, RemoteException {
        List<String> datasetNames;
        try {
            datasetNames = getDatasetNamesPartitionedOnThisNodeGroup(jobId, nodeGroupName);
        } catch (Exception e) {
            throw new MetadataException(e);
        }
        if (!datasetNames.isEmpty()) {
            StringBuilder sb = new StringBuilder();
            sb.append("Nodegroup '" + nodeGroupName
                    + "' cannot be dropped; it was used for partitioning these datasets:");
            for (int i = 0; i < datasetNames.size(); i++)
                sb.append("\n" + (i + 1) + "- " + datasetNames.get(i) + ".");
            throw new MetadataException(sb.toString());
        }
        try {
            ITupleReference searchKey = createTuple(nodeGroupName);
            // Searches the index for the tuple to be deleted. Acquires an S
            // lock on the 'nodegroup' dataset.
            ITupleReference tuple = getTupleToBeDeleted(jobId, MetadataPrimaryIndexes.NODEGROUP_DATASET, searchKey);
            deleteTupleFromIndex(jobId, MetadataPrimaryIndexes.NODEGROUP_DATASET, tuple);
            // TODO: Change this to be a BTree specific exception, e.g.,
            // BTreeKeyDoesNotExistException.
        } catch (TreeIndexException e) {
            throw new MetadataException("Cannot drop nodegroup '" + nodeGroupName + "' because it doesn't exist", e);
        } catch (Exception e) {
            throw new MetadataException(e);
        }
    }

    @Override
    public void dropDatatype(JobId jobId, String dataverseName, String datatypeName) throws MetadataException,
            RemoteException {
        List<String> datasetNames;
        List<String> usedDatatypes;
        try {
            datasetNames = getDatasetNamesDeclaredByThisDatatype(jobId, dataverseName, datatypeName);
            usedDatatypes = getDatatypeNamesUsingThisDatatype(jobId, dataverseName, datatypeName);
        } catch (Exception e) {
            throw new MetadataException(e);
        }
        // Check whether type is being used by datasets.
        if (!datasetNames.isEmpty()) {
            StringBuilder sb = new StringBuilder();
            sb.append("Cannot drop type '" + datatypeName + "'; it was used when creating these datasets:");
            for (int i = 0; i < datasetNames.size(); i++)
                sb.append("\n" + (i + 1) + "- " + datasetNames.get(i) + ".");
            throw new MetadataException(sb.toString());
        }
        // Check whether type is being used by other types.
        if (!usedDatatypes.isEmpty()) {
            StringBuilder sb = new StringBuilder();
            sb.append("Cannot drop type '" + datatypeName + "'; it is used in these datatypes:");
            for (int i = 0; i < usedDatatypes.size(); i++)
                sb.append("\n" + (i + 1) + "- " + usedDatatypes.get(i) + ".");
            throw new MetadataException(sb.toString());
        }
        // Delete the datatype entry, including all it's nested types.
        try {
            ITupleReference searchKey = createTuple(dataverseName, datatypeName);
            // Searches the index for the tuple to be deleted. Acquires an S
            // lock on the 'datatype' dataset.
            ITupleReference tuple = getTupleToBeDeleted(jobId, MetadataPrimaryIndexes.DATATYPE_DATASET, searchKey);
            // This call uses the secondary index on datatype. Get nested types before deleting entry from secondary index.
            List<String> nestedTypes = getNestedDatatypeNames(jobId, dataverseName, datatypeName);
            deleteTupleFromIndex(jobId, MetadataPrimaryIndexes.DATATYPE_DATASET, tuple);
            deleteFromDatatypeSecondaryIndex(jobId, dataverseName, datatypeName);
            for (String nestedType : nestedTypes) {
                Datatype dt = getDatatype(jobId, dataverseName, nestedType);
                if (dt != null && dt.getIsAnonymous()) {
                    dropDatatype(jobId, dataverseName, dt.getDatatypeName());
                }
            }
            // TODO: Change this to be a BTree specific exception, e.g.,
            // BTreeKeyDoesNotExistException.
        } catch (TreeIndexException e) {
            throw new MetadataException("Cannot drop type '" + datatypeName + "' because it doesn't exist", e);
        } catch (Exception e) {
            throw new MetadataException(e);
        }
    }

    private void forceDropDatatype(JobId jobId, String dataverseName, String datatypeName) throws AsterixException {
        try {
            ITupleReference searchKey = createTuple(dataverseName, datatypeName);
            // Searches the index for the tuple to be deleted. Acquires an S
            // lock on the 'datatype' dataset.
            ITupleReference tuple = getTupleToBeDeleted(jobId, MetadataPrimaryIndexes.DATATYPE_DATASET, searchKey);
            deleteTupleFromIndex(jobId, MetadataPrimaryIndexes.DATATYPE_DATASET, tuple);
            deleteFromDatatypeSecondaryIndex(jobId, dataverseName, datatypeName);
            // TODO: Change this to be a BTree specific exception, e.g.,
            // BTreeKeyDoesNotExistException.
        } catch (TreeIndexException e) {
            throw new AsterixException("Cannot drop type '" + datatypeName + "' because it doesn't exist", e);
        } catch (AsterixException e) {
            throw e;
        } catch (Exception e) {
            throw new AsterixException(e);
        }
    }

    private void deleteFromDatatypeSecondaryIndex(JobId jobId, String dataverseName, String datatypeName)
            throws AsterixException {
        try {
            List<String> nestedTypes = getNestedDatatypeNames(jobId, dataverseName, datatypeName);
            for (String nestedType : nestedTypes) {
                ITupleReference searchKey = createTuple(dataverseName, nestedType, datatypeName);
                // Searches the index for the tuple to be deleted. Acquires an S
                // lock on the DATATYPENAME_ON_DATATYPE_INDEX index.
                ITupleReference tuple = getTupleToBeDeleted(jobId,
                        MetadataSecondaryIndexes.DATATYPENAME_ON_DATATYPE_INDEX, searchKey);
                deleteTupleFromIndex(jobId, MetadataSecondaryIndexes.DATATYPENAME_ON_DATATYPE_INDEX, tuple);
            }
            // TODO: Change this to be a BTree specific exception, e.g.,
            // BTreeKeyDoesNotExistException.
        } catch (TreeIndexException e) {
            throw new AsterixException("Cannot drop type '" + datatypeName + "' because it doesn't exist", e);
        } catch (AsterixException e) {
            throw e;
        } catch (Exception e) {
            throw new AsterixException(e);
        }
    }

    private void deleteTupleFromIndex(JobId jobId, IMetadataIndex index, ITupleReference tuple) throws Exception {
        long resourceID = index.getResourceID();
        IIndex indexInstance = indexLifecycleManager.getIndex(resourceID);
        indexLifecycleManager.open(resourceID);
        IIndexAccessor indexAccessor = indexInstance.createAccessor(NoOpOperationCallback.INSTANCE,
                NoOpOperationCallback.INSTANCE);
        TransactionContext txnCtx = transactionProvider.getTransactionManager().getTransactionContext(jobId);
        // This lock is actually an upgrade, because a deletion must be preceded
        // by a search, in order to be able to undo an aborted deletion.
        // The transaction with txnId will have an S lock on the
        // resource. Note that lock converters have a higher priority than
        // regular waiters in the LockManager.
        transactionProvider.getLockManager().lock(index.getDatasetId(), -1, LockMode.X, txnCtx);
        indexAccessor.delete(tuple);
        //TODO: extract the key from the tuple and get the PKHashValue from the key.
        //check how to get the oldValue.
        //index.getIndexLogger().generateLogRecord(transactionProvider, txnCtx, index.getDatasetId().getId(), null,
        //        resourceID, IndexOperation.DELETE, tuple, operation, null);
        indexLifecycleManager.close(resourceID);
    }

    @Override
    public Dataverse getDataverse(JobId jobId, String dataverseName) throws MetadataException, RemoteException {
        try {
            ITupleReference searchKey = createTuple(dataverseName);
            DataverseTupleTranslator tupleReaderWriter = new DataverseTupleTranslator(false);
            IValueExtractor<Dataverse> valueExtractor = new MetadataEntityValueExtractor<Dataverse>(tupleReaderWriter);
            List<Dataverse> results = new ArrayList<Dataverse>();
            searchIndex(jobId, MetadataPrimaryIndexes.DATAVERSE_DATASET, searchKey, valueExtractor, results);
            if (results.isEmpty()) {
                return null;
            }
            return results.get(0);
        } catch (Exception e) {
            throw new MetadataException(e);
        }

    }

    @Override
    public List<Dataset> getDataverseDatasets(JobId jobId, String dataverseName) throws MetadataException,
            RemoteException {
        try {
            ITupleReference searchKey = createTuple(dataverseName);
            DatasetTupleTranslator tupleReaderWriter = new DatasetTupleTranslator(false);
            IValueExtractor<Dataset> valueExtractor = new MetadataEntityValueExtractor<Dataset>(tupleReaderWriter);
            List<Dataset> results = new ArrayList<Dataset>();
            searchIndex(jobId, MetadataPrimaryIndexes.DATASET_DATASET, searchKey, valueExtractor, results);
            return results;
        } catch (Exception e) {
            throw new MetadataException(e);
        }
    }

    private List<Datatype> getDataverseDatatypes(JobId jobId, String dataverseName) throws MetadataException,
            RemoteException {
        try {
            ITupleReference searchKey = createTuple(dataverseName);
            DatatypeTupleTranslator tupleReaderWriter = new DatatypeTupleTranslator(jobId, this, false);
            IValueExtractor<Datatype> valueExtractor = new MetadataEntityValueExtractor<Datatype>(tupleReaderWriter);
            List<Datatype> results = new ArrayList<Datatype>();
            searchIndex(jobId, MetadataPrimaryIndexes.DATATYPE_DATASET, searchKey, valueExtractor, results);
            return results;
        } catch (Exception e) {
            throw new MetadataException(e);
        }
    }

    @Override
    public Dataset getDataset(JobId jobId, String dataverseName, String datasetName) throws MetadataException,
            RemoteException {
        try {
            ITupleReference searchKey = createTuple(dataverseName, datasetName);
            DatasetTupleTranslator tupleReaderWriter = new DatasetTupleTranslator(false);
            List<Dataset> results = new ArrayList<Dataset>();
            IValueExtractor<Dataset> valueExtractor = new MetadataEntityValueExtractor<Dataset>(tupleReaderWriter);
            searchIndex(jobId, MetadataPrimaryIndexes.DATASET_DATASET, searchKey, valueExtractor, results);
            if (results.isEmpty()) {
                return null;
            }
            return results.get(0);
        } catch (Exception e) {
            throw new MetadataException(e);
        }
    }

    private List<String> getDatasetNamesDeclaredByThisDatatype(JobId jobId, String dataverseName, String datatypeName)
            throws MetadataException, RemoteException {
        try {
            ITupleReference searchKey = createTuple(dataverseName, datatypeName);
            List<String> results = new ArrayList<String>();
            IValueExtractor<String> valueExtractor = new DatasetNameValueExtractor();
            searchIndex(jobId, MetadataSecondaryIndexes.DATATYPENAME_ON_DATASET_INDEX, searchKey, valueExtractor,
                    results);
            return results;
        } catch (Exception e) {
            throw new MetadataException(e);
        }
    }

    public List<String> getDatatypeNamesUsingThisDatatype(JobId jobId, String dataverseName, String datatypeName)
            throws MetadataException, RemoteException {
        try {
            ITupleReference searchKey = createTuple(dataverseName, datatypeName);
            List<String> results = new ArrayList<String>();
            IValueExtractor<String> valueExtractor = new DatatypeNameValueExtractor(dataverseName, this);
            searchIndex(jobId, MetadataSecondaryIndexes.DATATYPENAME_ON_DATATYPE_INDEX, searchKey, valueExtractor,
                    results);
            return results;
        } catch (Exception e) {
            throw new MetadataException(e);
        }
    }

    private List<String> getNestedDatatypeNames(JobId jobId, String dataverseName, String datatypeName)
            throws MetadataException, RemoteException {
        try {
            ITupleReference searchKey = createTuple(dataverseName);
            List<String> results = new ArrayList<String>();
            IValueExtractor<String> valueExtractor = new NestedDatatypeNameValueExtractor(datatypeName);
            searchIndex(jobId, MetadataSecondaryIndexes.DATATYPENAME_ON_DATATYPE_INDEX, searchKey, valueExtractor,
                    results);
            return results;
        } catch (Exception e) {
            throw new MetadataException(e);
        }
    }

    public List<String> getDatasetNamesPartitionedOnThisNodeGroup(JobId jobId, String nodegroup)
            throws MetadataException, RemoteException {
        try {
            ITupleReference searchKey = createTuple(nodegroup);
            List<String> results = new ArrayList<String>();
            IValueExtractor<String> valueExtractor = new DatasetNameValueExtractor();
            searchIndex(jobId, MetadataSecondaryIndexes.GROUPNAME_ON_DATASET_INDEX, searchKey, valueExtractor, results);
            return results;
        } catch (Exception e) {
            throw new MetadataException(e);
        }
    }

    @Override
    public Index getIndex(JobId jobId, String dataverseName, String datasetName, String indexName)
            throws MetadataException, RemoteException {
        try {
            ITupleReference searchKey = createTuple(dataverseName, datasetName, indexName);
            IndexTupleTranslator tupleReaderWriter = new IndexTupleTranslator(false);
            IValueExtractor<Index> valueExtractor = new MetadataEntityValueExtractor<Index>(tupleReaderWriter);
            List<Index> results = new ArrayList<Index>();
            searchIndex(jobId, MetadataPrimaryIndexes.INDEX_DATASET, searchKey, valueExtractor, results);
            if (results.isEmpty()) {
                return null;
            }
            return results.get(0);
        } catch (Exception e) {
            throw new MetadataException(e);
        }
    }

    @Override
    public List<Index> getDatasetIndexes(JobId jobId, String dataverseName, String datasetName)
            throws MetadataException, RemoteException {
        try {
            ITupleReference searchKey = createTuple(dataverseName, datasetName);
            IndexTupleTranslator tupleReaderWriter = new IndexTupleTranslator(false);
            IValueExtractor<Index> valueExtractor = new MetadataEntityValueExtractor<Index>(tupleReaderWriter);
            List<Index> results = new ArrayList<Index>();
            searchIndex(jobId, MetadataPrimaryIndexes.INDEX_DATASET, searchKey, valueExtractor, results);
            return results;
        } catch (Exception e) {
            throw new MetadataException(e);
        }
    }

    @Override
    public Datatype getDatatype(JobId jobId, String dataverseName, String datatypeName) throws MetadataException,
            RemoteException {
        try {
            ITupleReference searchKey = createTuple(dataverseName, datatypeName);
            DatatypeTupleTranslator tupleReaderWriter = new DatatypeTupleTranslator(jobId, this, false);
            IValueExtractor<Datatype> valueExtractor = new MetadataEntityValueExtractor<Datatype>(tupleReaderWriter);
            List<Datatype> results = new ArrayList<Datatype>();
            searchIndex(jobId, MetadataPrimaryIndexes.DATATYPE_DATASET, searchKey, valueExtractor, results);
            if (results.isEmpty()) {
                return null;
            }
            return results.get(0);
        } catch (Exception e) {
            throw new MetadataException(e);
        }
    }

    @Override
    public NodeGroup getNodeGroup(JobId jobId, String nodeGroupName) throws MetadataException, RemoteException {
        try {
            ITupleReference searchKey = createTuple(nodeGroupName);
            NodeGroupTupleTranslator tupleReaderWriter = new NodeGroupTupleTranslator(false);
            IValueExtractor<NodeGroup> valueExtractor = new MetadataEntityValueExtractor<NodeGroup>(tupleReaderWriter);
            List<NodeGroup> results = new ArrayList<NodeGroup>();
            searchIndex(jobId, MetadataPrimaryIndexes.NODEGROUP_DATASET, searchKey, valueExtractor, results);
            if (results.isEmpty()) {
                return null;
            }
            return results.get(0);
        } catch (Exception e) {
            throw new MetadataException(e);
        }
    }

    @Override
<<<<<<< HEAD
    public Function getFunction(JobId jobId, String dataverseName, String functionName, int arity)
            throws MetadataException, RemoteException {
=======
    public Function getFunction(long txnId, FunctionSignature functionSignature) throws MetadataException,
            RemoteException {
>>>>>>> 58cf330f
        try {
            ITupleReference searchKey = createTuple(functionSignature.getNamespace(), functionSignature.getName(), ""
                    + functionSignature.getArity());
            FunctionTupleTranslator tupleReaderWriter = new FunctionTupleTranslator(false);
            List<Function> results = new ArrayList<Function>();
            IValueExtractor<Function> valueExtractor = new MetadataEntityValueExtractor<Function>(tupleReaderWriter);
            searchIndex(jobId, MetadataPrimaryIndexes.FUNCTION_DATASET, searchKey, valueExtractor, results);
            if (results.isEmpty()) {
                return null;
            }
            return results.get(0);
        } catch (Exception e) {
            e.printStackTrace();
            throw new MetadataException(e);
        }
    }

    @Override
<<<<<<< HEAD
    public void dropFunction(JobId jobId, String dataverseName, String functionName, int arity)
            throws MetadataException, RemoteException {
        Function function;
        try {
            function = getFunction(jobId, dataverseName, functionName, arity);
        } catch (Exception e) {
            throw new MetadataException(e);
        }
        if (function == null) {
            throw new MetadataException("Cannot drop function '" + functionName + " and arity " + arity
                    + "' because it doesn't exist.");
        }
=======
    public void dropFunction(long txnId, FunctionSignature functionSignature) throws MetadataException, RemoteException {
>>>>>>> 58cf330f
        try {
            // Delete entry from the 'function' dataset.
            ITupleReference searchKey = createTuple(functionSignature.getNamespace(), functionSignature.getName());
            // Searches the index for the tuple to be deleted. Acquires an S
            // lock on the 'function' dataset.
            ITupleReference datasetTuple = getTupleToBeDeleted(jobId, MetadataPrimaryIndexes.FUNCTION_DATASET,
                    searchKey);
            deleteTupleFromIndex(jobId, MetadataPrimaryIndexes.FUNCTION_DATASET, datasetTuple);

            // TODO: Change this to be a BTree specific exception, e.g.,
            // BTreeKeyDoesNotExistException.
        } catch (TreeIndexException e) {
            throw new MetadataException("There is no function with the name " + functionSignature.getName()
                    + " and arity " + functionSignature.getArity(), e);
        } catch (Exception e) {
            throw new MetadataException(e);
        }
    }

    private ITupleReference getTupleToBeDeleted(JobId jobId, IMetadataIndex metadataIndex, ITupleReference searchKey)
            throws Exception {
        IValueExtractor<ITupleReference> valueExtractor = new TupleCopyValueExtractor(metadataIndex.getTypeTraits());
        List<ITupleReference> results = new ArrayList<ITupleReference>();
        searchIndex(jobId, metadataIndex, searchKey, valueExtractor, results);
        if (results.isEmpty()) {
            // TODO: Temporarily a TreeIndexException to make it get caught by
            // caller in the appropriate catch block.
            throw new TreeIndexException("Could not find entry to be deleted.");
        }
        // There should be exactly one result returned from the search.
        return results.get(0);
    }

    private <ResultType> void searchIndex(JobId jobId, IMetadataIndex index, ITupleReference searchKey,
            IValueExtractor<ResultType> valueExtractor, List<ResultType> results) throws Exception {
        TransactionContext txnCtx = transactionProvider.getTransactionManager().getTransactionContext(jobId);
        transactionProvider.getLockManager().lock(index.getDatasetId(), -1, LockMode.S, txnCtx);
        IBinaryComparatorFactory[] comparatorFactories = index.getKeyBinaryComparatorFactory();
        long resourceID = index.getResourceID();
        IIndex indexInstance = indexLifecycleManager.getIndex(resourceID);
        indexLifecycleManager.open(resourceID);
        IIndexAccessor indexAccessor = indexInstance.createAccessor(NoOpOperationCallback.INSTANCE,
                NoOpOperationCallback.INSTANCE);
        ITreeIndexCursor rangeCursor = (ITreeIndexCursor) indexAccessor.createSearchCursor();
        IBinaryComparator[] searchCmps = new IBinaryComparator[searchKey.getFieldCount()];
        for (int i = 0; i < searchKey.getFieldCount(); i++) {
            searchCmps[i] = comparatorFactories[i].createBinaryComparator();
        }
        MultiComparator searchCmp = new MultiComparator(searchCmps);
        RangePredicate rangePred = new RangePredicate(searchKey, searchKey, true, true, searchCmp, searchCmp);
        indexAccessor.search(rangeCursor, rangePred);

        try {
            while (rangeCursor.hasNext()) {
                rangeCursor.next();
                ResultType result = valueExtractor.getValue(jobId, rangeCursor.getTuple());
                if (result != null) {
                    results.add(result);
                }
            }
        } finally {
            rangeCursor.close();
        }
        indexLifecycleManager.close(resourceID);
    }

    @Override
    public void initializeDatasetIdFactory(JobId jobId) throws MetadataException, RemoteException {
        int mostRecentDatasetId = MetadataPrimaryIndexes.FIRST_AVAILABLE_USER_DATASET_ID;
        long resourceID = MetadataPrimaryIndexes.DATASET_DATASET.getResourceID();
        IIndex indexInstance = indexLifecycleManager.getIndex(resourceID);
        try {
            indexLifecycleManager.open(resourceID);
            IIndexAccessor indexAccessor = indexInstance.createAccessor(NoOpOperationCallback.INSTANCE,
                    NoOpOperationCallback.INSTANCE);
            IIndexCursor rangeCursor = indexAccessor.createSearchCursor();

            DatasetTupleTranslator tupleReaderWriter = new DatasetTupleTranslator(false);
            IValueExtractor<Dataset> valueExtractor = new MetadataEntityValueExtractor<Dataset>(tupleReaderWriter);
            RangePredicate rangePred = new RangePredicate(null, null, true, true, null, null);

            indexAccessor.search(rangeCursor, rangePred);
            int datasetId;

            try {
                while (rangeCursor.hasNext()) {
                    rangeCursor.next();
                    datasetId = ((Dataset) valueExtractor.getValue(jobId, rangeCursor.getTuple())).getDatasetId();
                    if (mostRecentDatasetId < datasetId) {
                        mostRecentDatasetId = datasetId;
                    }
                }
            } finally {
                rangeCursor.close();
            }

        } catch (Exception e) {
            throw new MetadataException(e);
        }

        DatasetIdFactory.initialize(mostRecentDatasetId);
    }

    // TODO: Can use Hyrack's TupleUtils for this, once we switch to a newer
    // Hyracks version.
    public ITupleReference createTuple(String... fields) throws HyracksDataException {
        ISerializerDeserializer<AString> stringSerde = AqlSerializerDeserializerProvider.INSTANCE
                .getSerializerDeserializer(BuiltinType.ASTRING);
        AMutableString aString = new AMutableString("");
        ArrayTupleBuilder tupleBuilder = new ArrayTupleBuilder(fields.length);
        for (String s : fields) {
            aString.setValue(s);
            stringSerde.serialize(aString, tupleBuilder.getDataOutput());
            tupleBuilder.addFieldEndOffset();
        }
        ArrayTupleReference tuple = new ArrayTupleReference();
        tuple.reset(tupleBuilder.getFieldEndOffsets(), tupleBuilder.getByteArray());
        return tuple;
    }

    @Override
    public List<Function> getDataverseFunctions(long txnId, String dataverseName) throws MetadataException,
            RemoteException {
        try {
            ITupleReference searchKey = createTuple(dataverseName);
            FunctionTupleTranslator tupleReaderWriter = new FunctionTupleTranslator(false);
            IValueExtractor<Function> valueExtractor = new MetadataEntityValueExtractor<Function>(tupleReaderWriter);
            List<Function> results = new ArrayList<Function>();
            searchIndex(txnId, MetadataPrimaryIndexes.FUNCTION_DATASET, searchKey, valueExtractor, results);
            return results;
        } catch (Exception e) {
            throw new MetadataException(e);
        }
    }

    @Override
    public void addAdapter(long txnId, DatasourceAdapter adapter) throws MetadataException, RemoteException {
        try {
            // Insert into the 'Adapter' dataset.
            DatasourceAdapterTupleTranslator tupleReaderWriter = new DatasourceAdapterTupleTranslator(true);
            ITupleReference adapterTuple = tupleReaderWriter.getTupleFromMetadataEntity(adapter);
            insertTupleIntoIndex(txnId, MetadataPrimaryIndexes.DATASOURCE_ADAPTER_DATASET, adapterTuple);

        } catch (BTreeDuplicateKeyException e) {
            throw new MetadataException("A adapter with this name " + adapter.getAdapterIdentifier().getAdapterName()
                    + " already exists in dataverse '" + adapter.getAdapterIdentifier().getNamespace() + "'.", e);
        } catch (Exception e) {
            throw new MetadataException(e);
        }

    }

    @Override
    public void dropAdapter(long txnId, String dataverseName, String adapterName) throws MetadataException,
            RemoteException {
        DatasourceAdapter adapter;
        try {
            adapter = getAdapter(txnId, dataverseName, adapterName);
        } catch (Exception e) {
            throw new MetadataException(e);
        }
        if (adapter == null) {
            throw new MetadataException("Cannot drop adapter '" + adapter + "' because it doesn't exist.");
        }
        try {
            // Delete entry from the 'Adapter' dataset.
            ITupleReference searchKey = createTuple(dataverseName, adapterName);
            // Searches the index for the tuple to be deleted. Acquires an S
            // lock on the 'Adapter' dataset.
            ITupleReference datasetTuple = getTupleToBeDeleted(txnId, MetadataPrimaryIndexes.DATASOURCE_ADAPTER_DATASET, searchKey);
            deleteTupleFromIndex(txnId, MetadataPrimaryIndexes.DATASOURCE_ADAPTER_DATASET, datasetTuple);

            // TODO: Change this to be a BTree specific exception, e.g.,
            // BTreeKeyDoesNotExistException.
        } catch (TreeIndexException e) {
            throw new MetadataException("Cannot drop adapter '" + adapterName, e);
        } catch (Exception e) {
            throw new MetadataException(e);
        }

    }

    @Override
    public DatasourceAdapter getAdapter(long txnId, String dataverseName, String adapterName) throws MetadataException,
            RemoteException {
        try {
            ITupleReference searchKey = createTuple(dataverseName, adapterName);
            DatasourceAdapterTupleTranslator tupleReaderWriter = new DatasourceAdapterTupleTranslator(false);
            List<DatasourceAdapter> results = new ArrayList<DatasourceAdapter>();
            IValueExtractor<DatasourceAdapter> valueExtractor = new MetadataEntityValueExtractor<DatasourceAdapter>(tupleReaderWriter);
            searchIndex(txnId, MetadataPrimaryIndexes.DATASOURCE_ADAPTER_DATASET, searchKey, valueExtractor, results);
            if (results.isEmpty()) {
                return null;
            }
            return results.get(0);
        } catch (Exception e) {
            throw new MetadataException(e);
        }
    }

    @Override
    public List<DatasourceAdapter> getDataverseAdapters(long txnId, String dataverseName) throws MetadataException,
            RemoteException {
        try {
            ITupleReference searchKey = createTuple(dataverseName);
            DatasourceAdapterTupleTranslator tupleReaderWriter = new DatasourceAdapterTupleTranslator(false);
            IValueExtractor<DatasourceAdapter> valueExtractor = new MetadataEntityValueExtractor<DatasourceAdapter>(tupleReaderWriter);
            List<DatasourceAdapter> results = new ArrayList<DatasourceAdapter>();
            searchIndex(txnId, MetadataPrimaryIndexes.DATASOURCE_ADAPTER_DATASET, searchKey, valueExtractor, results);
            return results;
        } catch (Exception e) {
            throw new MetadataException(e);
        }
    }

}<|MERGE_RESOLUTION|>--- conflicted
+++ resolved
@@ -30,8 +30,8 @@
 import edu.uci.ics.asterix.metadata.api.IValueExtractor;
 import edu.uci.ics.asterix.metadata.bootstrap.MetadataPrimaryIndexes;
 import edu.uci.ics.asterix.metadata.bootstrap.MetadataSecondaryIndexes;
+import edu.uci.ics.asterix.metadata.entities.Dataset;
 import edu.uci.ics.asterix.metadata.entities.DatasourceAdapter;
-import edu.uci.ics.asterix.metadata.entities.Dataset;
 import edu.uci.ics.asterix.metadata.entities.Datatype;
 import edu.uci.ics.asterix.metadata.entities.Dataverse;
 import edu.uci.ics.asterix.metadata.entities.Function;
@@ -39,8 +39,8 @@
 import edu.uci.ics.asterix.metadata.entities.InternalDatasetDetails;
 import edu.uci.ics.asterix.metadata.entities.Node;
 import edu.uci.ics.asterix.metadata.entities.NodeGroup;
+import edu.uci.ics.asterix.metadata.entitytupletranslators.DatasetTupleTranslator;
 import edu.uci.ics.asterix.metadata.entitytupletranslators.DatasourceAdapterTupleTranslator;
-import edu.uci.ics.asterix.metadata.entitytupletranslators.DatasetTupleTranslator;
 import edu.uci.ics.asterix.metadata.entitytupletranslators.DatatypeTupleTranslator;
 import edu.uci.ics.asterix.metadata.entitytupletranslators.DataverseTupleTranslator;
 import edu.uci.ics.asterix.metadata.entitytupletranslators.FunctionTupleTranslator;
@@ -295,21 +295,21 @@
 
             // As a side effect, acquires an S lock on the 'Function' dataset
             // on behalf of txnId.
-            List<Function> dataverseFunctions = getDataverseFunctions(txnId, dataverseName);
+            List<Function> dataverseFunctions = getDataverseFunctions(jobId, dataverseName);
             if (dataverseFunctions != null && dataverseFunctions.size() > 0) {
                 // Drop all functions in this dataverse.
                 for (Function function : dataverseFunctions) {
-                    dropFunction(txnId, new FunctionSignature(dataverseName, function.getName(), function.getArity()));
+                    dropFunction(jobId, new FunctionSignature(dataverseName, function.getName(), function.getArity()));
                 }
             }
 
             // As a side effect, acquires an S lock on the 'Adapter' dataset
             // on behalf of txnId.
-            List<DatasourceAdapter> dataverseAdapters = getDataverseAdapters(txnId, dataverseName);
+            List<DatasourceAdapter> dataverseAdapters = getDataverseAdapters(jobId, dataverseName);
             if (dataverseAdapters != null && dataverseAdapters.size() > 0) {
                 // Drop all functions in this dataverse.
                 for (DatasourceAdapter adapter : dataverseAdapters) {
-                    dropAdapter(txnId, dataverseName, adapter.getAdapterIdentifier().getAdapterName());
+                    dropAdapter(jobId, dataverseName, adapter.getAdapterIdentifier().getAdapterName());
                 }
             }
 
@@ -734,13 +734,8 @@
     }
 
     @Override
-<<<<<<< HEAD
-    public Function getFunction(JobId jobId, String dataverseName, String functionName, int arity)
-            throws MetadataException, RemoteException {
-=======
-    public Function getFunction(long txnId, FunctionSignature functionSignature) throws MetadataException,
-            RemoteException {
->>>>>>> 58cf330f
+    public Function getFunction(JobId jobId, FunctionSignature functionSignature) throws MetadataException,
+            RemoteException {
         try {
             ITupleReference searchKey = createTuple(functionSignature.getNamespace(), functionSignature.getName(), ""
                     + functionSignature.getArity());
@@ -759,22 +754,19 @@
     }
 
     @Override
-<<<<<<< HEAD
-    public void dropFunction(JobId jobId, String dataverseName, String functionName, int arity)
-            throws MetadataException, RemoteException {
+    public void dropFunction(JobId jobId, FunctionSignature functionSignature) throws MetadataException,
+            RemoteException {
+
         Function function;
         try {
-            function = getFunction(jobId, dataverseName, functionName, arity);
+            function = getFunction(jobId, functionSignature);
         } catch (Exception e) {
             throw new MetadataException(e);
         }
         if (function == null) {
-            throw new MetadataException("Cannot drop function '" + functionName + " and arity " + arity
+            throw new MetadataException("Cannot drop function '" + functionSignature.toString()
                     + "' because it doesn't exist.");
         }
-=======
-    public void dropFunction(long txnId, FunctionSignature functionSignature) throws MetadataException, RemoteException {
->>>>>>> 58cf330f
         try {
             // Delete entry from the 'function' dataset.
             ITupleReference searchKey = createTuple(functionSignature.getNamespace(), functionSignature.getName());
@@ -896,14 +888,14 @@
     }
 
     @Override
-    public List<Function> getDataverseFunctions(long txnId, String dataverseName) throws MetadataException,
+    public List<Function> getDataverseFunctions(JobId jobId, String dataverseName) throws MetadataException,
             RemoteException {
         try {
             ITupleReference searchKey = createTuple(dataverseName);
             FunctionTupleTranslator tupleReaderWriter = new FunctionTupleTranslator(false);
             IValueExtractor<Function> valueExtractor = new MetadataEntityValueExtractor<Function>(tupleReaderWriter);
             List<Function> results = new ArrayList<Function>();
-            searchIndex(txnId, MetadataPrimaryIndexes.FUNCTION_DATASET, searchKey, valueExtractor, results);
+            searchIndex(jobId, MetadataPrimaryIndexes.FUNCTION_DATASET, searchKey, valueExtractor, results);
             return results;
         } catch (Exception e) {
             throw new MetadataException(e);
@@ -911,12 +903,12 @@
     }
 
     @Override
-    public void addAdapter(long txnId, DatasourceAdapter adapter) throws MetadataException, RemoteException {
+    public void addAdapter(JobId jobId, DatasourceAdapter adapter) throws MetadataException, RemoteException {
         try {
             // Insert into the 'Adapter' dataset.
             DatasourceAdapterTupleTranslator tupleReaderWriter = new DatasourceAdapterTupleTranslator(true);
             ITupleReference adapterTuple = tupleReaderWriter.getTupleFromMetadataEntity(adapter);
-            insertTupleIntoIndex(txnId, MetadataPrimaryIndexes.DATASOURCE_ADAPTER_DATASET, adapterTuple);
+            insertTupleIntoIndex(jobId, MetadataPrimaryIndexes.DATASOURCE_ADAPTER_DATASET, adapterTuple);
 
         } catch (BTreeDuplicateKeyException e) {
             throw new MetadataException("A adapter with this name " + adapter.getAdapterIdentifier().getAdapterName()
@@ -928,11 +920,11 @@
     }
 
     @Override
-    public void dropAdapter(long txnId, String dataverseName, String adapterName) throws MetadataException,
+    public void dropAdapter(JobId jobId, String dataverseName, String adapterName) throws MetadataException,
             RemoteException {
         DatasourceAdapter adapter;
         try {
-            adapter = getAdapter(txnId, dataverseName, adapterName);
+            adapter = getAdapter(jobId, dataverseName, adapterName);
         } catch (Exception e) {
             throw new MetadataException(e);
         }
@@ -944,8 +936,9 @@
             ITupleReference searchKey = createTuple(dataverseName, adapterName);
             // Searches the index for the tuple to be deleted. Acquires an S
             // lock on the 'Adapter' dataset.
-            ITupleReference datasetTuple = getTupleToBeDeleted(txnId, MetadataPrimaryIndexes.DATASOURCE_ADAPTER_DATASET, searchKey);
-            deleteTupleFromIndex(txnId, MetadataPrimaryIndexes.DATASOURCE_ADAPTER_DATASET, datasetTuple);
+            ITupleReference datasetTuple = getTupleToBeDeleted(jobId,
+                    MetadataPrimaryIndexes.DATASOURCE_ADAPTER_DATASET, searchKey);
+            deleteTupleFromIndex(jobId, MetadataPrimaryIndexes.DATASOURCE_ADAPTER_DATASET, datasetTuple);
 
             // TODO: Change this to be a BTree specific exception, e.g.,
             // BTreeKeyDoesNotExistException.
@@ -958,14 +951,15 @@
     }
 
     @Override
-    public DatasourceAdapter getAdapter(long txnId, String dataverseName, String adapterName) throws MetadataException,
-            RemoteException {
+    public DatasourceAdapter getAdapter(JobId jobId, String dataverseName, String adapterName)
+            throws MetadataException, RemoteException {
         try {
             ITupleReference searchKey = createTuple(dataverseName, adapterName);
             DatasourceAdapterTupleTranslator tupleReaderWriter = new DatasourceAdapterTupleTranslator(false);
             List<DatasourceAdapter> results = new ArrayList<DatasourceAdapter>();
-            IValueExtractor<DatasourceAdapter> valueExtractor = new MetadataEntityValueExtractor<DatasourceAdapter>(tupleReaderWriter);
-            searchIndex(txnId, MetadataPrimaryIndexes.DATASOURCE_ADAPTER_DATASET, searchKey, valueExtractor, results);
+            IValueExtractor<DatasourceAdapter> valueExtractor = new MetadataEntityValueExtractor<DatasourceAdapter>(
+                    tupleReaderWriter);
+            searchIndex(jobId, MetadataPrimaryIndexes.DATASOURCE_ADAPTER_DATASET, searchKey, valueExtractor, results);
             if (results.isEmpty()) {
                 return null;
             }
@@ -976,18 +970,18 @@
     }
 
     @Override
-    public List<DatasourceAdapter> getDataverseAdapters(long txnId, String dataverseName) throws MetadataException,
+    public List<DatasourceAdapter> getDataverseAdapters(JobId jobId, String dataverseName) throws MetadataException,
             RemoteException {
         try {
             ITupleReference searchKey = createTuple(dataverseName);
             DatasourceAdapterTupleTranslator tupleReaderWriter = new DatasourceAdapterTupleTranslator(false);
-            IValueExtractor<DatasourceAdapter> valueExtractor = new MetadataEntityValueExtractor<DatasourceAdapter>(tupleReaderWriter);
+            IValueExtractor<DatasourceAdapter> valueExtractor = new MetadataEntityValueExtractor<DatasourceAdapter>(
+                    tupleReaderWriter);
             List<DatasourceAdapter> results = new ArrayList<DatasourceAdapter>();
-            searchIndex(txnId, MetadataPrimaryIndexes.DATASOURCE_ADAPTER_DATASET, searchKey, valueExtractor, results);
+            searchIndex(jobId, MetadataPrimaryIndexes.DATASOURCE_ADAPTER_DATASET, searchKey, valueExtractor, results);
             return results;
         } catch (Exception e) {
             throw new MetadataException(e);
         }
     }
-
 }