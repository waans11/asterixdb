--- conflicted
+++ resolved
@@ -29,6 +29,7 @@
 import edu.uci.ics.asterix.common.transactions.DatasetId;
 import edu.uci.ics.asterix.common.transactions.IRecoveryManager.ResourceType;
 import edu.uci.ics.asterix.common.transactions.ITransactionContext;
+import edu.uci.ics.asterix.common.transactions.ITransactionContext.TransactionType;
 import edu.uci.ics.asterix.common.transactions.ITransactionSubsystem;
 import edu.uci.ics.asterix.common.transactions.JobId;
 import edu.uci.ics.asterix.formats.nontagged.AqlSerializerDeserializerProvider;
@@ -93,7 +94,6 @@
 import edu.uci.ics.hyracks.storage.am.lsm.common.api.ILSMIndexAccessor;
 
 public class MetadataNode implements IMetadataNode {
-<<<<<<< HEAD
     private static final long serialVersionUID = 1L;
 
     private static final DatasetId METADATA_DATASET_ID = new DatasetId(MetadataPrimaryIndexes.METADATA_DATASET_ID);
@@ -173,1056 +173,6 @@
                 InternalDatasetDetails id = (InternalDatasetDetails) dataset.getDatasetDetails();
                 Index primaryIndex = new Index(dataset.getDataverseName(), dataset.getDatasetName(),
                         dataset.getDatasetName(), IndexType.BTREE, id.getPrimaryKey(), true, dataset.getPendingOp());
-
-                addIndex(jobId, primaryIndex);
-                ITupleReference nodeGroupTuple = createTuple(id.getNodeGroupName(), dataset.getDataverseName(),
-                        dataset.getDatasetName());
-                insertTupleIntoIndex(jobId, MetadataSecondaryIndexes.GROUPNAME_ON_DATASET_INDEX, nodeGroupTuple);
-            }
-            // Add entry in datatype secondary index.
-            ITupleReference dataTypeTuple = createTuple(dataset.getDataverseName(), dataset.getItemTypeName(),
-                    dataset.getDatasetName());
-            insertTupleIntoIndex(jobId, MetadataSecondaryIndexes.DATATYPENAME_ON_DATASET_INDEX, dataTypeTuple);
-        } catch (TreeIndexDuplicateKeyException e) {
-            throw new MetadataException("A dataset with this name " + dataset.getDatasetName()
-                    + " already exists in dataverse '" + dataset.getDataverseName() + "'.", e);
-        } catch (Exception e) {
-            throw new MetadataException(e);
-        }
-    }
-
-    @Override
-    public void addIndex(JobId jobId, Index index) throws MetadataException, RemoteException {
-        try {
-            IndexTupleTranslator tupleWriter = new IndexTupleTranslator(true);
-            ITupleReference tuple = tupleWriter.getTupleFromMetadataEntity(index);
-            insertTupleIntoIndex(jobId, MetadataPrimaryIndexes.INDEX_DATASET, tuple);
-        } catch (TreeIndexDuplicateKeyException e) {
-            throw new MetadataException("An index with name '" + index.getIndexName() + "' already exists.", e);
-        } catch (Exception e) {
-            throw new MetadataException(e);
-        }
-    }
-
-    @Override
-    public void addNode(JobId jobId, Node node) throws MetadataException, RemoteException {
-        try {
-            NodeTupleTranslator tupleReaderWriter = new NodeTupleTranslator(true);
-            ITupleReference tuple = tupleReaderWriter.getTupleFromMetadataEntity(node);
-            insertTupleIntoIndex(jobId, MetadataPrimaryIndexes.NODE_DATASET, tuple);
-        } catch (TreeIndexDuplicateKeyException e) {
-            throw new MetadataException("A node with name '" + node.getNodeName() + "' already exists.", e);
-        } catch (Exception e) {
-            throw new MetadataException(e);
-        }
-    }
-
-    @Override
-    public void addNodeGroup(JobId jobId, NodeGroup nodeGroup) throws MetadataException, RemoteException {
-        try {
-            NodeGroupTupleTranslator tupleReaderWriter = new NodeGroupTupleTranslator(true);
-            ITupleReference tuple = tupleReaderWriter.getTupleFromMetadataEntity(nodeGroup);
-            insertTupleIntoIndex(jobId, MetadataPrimaryIndexes.NODEGROUP_DATASET, tuple);
-        } catch (TreeIndexDuplicateKeyException e) {
-            throw new MetadataException("A nodegroup with name '" + nodeGroup.getNodeGroupName() + "' already exists.",
-                    e);
-        } catch (Exception e) {
-            throw new MetadataException(e);
-        }
-    }
-
-    @Override
-    public void addDatatype(JobId jobId, Datatype datatype) throws MetadataException, RemoteException {
-        try {
-            DatatypeTupleTranslator tupleReaderWriter = new DatatypeTupleTranslator(jobId, this, true);
-            ITupleReference tuple = tupleReaderWriter.getTupleFromMetadataEntity(datatype);
-            insertTupleIntoIndex(jobId, MetadataPrimaryIndexes.DATATYPE_DATASET, tuple);
-        } catch (TreeIndexDuplicateKeyException e) {
-            throw new MetadataException("A datatype with name '" + datatype.getDatatypeName() + "' already exists.", e);
-        } catch (Exception e) {
-            throw new MetadataException(e);
-        }
-    }
-
-    @Override
-    public void addFunction(JobId jobId, Function function) throws MetadataException, RemoteException {
-        try {
-            // Insert into the 'function' dataset.
-            FunctionTupleTranslator tupleReaderWriter = new FunctionTupleTranslator(true);
-            ITupleReference functionTuple = tupleReaderWriter.getTupleFromMetadataEntity(function);
-            insertTupleIntoIndex(jobId, MetadataPrimaryIndexes.FUNCTION_DATASET, functionTuple);
-
-        } catch (TreeIndexDuplicateKeyException e) {
-            throw new MetadataException("A function with this name " + function.getName() + " and arity "
-                    + function.getArity() + " already exists in dataverse '" + function.getDataverseName() + "'.", e);
-        } catch (Exception e) {
-            throw new MetadataException(e);
-        }
-    }
-
-    public void insertIntoDatatypeSecondaryIndex(JobId jobId, String dataverseName, String nestedTypeName,
-            String topTypeName) throws Exception {
-        ITupleReference tuple = createTuple(dataverseName, nestedTypeName, topTypeName);
-        insertTupleIntoIndex(jobId, MetadataSecondaryIndexes.DATATYPENAME_ON_DATATYPE_INDEX, tuple);
-    }
-
-    private void insertTupleIntoIndex(JobId jobId, IMetadataIndex metadataIndex, ITupleReference tuple)
-            throws Exception {
-        long resourceID = metadataIndex.getResourceID();
-        ILSMIndex lsmIndex = (ILSMIndex) indexLifecycleManager.getIndex(resourceID);
-        indexLifecycleManager.open(resourceID);
-
-        // prepare a Callback for logging
-        IModificationOperationCallback modCallback = createIndexModificationCallback(jobId, resourceID, metadataIndex,
-                lsmIndex, IndexOperation.INSERT);
-
-        ILSMIndexAccessor indexAccessor = lsmIndex.createAccessor(modCallback, NoOpOperationCallback.INSTANCE);
-
-        ITransactionContext txnCtx = transactionSubsystem.getTransactionManager().getTransactionContext(jobId);
-        txnCtx.setWriteTxn(true);
-        txnCtx.registerIndexAndCallback(resourceID, lsmIndex, (AbstractOperationCallback) modCallback,
-                metadataIndex.isPrimaryIndex());
-
-        // TODO: fix exceptions once new BTree exception model is in hyracks.
-        indexAccessor.forceInsert(tuple);
-
-        indexLifecycleManager.close(resourceID);
-    }
-
-    private IModificationOperationCallback createIndexModificationCallback(JobId jobId, long resourceId,
-            IMetadataIndex metadataIndex, ILSMIndex lsmIndex, IndexOperation indexOp) throws Exception {
-        ITransactionContext txnCtx = transactionSubsystem.getTransactionManager().getTransactionContext(jobId);
-
-        if (metadataIndex.isPrimaryIndex()) {
-            return new PrimaryIndexModificationOperationCallback(metadataIndex.getDatasetId().getId(),
-                    metadataIndex.getPrimaryKeyIndexes(), txnCtx, transactionSubsystem.getLockManager(),
-                    transactionSubsystem, resourceId, ResourceType.LSM_BTREE, indexOp);
-        } else {
-            return new SecondaryIndexModificationOperationCallback(metadataIndex.getDatasetId().getId(),
-                    metadataIndex.getPrimaryKeyIndexes(), txnCtx, transactionSubsystem.getLockManager(),
-                    transactionSubsystem, resourceId, ResourceType.LSM_BTREE, indexOp);
-        }
-    }
-
-    @Override
-    public void dropDataverse(JobId jobId, String dataverseName) throws MetadataException, RemoteException {
-        try {
-            List<Dataset> dataverseDatasets;
-
-            dataverseDatasets = getDataverseDatasets(jobId, dataverseName);
-            if (dataverseDatasets != null && dataverseDatasets.size() > 0) {
-                // Drop all datasets in this dataverse.
-                for (int i = 0; i < dataverseDatasets.size(); i++) {
-                    dropDataset(jobId, dataverseName, dataverseDatasets.get(i).getDatasetName());
-                }
-            }
-            List<Datatype> dataverseDatatypes;
-            // As a side effect, acquires an S lock on the 'datatype' dataset
-            // on behalf of txnId.
-            dataverseDatatypes = getDataverseDatatypes(jobId, dataverseName);
-            if (dataverseDatatypes != null && dataverseDatatypes.size() > 0) {
-                // Drop all types in this dataverse.
-                for (int i = 0; i < dataverseDatatypes.size(); i++) {
-                    forceDropDatatype(jobId, dataverseName, dataverseDatatypes.get(i).getDatatypeName());
-                }
-            }
-
-            // As a side effect, acquires an S lock on the 'Function' dataset
-            // on behalf of txnId.
-            List<Function> dataverseFunctions = getDataverseFunctions(jobId, dataverseName);
-            if (dataverseFunctions != null && dataverseFunctions.size() > 0) {
-                // Drop all functions in this dataverse.
-                for (Function function : dataverseFunctions) {
-                    dropFunction(jobId, new FunctionSignature(dataverseName, function.getName(), function.getArity()));
-                }
-            }
-
-            // As a side effect, acquires an S lock on the 'Adapter' dataset
-            // on behalf of txnId.
-            List<DatasourceAdapter> dataverseAdapters = getDataverseAdapters(jobId, dataverseName);
-            if (dataverseAdapters != null && dataverseAdapters.size() > 0) {
-                // Drop all functions in this dataverse.
-                for (DatasourceAdapter adapter : dataverseAdapters) {
-                    dropAdapter(jobId, dataverseName, adapter.getAdapterIdentifier().getAdapterName());
-                }
-            }
-
-            // Delete the dataverse entry from the 'dataverse' dataset.
-            ITupleReference searchKey = createTuple(dataverseName);
-            // As a side effect, acquires an S lock on the 'dataverse' dataset
-            // on behalf of txnId.
-            ITupleReference tuple = getTupleToBeDeleted(jobId, MetadataPrimaryIndexes.DATAVERSE_DATASET, searchKey);
-            deleteTupleFromIndex(jobId, MetadataPrimaryIndexes.DATAVERSE_DATASET, tuple);
-
-            // TODO: Change this to be a BTree specific exception, e.g.,
-            // BTreeKeyDoesNotExistException.
-        } catch (TreeIndexException e) {
-            throw new MetadataException("Cannot drop dataverse '" + dataverseName + "' because it doesn't exist.", e);
-        } catch (Exception e) {
-            throw new MetadataException(e);
-        }
-    }
-
-    @Override
-    public void dropDataset(JobId jobId, String dataverseName, String datasetName) throws MetadataException,
-            RemoteException {
-        Dataset dataset;
-        try {
-            dataset = getDataset(jobId, dataverseName, datasetName);
-        } catch (Exception e) {
-            throw new MetadataException(e);
-        }
-        if (dataset == null) {
-            throw new MetadataException("Cannot drop dataset '" + datasetName + "' because it doesn't exist.");
-        }
-        try {
-            // Delete entry from the 'datasets' dataset.
-            ITupleReference searchKey = createTuple(dataverseName, datasetName);
-            // Searches the index for the tuple to be deleted. Acquires an S
-            // lock on the 'dataset' dataset.
-            try {
-                ITupleReference datasetTuple = getTupleToBeDeleted(jobId, MetadataPrimaryIndexes.DATASET_DATASET,
-                        searchKey);
-                deleteTupleFromIndex(jobId, MetadataPrimaryIndexes.DATASET_DATASET, datasetTuple);
-            } catch (TreeIndexException tie) {
-                // ignore this exception and continue deleting all relevant
-                // artifacts.
-            }
-
-            // Delete entry from secondary index 'group'.
-            if (dataset.getDatasetType() == DatasetType.INTERNAL || dataset.getDatasetType() == DatasetType.FEED) {
-                InternalDatasetDetails id = (InternalDatasetDetails) dataset.getDatasetDetails();
-                ITupleReference groupNameSearchKey = createTuple(id.getNodeGroupName(), dataverseName, datasetName);
-                // Searches the index for the tuple to be deleted. Acquires an S
-                // lock on the GROUPNAME_ON_DATASET_INDEX index.
-                try {
-                    ITupleReference groupNameTuple = getTupleToBeDeleted(jobId,
-                            MetadataSecondaryIndexes.GROUPNAME_ON_DATASET_INDEX, groupNameSearchKey);
-                    deleteTupleFromIndex(jobId, MetadataSecondaryIndexes.GROUPNAME_ON_DATASET_INDEX, groupNameTuple);
-                } catch (TreeIndexException tie) {
-                    // ignore this exception and continue deleting all relevant
-                    // artifacts.
-                }
-            }
-            // Delete entry from secondary index 'type'.
-            ITupleReference dataTypeSearchKey = createTuple(dataverseName, dataset.getItemTypeName(), datasetName);
-            // Searches the index for the tuple to be deleted. Acquires an S
-            // lock on the DATATYPENAME_ON_DATASET_INDEX index.
-            try {
-                ITupleReference dataTypeTuple = getTupleToBeDeleted(jobId,
-                        MetadataSecondaryIndexes.DATATYPENAME_ON_DATASET_INDEX, dataTypeSearchKey);
-                deleteTupleFromIndex(jobId, MetadataSecondaryIndexes.DATATYPENAME_ON_DATASET_INDEX, dataTypeTuple);
-            } catch (TreeIndexException tie) {
-                // ignore this exception and continue deleting all relevant
-                // artifacts.
-            }
-
-            // Delete entry(s) from the 'indexes' dataset.
-            if (dataset.getDatasetType() == DatasetType.INTERNAL || dataset.getDatasetType() == DatasetType.FEED) {
-                List<Index> datasetIndexes = getDatasetIndexes(jobId, dataverseName, datasetName);
-                if (datasetIndexes != null) {
-                    for (Index index : datasetIndexes) {
-                        dropIndex(jobId, dataverseName, datasetName, index.getIndexName());
-                    }
-                }
-            }
-        } catch (Exception e) {
-            throw new MetadataException(e);
-        }
-    }
-
-    @Override
-    public void dropIndex(JobId jobId, String dataverseName, String datasetName, String indexName)
-            throws MetadataException, RemoteException {
-        try {
-            ITupleReference searchKey = createTuple(dataverseName, datasetName, indexName);
-            // Searches the index for the tuple to be deleted. Acquires an S
-            // lock on the 'index' dataset.
-            ITupleReference tuple = getTupleToBeDeleted(jobId, MetadataPrimaryIndexes.INDEX_DATASET, searchKey);
-            deleteTupleFromIndex(jobId, MetadataPrimaryIndexes.INDEX_DATASET, tuple);
-            // TODO: Change this to be a BTree specific exception, e.g.,
-            // BTreeKeyDoesNotExistException.
-        } catch (TreeIndexException e) {
-            throw new MetadataException("Cannot drop index '" + datasetName + "." + indexName
-                    + "' because it doesn't exist.", e);
-        } catch (Exception e) {
-            throw new MetadataException(e);
-        }
-    }
-
-    @Override
-    public void dropNodegroup(JobId jobId, String nodeGroupName) throws MetadataException, RemoteException {
-        List<String> datasetNames;
-        try {
-            datasetNames = getDatasetNamesPartitionedOnThisNodeGroup(jobId, nodeGroupName);
-        } catch (Exception e) {
-            throw new MetadataException(e);
-        }
-        if (!datasetNames.isEmpty()) {
-            StringBuilder sb = new StringBuilder();
-            sb.append("Nodegroup '" + nodeGroupName
-                    + "' cannot be dropped; it was used for partitioning these datasets:");
-            for (int i = 0; i < datasetNames.size(); i++)
-                sb.append("\n" + (i + 1) + "- " + datasetNames.get(i) + ".");
-            throw new MetadataException(sb.toString());
-        }
-        try {
-            ITupleReference searchKey = createTuple(nodeGroupName);
-            // Searches the index for the tuple to be deleted. Acquires an S
-            // lock on the 'nodegroup' dataset.
-            ITupleReference tuple = getTupleToBeDeleted(jobId, MetadataPrimaryIndexes.NODEGROUP_DATASET, searchKey);
-            deleteTupleFromIndex(jobId, MetadataPrimaryIndexes.NODEGROUP_DATASET, tuple);
-            // TODO: Change this to be a BTree specific exception, e.g.,
-            // BTreeKeyDoesNotExistException.
-        } catch (TreeIndexException e) {
-            throw new MetadataException("Cannot drop nodegroup '" + nodeGroupName + "' because it doesn't exist", e);
-        } catch (Exception e) {
-            throw new MetadataException(e);
-        }
-    }
-
-    @Override
-    public void dropDatatype(JobId jobId, String dataverseName, String datatypeName) throws MetadataException,
-            RemoteException {
-        List<String> datasetNames;
-        List<String> usedDatatypes;
-        try {
-            datasetNames = getDatasetNamesDeclaredByThisDatatype(jobId, dataverseName, datatypeName);
-            usedDatatypes = getDatatypeNamesUsingThisDatatype(jobId, dataverseName, datatypeName);
-        } catch (Exception e) {
-            throw new MetadataException(e);
-        }
-        // Check whether type is being used by datasets.
-        if (!datasetNames.isEmpty()) {
-            StringBuilder sb = new StringBuilder();
-            sb.append("Cannot drop type '" + datatypeName + "'; it was used when creating these datasets:");
-            for (int i = 0; i < datasetNames.size(); i++)
-                sb.append("\n" + (i + 1) + "- " + datasetNames.get(i) + ".");
-            throw new MetadataException(sb.toString());
-        }
-        // Check whether type is being used by other types.
-        if (!usedDatatypes.isEmpty()) {
-            StringBuilder sb = new StringBuilder();
-            sb.append("Cannot drop type '" + datatypeName + "'; it is used in these datatypes:");
-            for (int i = 0; i < usedDatatypes.size(); i++)
-                sb.append("\n" + (i + 1) + "- " + usedDatatypes.get(i) + ".");
-            throw new MetadataException(sb.toString());
-        }
-        // Delete the datatype entry, including all it's nested types.
-        try {
-            ITupleReference searchKey = createTuple(dataverseName, datatypeName);
-            // Searches the index for the tuple to be deleted. Acquires an S
-            // lock on the 'datatype' dataset.
-            ITupleReference tuple = getTupleToBeDeleted(jobId, MetadataPrimaryIndexes.DATATYPE_DATASET, searchKey);
-            // This call uses the secondary index on datatype. Get nested types
-            // before deleting entry from secondary index.
-            List<String> nestedTypes = getNestedDatatypeNames(jobId, dataverseName, datatypeName);
-            deleteTupleFromIndex(jobId, MetadataPrimaryIndexes.DATATYPE_DATASET, tuple);
-            deleteFromDatatypeSecondaryIndex(jobId, dataverseName, datatypeName);
-            for (String nestedType : nestedTypes) {
-                Datatype dt = getDatatype(jobId, dataverseName, nestedType);
-                if (dt != null && dt.getIsAnonymous()) {
-                    dropDatatype(jobId, dataverseName, dt.getDatatypeName());
-                }
-            }
-            // TODO: Change this to be a BTree specific exception, e.g.,
-            // BTreeKeyDoesNotExistException.
-        } catch (TreeIndexException e) {
-            throw new MetadataException("Cannot drop type '" + datatypeName + "' because it doesn't exist", e);
-        } catch (Exception e) {
-            throw new MetadataException(e);
-        }
-    }
-
-    private void forceDropDatatype(JobId jobId, String dataverseName, String datatypeName) throws AsterixException {
-        try {
-            ITupleReference searchKey = createTuple(dataverseName, datatypeName);
-            // Searches the index for the tuple to be deleted. Acquires an S
-            // lock on the 'datatype' dataset.
-            ITupleReference tuple = getTupleToBeDeleted(jobId, MetadataPrimaryIndexes.DATATYPE_DATASET, searchKey);
-            deleteTupleFromIndex(jobId, MetadataPrimaryIndexes.DATATYPE_DATASET, tuple);
-            deleteFromDatatypeSecondaryIndex(jobId, dataverseName, datatypeName);
-            // TODO: Change this to be a BTree specific exception, e.g.,
-            // BTreeKeyDoesNotExistException.
-        } catch (TreeIndexException e) {
-            throw new AsterixException("Cannot drop type '" + datatypeName + "' because it doesn't exist", e);
-        } catch (AsterixException e) {
-            throw e;
-        } catch (Exception e) {
-            throw new AsterixException(e);
-        }
-    }
-
-    private void deleteFromDatatypeSecondaryIndex(JobId jobId, String dataverseName, String datatypeName)
-            throws AsterixException {
-        try {
-            List<String> nestedTypes = getNestedDatatypeNames(jobId, dataverseName, datatypeName);
-            for (String nestedType : nestedTypes) {
-                ITupleReference searchKey = createTuple(dataverseName, nestedType, datatypeName);
-                // Searches the index for the tuple to be deleted. Acquires an S
-                // lock on the DATATYPENAME_ON_DATATYPE_INDEX index.
-                ITupleReference tuple = getTupleToBeDeleted(jobId,
-                        MetadataSecondaryIndexes.DATATYPENAME_ON_DATATYPE_INDEX, searchKey);
-                deleteTupleFromIndex(jobId, MetadataSecondaryIndexes.DATATYPENAME_ON_DATATYPE_INDEX, tuple);
-            }
-            // TODO: Change this to be a BTree specific exception, e.g.,
-            // BTreeKeyDoesNotExistException.
-        } catch (TreeIndexException e) {
-            throw new AsterixException("Cannot drop type '" + datatypeName + "' because it doesn't exist", e);
-        } catch (AsterixException e) {
-            throw e;
-        } catch (Exception e) {
-            throw new AsterixException(e);
-        }
-    }
-
-    private void deleteTupleFromIndex(JobId jobId, IMetadataIndex metadataIndex, ITupleReference tuple)
-            throws Exception {
-        long resourceID = metadataIndex.getResourceID();
-        ILSMIndex lsmIndex = (ILSMIndex) indexLifecycleManager.getIndex(resourceID);
-        indexLifecycleManager.open(resourceID);
-        // prepare a Callback for logging
-        IModificationOperationCallback modCallback = createIndexModificationCallback(jobId, resourceID, metadataIndex,
-                lsmIndex, IndexOperation.DELETE);
-        ILSMIndexAccessor indexAccessor = lsmIndex.createAccessor(modCallback, NoOpOperationCallback.INSTANCE);
-
-        ITransactionContext txnCtx = transactionSubsystem.getTransactionManager().getTransactionContext(jobId);
-        txnCtx.setWriteTxn(true);
-        txnCtx.registerIndexAndCallback(resourceID, lsmIndex, (AbstractOperationCallback) modCallback,
-                metadataIndex.isPrimaryIndex());
-
-        indexAccessor.forceDelete(tuple);
-        indexLifecycleManager.close(resourceID);
-    }
-
-    @Override
-    public List<Dataverse> getDataverses(JobId jobId) throws MetadataException, RemoteException {
-        try {
-            DataverseTupleTranslator tupleReaderWriter = new DataverseTupleTranslator(false);
-            IValueExtractor<Dataverse> valueExtractor = new MetadataEntityValueExtractor<Dataverse>(tupleReaderWriter);
-            List<Dataverse> results = new ArrayList<Dataverse>();
-            searchIndex(jobId, MetadataPrimaryIndexes.DATAVERSE_DATASET, null, valueExtractor, results);
-            if (results.isEmpty()) {
-                return null;
-            }
-            return results;
-        } catch (Exception e) {
-            throw new MetadataException(e);
-        }
-
-    }
-
-    @Override
-    public Dataverse getDataverse(JobId jobId, String dataverseName) throws MetadataException, RemoteException {
-
-        try {
-            ITupleReference searchKey = createTuple(dataverseName);
-            DataverseTupleTranslator tupleReaderWriter = new DataverseTupleTranslator(false);
-            IValueExtractor<Dataverse> valueExtractor = new MetadataEntityValueExtractor<Dataverse>(tupleReaderWriter);
-            List<Dataverse> results = new ArrayList<Dataverse>();
-            searchIndex(jobId, MetadataPrimaryIndexes.DATAVERSE_DATASET, searchKey, valueExtractor, results);
-            if (results.isEmpty()) {
-                return null;
-            }
-            return results.get(0);
-        } catch (Exception e) {
-            throw new MetadataException(e);
-        }
-
-    }
-
-    @Override
-    public List<Dataset> getDataverseDatasets(JobId jobId, String dataverseName) throws MetadataException,
-            RemoteException {
-        try {
-            ITupleReference searchKey = createTuple(dataverseName);
-            DatasetTupleTranslator tupleReaderWriter = new DatasetTupleTranslator(false);
-            IValueExtractor<Dataset> valueExtractor = new MetadataEntityValueExtractor<Dataset>(tupleReaderWriter);
-            List<Dataset> results = new ArrayList<Dataset>();
-            searchIndex(jobId, MetadataPrimaryIndexes.DATASET_DATASET, searchKey, valueExtractor, results);
-            return results;
-        } catch (Exception e) {
-            throw new MetadataException(e);
-        }
-    }
-
-    private List<Datatype> getDataverseDatatypes(JobId jobId, String dataverseName) throws MetadataException,
-            RemoteException {
-        try {
-            ITupleReference searchKey = createTuple(dataverseName);
-            DatatypeTupleTranslator tupleReaderWriter = new DatatypeTupleTranslator(jobId, this, false);
-            IValueExtractor<Datatype> valueExtractor = new MetadataEntityValueExtractor<Datatype>(tupleReaderWriter);
-            List<Datatype> results = new ArrayList<Datatype>();
-            searchIndex(jobId, MetadataPrimaryIndexes.DATATYPE_DATASET, searchKey, valueExtractor, results);
-            return results;
-        } catch (Exception e) {
-            throw new MetadataException(e);
-        }
-    }
-
-    @Override
-    public Dataset getDataset(JobId jobId, String dataverseName, String datasetName) throws MetadataException,
-            RemoteException {
-        try {
-            ITupleReference searchKey = createTuple(dataverseName, datasetName);
-            DatasetTupleTranslator tupleReaderWriter = new DatasetTupleTranslator(false);
-            List<Dataset> results = new ArrayList<Dataset>();
-            IValueExtractor<Dataset> valueExtractor = new MetadataEntityValueExtractor<Dataset>(tupleReaderWriter);
-            searchIndex(jobId, MetadataPrimaryIndexes.DATASET_DATASET, searchKey, valueExtractor, results);
-            if (results.isEmpty()) {
-                return null;
-            }
-            return results.get(0);
-        } catch (Exception e) {
-            throw new MetadataException(e);
-        }
-    }
-
-    private List<String> getDatasetNamesDeclaredByThisDatatype(JobId jobId, String dataverseName, String datatypeName)
-            throws MetadataException, RemoteException {
-        try {
-            ITupleReference searchKey = createTuple(dataverseName, datatypeName);
-            List<String> results = new ArrayList<String>();
-            IValueExtractor<String> valueExtractor = new DatasetNameValueExtractor();
-            searchIndex(jobId, MetadataSecondaryIndexes.DATATYPENAME_ON_DATASET_INDEX, searchKey, valueExtractor,
-                    results);
-            return results;
-        } catch (Exception e) {
-            throw new MetadataException(e);
-        }
-    }
-
-    public List<String> getDatatypeNamesUsingThisDatatype(JobId jobId, String dataverseName, String datatypeName)
-            throws MetadataException, RemoteException {
-        try {
-            ITupleReference searchKey = createTuple(dataverseName, datatypeName);
-            List<String> results = new ArrayList<String>();
-            IValueExtractor<String> valueExtractor = new DatatypeNameValueExtractor(dataverseName, this);
-            searchIndex(jobId, MetadataSecondaryIndexes.DATATYPENAME_ON_DATATYPE_INDEX, searchKey, valueExtractor,
-                    results);
-            return results;
-        } catch (Exception e) {
-            throw new MetadataException(e);
-        }
-    }
-
-    private List<String> getNestedDatatypeNames(JobId jobId, String dataverseName, String datatypeName)
-            throws MetadataException, RemoteException {
-        try {
-            ITupleReference searchKey = createTuple(dataverseName);
-            List<String> results = new ArrayList<String>();
-            IValueExtractor<String> valueExtractor = new NestedDatatypeNameValueExtractor(datatypeName);
-            searchIndex(jobId, MetadataSecondaryIndexes.DATATYPENAME_ON_DATATYPE_INDEX, searchKey, valueExtractor,
-                    results);
-            return results;
-        } catch (Exception e) {
-            throw new MetadataException(e);
-        }
-    }
-
-    public List<String> getDatasetNamesPartitionedOnThisNodeGroup(JobId jobId, String nodegroup)
-            throws MetadataException, RemoteException {
-        try {
-            ITupleReference searchKey = createTuple(nodegroup);
-            List<String> results = new ArrayList<String>();
-            IValueExtractor<String> valueExtractor = new DatasetNameValueExtractor();
-            searchIndex(jobId, MetadataSecondaryIndexes.GROUPNAME_ON_DATASET_INDEX, searchKey, valueExtractor, results);
-            return results;
-        } catch (Exception e) {
-            throw new MetadataException(e);
-        }
-    }
-
-    @Override
-    public Index getIndex(JobId jobId, String dataverseName, String datasetName, String indexName)
-            throws MetadataException, RemoteException {
-        try {
-            ITupleReference searchKey = createTuple(dataverseName, datasetName, indexName);
-            IndexTupleTranslator tupleReaderWriter = new IndexTupleTranslator(false);
-            IValueExtractor<Index> valueExtractor = new MetadataEntityValueExtractor<Index>(tupleReaderWriter);
-            List<Index> results = new ArrayList<Index>();
-            searchIndex(jobId, MetadataPrimaryIndexes.INDEX_DATASET, searchKey, valueExtractor, results);
-            if (results.isEmpty()) {
-                return null;
-            }
-            return results.get(0);
-        } catch (Exception e) {
-            throw new MetadataException(e);
-        }
-    }
-
-    @Override
-    public List<Index> getDatasetIndexes(JobId jobId, String dataverseName, String datasetName)
-            throws MetadataException, RemoteException {
-        try {
-            ITupleReference searchKey = createTuple(dataverseName, datasetName);
-            IndexTupleTranslator tupleReaderWriter = new IndexTupleTranslator(false);
-            IValueExtractor<Index> valueExtractor = new MetadataEntityValueExtractor<Index>(tupleReaderWriter);
-            List<Index> results = new ArrayList<Index>();
-            searchIndex(jobId, MetadataPrimaryIndexes.INDEX_DATASET, searchKey, valueExtractor, results);
-            return results;
-        } catch (Exception e) {
-            throw new MetadataException(e);
-        }
-    }
-
-    @Override
-    public Datatype getDatatype(JobId jobId, String dataverseName, String datatypeName) throws MetadataException,
-            RemoteException {
-        try {
-            ITupleReference searchKey = createTuple(dataverseName, datatypeName);
-            DatatypeTupleTranslator tupleReaderWriter = new DatatypeTupleTranslator(jobId, this, false);
-            IValueExtractor<Datatype> valueExtractor = new MetadataEntityValueExtractor<Datatype>(tupleReaderWriter);
-            List<Datatype> results = new ArrayList<Datatype>();
-            searchIndex(jobId, MetadataPrimaryIndexes.DATATYPE_DATASET, searchKey, valueExtractor, results);
-            if (results.isEmpty()) {
-                return null;
-            }
-            return results.get(0);
-        } catch (Exception e) {
-            throw new MetadataException(e);
-        }
-    }
-
-    @Override
-    public NodeGroup getNodeGroup(JobId jobId, String nodeGroupName) throws MetadataException, RemoteException {
-        try {
-            ITupleReference searchKey = createTuple(nodeGroupName);
-            NodeGroupTupleTranslator tupleReaderWriter = new NodeGroupTupleTranslator(false);
-            IValueExtractor<NodeGroup> valueExtractor = new MetadataEntityValueExtractor<NodeGroup>(tupleReaderWriter);
-            List<NodeGroup> results = new ArrayList<NodeGroup>();
-            searchIndex(jobId, MetadataPrimaryIndexes.NODEGROUP_DATASET, searchKey, valueExtractor, results);
-            if (results.isEmpty()) {
-                return null;
-            }
-            return results.get(0);
-        } catch (Exception e) {
-            throw new MetadataException(e);
-        }
-    }
-
-    @Override
-    public Function getFunction(JobId jobId, FunctionSignature functionSignature) throws MetadataException,
-            RemoteException {
-        try {
-            ITupleReference searchKey = createTuple(functionSignature.getNamespace(), functionSignature.getName(), ""
-                    + functionSignature.getArity());
-            FunctionTupleTranslator tupleReaderWriter = new FunctionTupleTranslator(false);
-            List<Function> results = new ArrayList<Function>();
-            IValueExtractor<Function> valueExtractor = new MetadataEntityValueExtractor<Function>(tupleReaderWriter);
-            searchIndex(jobId, MetadataPrimaryIndexes.FUNCTION_DATASET, searchKey, valueExtractor, results);
-            if (results.isEmpty()) {
-                return null;
-            }
-            return results.get(0);
-        } catch (Exception e) {
-            e.printStackTrace();
-            throw new MetadataException(e);
-        }
-    }
-
-    @Override
-    public void dropFunction(JobId jobId, FunctionSignature functionSignature) throws MetadataException,
-            RemoteException {
-
-        Function function;
-        try {
-            function = getFunction(jobId, functionSignature);
-        } catch (Exception e) {
-            throw new MetadataException(e);
-        }
-        if (function == null) {
-            throw new MetadataException("Cannot drop function '" + functionSignature.toString()
-                    + "' because it doesn't exist.");
-        }
-        try {
-            // Delete entry from the 'function' dataset.
-            ITupleReference searchKey = createTuple(functionSignature.getNamespace(), functionSignature.getName(), ""
-                    + functionSignature.getArity());
-            // Searches the index for the tuple to be deleted. Acquires an S
-            // lock on the 'function' dataset.
-            ITupleReference datasetTuple = getTupleToBeDeleted(jobId, MetadataPrimaryIndexes.FUNCTION_DATASET,
-                    searchKey);
-            deleteTupleFromIndex(jobId, MetadataPrimaryIndexes.FUNCTION_DATASET, datasetTuple);
-
-            // TODO: Change this to be a BTree specific exception, e.g.,
-            // BTreeKeyDoesNotExistException.
-        } catch (TreeIndexException e) {
-            throw new MetadataException("There is no function with the name " + functionSignature.getName()
-                    + " and arity " + functionSignature.getArity(), e);
-        } catch (Exception e) {
-            throw new MetadataException(e);
-        }
-    }
-
-    private ITupleReference getTupleToBeDeleted(JobId jobId, IMetadataIndex metadataIndex, ITupleReference searchKey)
-            throws Exception {
-        IValueExtractor<ITupleReference> valueExtractor = new TupleCopyValueExtractor(metadataIndex.getTypeTraits());
-        List<ITupleReference> results = new ArrayList<ITupleReference>();
-        searchIndex(jobId, metadataIndex, searchKey, valueExtractor, results);
-        if (results.isEmpty()) {
-            // TODO: Temporarily a TreeIndexException to make it get caught by
-            // caller in the appropriate catch block.
-            throw new TreeIndexException("Could not find entry to be deleted.");
-        }
-        // There should be exactly one result returned from the search.
-        return results.get(0);
-    }
-
-    // Debugging Method
-    public String printMetadata() {
-
-        StringBuilder sb = new StringBuilder();
-        try {
-            IMetadataIndex index = MetadataPrimaryIndexes.DATAVERSE_DATASET;
-            long resourceID = index.getResourceID();
-            IIndex indexInstance = indexLifecycleManager.getIndex(resourceID);
-            indexLifecycleManager.open(resourceID);
-            IIndexAccessor indexAccessor = indexInstance.createAccessor(NoOpOperationCallback.INSTANCE,
-                    NoOpOperationCallback.INSTANCE);
-            ITreeIndexCursor rangeCursor = (ITreeIndexCursor) indexAccessor.createSearchCursor();
-
-            RangePredicate rangePred = null;
-            rangePred = new RangePredicate(null, null, true, true, null, null);
-            indexAccessor.search(rangeCursor, rangePred);
-            try {
-                while (rangeCursor.hasNext()) {
-                    rangeCursor.next();
-                    sb.append(TupleUtils.printTuple(rangeCursor.getTuple(),
-                            new ISerializerDeserializer[] { AqlSerializerDeserializerProvider.INSTANCE
-                                    .getSerializerDeserializer(BuiltinType.ASTRING) }));
-                }
-            } finally {
-                rangeCursor.close();
-            }
-            indexLifecycleManager.close(resourceID);
-
-            index = MetadataPrimaryIndexes.DATASET_DATASET;
-            resourceID = index.getResourceID();
-            indexInstance = indexLifecycleManager.getIndex(resourceID);
-            indexLifecycleManager.open(resourceID);
-            indexAccessor = indexInstance
-                    .createAccessor(NoOpOperationCallback.INSTANCE, NoOpOperationCallback.INSTANCE);
-            rangeCursor = (ITreeIndexCursor) indexAccessor.createSearchCursor();
-
-            rangePred = null;
-            rangePred = new RangePredicate(null, null, true, true, null, null);
-            indexAccessor.search(rangeCursor, rangePred);
-            try {
-                while (rangeCursor.hasNext()) {
-                    rangeCursor.next();
-                    sb.append(TupleUtils.printTuple(rangeCursor.getTuple(), new ISerializerDeserializer[] {
-                            AqlSerializerDeserializerProvider.INSTANCE.getSerializerDeserializer(BuiltinType.ASTRING),
-                            AqlSerializerDeserializerProvider.INSTANCE.getSerializerDeserializer(BuiltinType.ASTRING) }));
-                }
-            } finally {
-                rangeCursor.close();
-            }
-            indexLifecycleManager.close(resourceID);
-
-            index = MetadataPrimaryIndexes.INDEX_DATASET;
-            resourceID = index.getResourceID();
-            indexInstance = indexLifecycleManager.getIndex(resourceID);
-            indexLifecycleManager.open(resourceID);
-            indexAccessor = indexInstance
-                    .createAccessor(NoOpOperationCallback.INSTANCE, NoOpOperationCallback.INSTANCE);
-            rangeCursor = (ITreeIndexCursor) indexAccessor.createSearchCursor();
-
-            rangePred = null;
-            rangePred = new RangePredicate(null, null, true, true, null, null);
-            indexAccessor.search(rangeCursor, rangePred);
-            try {
-                while (rangeCursor.hasNext()) {
-                    rangeCursor.next();
-                    sb.append(TupleUtils.printTuple(rangeCursor.getTuple(), new ISerializerDeserializer[] {
-                            AqlSerializerDeserializerProvider.INSTANCE.getSerializerDeserializer(BuiltinType.ASTRING),
-                            AqlSerializerDeserializerProvider.INSTANCE.getSerializerDeserializer(BuiltinType.ASTRING),
-                            AqlSerializerDeserializerProvider.INSTANCE.getSerializerDeserializer(BuiltinType.ASTRING) }));
-                }
-            } finally {
-                rangeCursor.close();
-            }
-            indexLifecycleManager.close(resourceID);
-        } catch (Exception e) {
-            e.printStackTrace();
-        }
-        return sb.toString();
-    }
-
-    private <ResultType> void searchIndex(JobId jobId, IMetadataIndex index, ITupleReference searchKey,
-            IValueExtractor<ResultType> valueExtractor, List<ResultType> results) throws Exception {
-        IBinaryComparatorFactory[] comparatorFactories = index.getKeyBinaryComparatorFactory();
-        long resourceID = index.getResourceID();
-        IIndex indexInstance = indexLifecycleManager.getIndex(resourceID);
-        indexLifecycleManager.open(resourceID);
-        IIndexAccessor indexAccessor = indexInstance.createAccessor(NoOpOperationCallback.INSTANCE,
-                NoOpOperationCallback.INSTANCE);
-        ITreeIndexCursor rangeCursor = (ITreeIndexCursor) indexAccessor.createSearchCursor();
-
-        IBinaryComparator[] searchCmps = null;
-        MultiComparator searchCmp = null;
-        RangePredicate rangePred = null;
-        if (searchKey != null) {
-            searchCmps = new IBinaryComparator[searchKey.getFieldCount()];
-            for (int i = 0; i < searchKey.getFieldCount(); i++) {
-                searchCmps[i] = comparatorFactories[i].createBinaryComparator();
-            }
-            searchCmp = new MultiComparator(searchCmps);
-        }
-        rangePred = new RangePredicate(searchKey, searchKey, true, true, searchCmp, searchCmp);
-        indexAccessor.search(rangeCursor, rangePred);
-
-        try {
-            while (rangeCursor.hasNext()) {
-                rangeCursor.next();
-                ResultType result = valueExtractor.getValue(jobId, rangeCursor.getTuple());
-                if (result != null) {
-                    results.add(result);
-                }
-            }
-        } finally {
-            rangeCursor.close();
-        }
-        indexLifecycleManager.close(resourceID);
-    }
-
-    @Override
-    public void initializeDatasetIdFactory(JobId jobId) throws MetadataException, RemoteException {
-        int mostRecentDatasetId = MetadataPrimaryIndexes.FIRST_AVAILABLE_USER_DATASET_ID;
-        long resourceID = MetadataPrimaryIndexes.DATASET_DATASET.getResourceID();
-        try {
-            IIndex indexInstance = indexLifecycleManager.getIndex(resourceID);
-            indexLifecycleManager.open(resourceID);
-            IIndexAccessor indexAccessor = indexInstance.createAccessor(NoOpOperationCallback.INSTANCE,
-                    NoOpOperationCallback.INSTANCE);
-            IIndexCursor rangeCursor = indexAccessor.createSearchCursor();
-
-            DatasetTupleTranslator tupleReaderWriter = new DatasetTupleTranslator(false);
-            IValueExtractor<Dataset> valueExtractor = new MetadataEntityValueExtractor<Dataset>(tupleReaderWriter);
-            RangePredicate rangePred = new RangePredicate(null, null, true, true, null, null);
-
-            indexAccessor.search(rangeCursor, rangePred);
-            int datasetId;
-
-            try {
-                while (rangeCursor.hasNext()) {
-                    rangeCursor.next();
-                    ITupleReference ref = rangeCursor.getTuple();
-                    Dataset ds = valueExtractor.getValue(jobId, rangeCursor.getTuple());
-                    datasetId = ((Dataset) valueExtractor.getValue(jobId, rangeCursor.getTuple())).getDatasetId();
-                    if (mostRecentDatasetId < datasetId) {
-                        mostRecentDatasetId = datasetId;
-                    }
-                }
-            } finally {
-                rangeCursor.close();
-            }
-
-        } catch (Exception e) {
-            throw new MetadataException(e);
-        }
-
-        DatasetIdFactory.initialize(mostRecentDatasetId);
-    }
-
-    // TODO: Can use Hyrack's TupleUtils for this, once we switch to a newer
-    // Hyracks version.
-    public ITupleReference createTuple(String... fields) throws HyracksDataException {
-        ISerializerDeserializer<AString> stringSerde = AqlSerializerDeserializerProvider.INSTANCE
-                .getSerializerDeserializer(BuiltinType.ASTRING);
-        AMutableString aString = new AMutableString("");
-        ArrayTupleBuilder tupleBuilder = new ArrayTupleBuilder(fields.length);
-        for (String s : fields) {
-            aString.setValue(s);
-            stringSerde.serialize(aString, tupleBuilder.getDataOutput());
-            tupleBuilder.addFieldEndOffset();
-        }
-        ArrayTupleReference tuple = new ArrayTupleReference();
-        tuple.reset(tupleBuilder.getFieldEndOffsets(), tupleBuilder.getByteArray());
-        return tuple;
-    }
-
-    @Override
-    public List<Function> getDataverseFunctions(JobId jobId, String dataverseName) throws MetadataException,
-            RemoteException {
-        try {
-            ITupleReference searchKey = createTuple(dataverseName);
-            FunctionTupleTranslator tupleReaderWriter = new FunctionTupleTranslator(false);
-            IValueExtractor<Function> valueExtractor = new MetadataEntityValueExtractor<Function>(tupleReaderWriter);
-            List<Function> results = new ArrayList<Function>();
-            searchIndex(jobId, MetadataPrimaryIndexes.FUNCTION_DATASET, searchKey, valueExtractor, results);
-            return results;
-        } catch (Exception e) {
-            throw new MetadataException(e);
-        }
-    }
-
-    @Override
-    public void addAdapter(JobId jobId, DatasourceAdapter adapter) throws MetadataException, RemoteException {
-        try {
-            // Insert into the 'Adapter' dataset.
-            DatasourceAdapterTupleTranslator tupleReaderWriter = new DatasourceAdapterTupleTranslator(true);
-            ITupleReference adapterTuple = tupleReaderWriter.getTupleFromMetadataEntity(adapter);
-            insertTupleIntoIndex(jobId, MetadataPrimaryIndexes.DATASOURCE_ADAPTER_DATASET, adapterTuple);
-
-        } catch (TreeIndexDuplicateKeyException e) {
-            throw new MetadataException("A adapter with this name " + adapter.getAdapterIdentifier().getAdapterName()
-                    + " already exists in dataverse '" + adapter.getAdapterIdentifier().getNamespace() + "'.", e);
-        } catch (Exception e) {
-            throw new MetadataException(e);
-        }
-
-    }
-
-    @Override
-    public void dropAdapter(JobId jobId, String dataverseName, String adapterName) throws MetadataException,
-            RemoteException {
-        DatasourceAdapter adapter;
-        try {
-            adapter = getAdapter(jobId, dataverseName, adapterName);
-        } catch (Exception e) {
-            throw new MetadataException(e);
-        }
-        if (adapter == null) {
-            throw new MetadataException("Cannot drop adapter '" + adapter + "' because it doesn't exist.");
-        }
-        try {
-            // Delete entry from the 'Adapter' dataset.
-            ITupleReference searchKey = createTuple(dataverseName, adapterName);
-            // Searches the index for the tuple to be deleted. Acquires an S
-            // lock on the 'Adapter' dataset.
-            ITupleReference datasetTuple = getTupleToBeDeleted(jobId,
-                    MetadataPrimaryIndexes.DATASOURCE_ADAPTER_DATASET, searchKey);
-            deleteTupleFromIndex(jobId, MetadataPrimaryIndexes.DATASOURCE_ADAPTER_DATASET, datasetTuple);
-
-            // TODO: Change this to be a BTree specific exception, e.g.,
-            // BTreeKeyDoesNotExistException.
-        } catch (TreeIndexException e) {
-            throw new MetadataException("Cannot drop adapter '" + adapterName, e);
-        } catch (Exception e) {
-            throw new MetadataException(e);
-        }
-
-    }
-
-    @Override
-    public DatasourceAdapter getAdapter(JobId jobId, String dataverseName, String adapterName)
-            throws MetadataException, RemoteException {
-        try {
-            ITupleReference searchKey = createTuple(dataverseName, adapterName);
-            DatasourceAdapterTupleTranslator tupleReaderWriter = new DatasourceAdapterTupleTranslator(false);
-            List<DatasourceAdapter> results = new ArrayList<DatasourceAdapter>();
-            IValueExtractor<DatasourceAdapter> valueExtractor = new MetadataEntityValueExtractor<DatasourceAdapter>(
-                    tupleReaderWriter);
-            searchIndex(jobId, MetadataPrimaryIndexes.DATASOURCE_ADAPTER_DATASET, searchKey, valueExtractor, results);
-            if (results.isEmpty()) {
-                return null;
-            }
-            return results.get(0);
-        } catch (Exception e) {
-            throw new MetadataException(e);
-        }
-    }
-
-    @Override
-    public List<DatasourceAdapter> getDataverseAdapters(JobId jobId, String dataverseName) throws MetadataException,
-            RemoteException {
-        try {
-            ITupleReference searchKey = createTuple(dataverseName);
-            DatasourceAdapterTupleTranslator tupleReaderWriter = new DatasourceAdapterTupleTranslator(false);
-            IValueExtractor<DatasourceAdapter> valueExtractor = new MetadataEntityValueExtractor<DatasourceAdapter>(
-                    tupleReaderWriter);
-            List<DatasourceAdapter> results = new ArrayList<DatasourceAdapter>();
-            searchIndex(jobId, MetadataPrimaryIndexes.DATASOURCE_ADAPTER_DATASET, searchKey, valueExtractor, results);
-            return results;
-        } catch (Exception e) {
-            throw new MetadataException(e);
-        }
-    }
-
-    @Override
-    public int getMostRecentDatasetId() throws MetadataException, RemoteException {
-        return DatasetIdFactory.getMostRecentDatasetId();
-    }
-=======
-	private static final long serialVersionUID = 1L;
-
-	private static final DatasetId METADATA_DATASET_ID = new DatasetId(MetadataPrimaryIndexes.METADATA_DATASET_ID);
-
-	private IIndexLifecycleManager indexLifecycleManager;
-	private ITransactionSubsystem transactionSubsystem;
-
-	public static final MetadataNode INSTANCE = new MetadataNode();
-
-	private MetadataNode() {
-		super();
-	}
-
-	public void initialize(IAsterixAppRuntimeContext runtimeContext) {
-		this.transactionSubsystem = runtimeContext.getTransactionSubsystem();
-		this.indexLifecycleManager = runtimeContext.getIndexLifecycleManager();
-	}
-
-	@Override
-	public void beginTransaction(JobId transactionId) throws ACIDException, RemoteException {
-		transactionSubsystem.getTransactionManager().beginTransaction(transactionId);
-	}
-
-	@Override
-	public void commitTransaction(JobId jobId) throws RemoteException, ACIDException {
-		ITransactionContext txnCtx = transactionSubsystem.getTransactionManager().getTransactionContext(jobId);
-		transactionSubsystem.getTransactionManager().commitTransaction(txnCtx, new DatasetId(-1), -1);
-	}
-
-	@Override
-	public void abortTransaction(JobId jobId) throws RemoteException, ACIDException {
-		try {
-			ITransactionContext txnCtx = transactionSubsystem.getTransactionManager().getTransactionContext(jobId);
-			transactionSubsystem.getTransactionManager().abortTransaction(txnCtx, new DatasetId(-1), -1);
-		} catch (ACIDException e) {
-			e.printStackTrace();
-			throw e;
-		}
-	}
-
-	@Override
-	public void lock(JobId jobId, byte lockMode) throws ACIDException, RemoteException {
-		ITransactionContext txnCtx = transactionSubsystem.getTransactionManager().getTransactionContext(jobId);
-		transactionSubsystem.getLockManager().lock(METADATA_DATASET_ID, -1, lockMode, txnCtx);
-	}
-
-	@Override
-	public void unlock(JobId jobId) throws ACIDException, RemoteException {
-		ITransactionContext txnCtx = transactionSubsystem.getTransactionManager().getTransactionContext(jobId);
-		transactionSubsystem.getLockManager().unlock(METADATA_DATASET_ID, -1, txnCtx);
-	}
-
-	@Override
-	public void addDataverse(JobId jobId, Dataverse dataverse) throws MetadataException, RemoteException {
-		try {
-			DataverseTupleTranslator tupleReaderWriter = new DataverseTupleTranslator(true);
-			ITupleReference tuple = tupleReaderWriter.getTupleFromMetadataEntity(dataverse);
-			insertTupleIntoIndex(jobId, MetadataPrimaryIndexes.DATAVERSE_DATASET, tuple);
-		} catch (TreeIndexDuplicateKeyException e) {
-			throw new MetadataException("A dataverse with this name " + dataverse.getDataverseName()
-					+ " already exists.", e);
-		} catch (Exception e) {
-			throw new MetadataException(e);
-		}
-	}
-
-	@Override
-	public void addDataset(JobId jobId, Dataset dataset) throws MetadataException, RemoteException {
-		try {
-			// Insert into the 'dataset' dataset.
-			DatasetTupleTranslator tupleReaderWriter = new DatasetTupleTranslator(true);
-			ITupleReference datasetTuple = tupleReaderWriter.getTupleFromMetadataEntity(dataset);
-			insertTupleIntoIndex(jobId, MetadataPrimaryIndexes.DATASET_DATASET, datasetTuple);
-			if (dataset.getDatasetType() == DatasetType.INTERNAL || dataset.getDatasetType() == DatasetType.FEED) {
-				// Add the primary index for the dataset.
-				InternalDatasetDetails id = (InternalDatasetDetails) dataset.getDatasetDetails();
-				Index primaryIndex = new Index(dataset.getDataverseName(), dataset.getDatasetName(),
-						dataset.getDatasetName(), IndexType.BTREE, id.getPrimaryKey(), true, dataset.getPendingOp());
 
 				addIndex(jobId, primaryIndex);
 				ITupleReference nodeGroupTuple = createTuple(id.getNodeGroupName(), dataset.getDataverseName(),
@@ -1275,176 +225,177 @@
 		}
 	}
 
-	@Override
-	public void addNodeGroup(JobId jobId, NodeGroup nodeGroup) throws MetadataException, RemoteException {
-		try {
-			NodeGroupTupleTranslator tupleReaderWriter = new NodeGroupTupleTranslator(true);
-			ITupleReference tuple = tupleReaderWriter.getTupleFromMetadataEntity(nodeGroup);
-			insertTupleIntoIndex(jobId, MetadataPrimaryIndexes.NODEGROUP_DATASET, tuple);
-		} catch (TreeIndexDuplicateKeyException e) {
-			throw new MetadataException("A nodegroup with name '" + nodeGroup.getNodeGroupName() + "' already exists.",
-					e);
-		} catch (Exception e) {
-			throw new MetadataException(e);
-		}
-	}
-
-	@Override
-	public void addDatatype(JobId jobId, Datatype datatype) throws MetadataException, RemoteException {
-		try {
-			DatatypeTupleTranslator tupleReaderWriter = new DatatypeTupleTranslator(jobId, this, true);
-			ITupleReference tuple = tupleReaderWriter.getTupleFromMetadataEntity(datatype);
-			insertTupleIntoIndex(jobId, MetadataPrimaryIndexes.DATATYPE_DATASET, tuple);
-		} catch (TreeIndexDuplicateKeyException e) {
-			throw new MetadataException("A datatype with name '" + datatype.getDatatypeName() + "' already exists.", e);
-		} catch (Exception e) {
-			throw new MetadataException(e);
-		}
-	}
-
-	@Override
-	public void addFunction(JobId jobId, Function function) throws MetadataException, RemoteException {
-		try {
-			// Insert into the 'function' dataset.
-			FunctionTupleTranslator tupleReaderWriter = new FunctionTupleTranslator(true);
-			ITupleReference functionTuple = tupleReaderWriter.getTupleFromMetadataEntity(function);
-			insertTupleIntoIndex(jobId, MetadataPrimaryIndexes.FUNCTION_DATASET, functionTuple);
-
-		} catch (TreeIndexDuplicateKeyException e) {
-			throw new MetadataException("A function with this name " + function.getName() + " and arity "
-					+ function.getArity() + " already exists in dataverse '" + function.getDataverseName() + "'.", e);
-		} catch (Exception e) {
-			throw new MetadataException(e);
-		}
-	}
-
-	public void insertIntoDatatypeSecondaryIndex(JobId jobId, String dataverseName, String nestedTypeName,
-			String topTypeName) throws Exception {
-		ITupleReference tuple = createTuple(dataverseName, nestedTypeName, topTypeName);
-		insertTupleIntoIndex(jobId, MetadataSecondaryIndexes.DATATYPENAME_ON_DATATYPE_INDEX, tuple);
-	}
-
-	private void insertTupleIntoIndex(JobId jobId, IMetadataIndex metadataIndex, ITupleReference tuple)
-			throws Exception {
-		long resourceID = metadataIndex.getResourceID();
-		ILSMIndex lsmIndex = (ILSMIndex) indexLifecycleManager.getIndex(resourceID);
-		indexLifecycleManager.open(resourceID);
-
-		// prepare a Callback for logging
-		IModificationOperationCallback modCallback = createIndexModificationCallback(jobId, resourceID, metadataIndex,
-				lsmIndex, IndexOperation.INSERT);
-
-		IIndexAccessor indexAccessor = lsmIndex.createAccessor(modCallback, NoOpOperationCallback.INSTANCE);
-
-		ITransactionContext txnCtx = transactionSubsystem.getTransactionManager().getTransactionContext(jobId);
-		txnCtx.setTransactionType(TransactionType.READ_WRITE);
-		txnCtx.registerIndexAndCallback(lsmIndex, (AbstractOperationCallback) modCallback);
-
-		// TODO: fix exceptions once new BTree exception model is in hyracks.
-		indexAccessor.insert(tuple);
-
-		indexLifecycleManager.close(resourceID);
-	}
-
-	private IModificationOperationCallback createIndexModificationCallback(JobId jobId, long resourceId,
-			IMetadataIndex metadataIndex, ILSMIndex lsmIndex, IndexOperation indexOp) throws Exception {
-		ITransactionContext txnCtx = transactionSubsystem.getTransactionManager().getTransactionContext(jobId);
-
-		if (metadataIndex.isPrimaryIndex()) {
-			return new PrimaryIndexModificationOperationCallback(metadataIndex.getDatasetId().getId(),
-					metadataIndex.getPrimaryKeyIndexes(), txnCtx, transactionSubsystem.getLockManager(),
-					transactionSubsystem, resourceId, ResourceType.LSM_BTREE, indexOp);
-		} else {
-			return new SecondaryIndexModificationOperationCallback(metadataIndex.getDatasetId().getId(),
-					metadataIndex.getPrimaryKeyIndexes(), txnCtx, transactionSubsystem.getLockManager(),
-					transactionSubsystem, resourceId, ResourceType.LSM_BTREE, indexOp);
-		}
-	}
-
-	@Override
-	public void dropDataverse(JobId jobId, String dataverseName) throws MetadataException, RemoteException {
-		try {
-			List<Dataset> dataverseDatasets;
-
-			dataverseDatasets = getDataverseDatasets(jobId, dataverseName);
-			if (dataverseDatasets != null && dataverseDatasets.size() > 0) {
-				// Drop all datasets in this dataverse.
-				for (int i = 0; i < dataverseDatasets.size(); i++) {
-					dropDataset(jobId, dataverseName, dataverseDatasets.get(i).getDatasetName());
-				}
-			}
-			List<Datatype> dataverseDatatypes;
-			// As a side effect, acquires an S lock on the 'datatype' dataset
-			// on behalf of txnId.
-			dataverseDatatypes = getDataverseDatatypes(jobId, dataverseName);
-			if (dataverseDatatypes != null && dataverseDatatypes.size() > 0) {
-				// Drop all types in this dataverse.
-				for (int i = 0; i < dataverseDatatypes.size(); i++) {
-					forceDropDatatype(jobId, dataverseName, dataverseDatatypes.get(i).getDatatypeName());
-				}
-			}
-
-			// As a side effect, acquires an S lock on the 'Function' dataset
-			// on behalf of txnId.
-			List<Function> dataverseFunctions = getDataverseFunctions(jobId, dataverseName);
-			if (dataverseFunctions != null && dataverseFunctions.size() > 0) {
-				// Drop all functions in this dataverse.
-				for (Function function : dataverseFunctions) {
-					dropFunction(jobId, new FunctionSignature(dataverseName, function.getName(), function.getArity()));
-				}
-			}
-
-			// As a side effect, acquires an S lock on the 'Adapter' dataset
-			// on behalf of txnId.
-			List<DatasourceAdapter> dataverseAdapters = getDataverseAdapters(jobId, dataverseName);
-			if (dataverseAdapters != null && dataverseAdapters.size() > 0) {
-				// Drop all functions in this dataverse.
-				for (DatasourceAdapter adapter : dataverseAdapters) {
-					dropAdapter(jobId, dataverseName, adapter.getAdapterIdentifier().getAdapterName());
-				}
-			}
-
-			// Delete the dataverse entry from the 'dataverse' dataset.
-			ITupleReference searchKey = createTuple(dataverseName);
-			// As a side effect, acquires an S lock on the 'dataverse' dataset
-			// on behalf of txnId.
-			ITupleReference tuple = getTupleToBeDeleted(jobId, MetadataPrimaryIndexes.DATAVERSE_DATASET, searchKey);
-			deleteTupleFromIndex(jobId, MetadataPrimaryIndexes.DATAVERSE_DATASET, tuple);
-
-			// TODO: Change this to be a BTree specific exception, e.g.,
-			// BTreeKeyDoesNotExistException.
-		} catch (TreeIndexException e) {
-			throw new MetadataException("Cannot drop dataverse '" + dataverseName + "' because it doesn't exist.", e);
-		} catch (Exception e) {
-			throw new MetadataException(e);
-		}
-	}
-
-	@Override
-	public void dropDataset(JobId jobId, String dataverseName, String datasetName) throws MetadataException,
-	RemoteException {
-		Dataset dataset;
-		try {
-			dataset = getDataset(jobId, dataverseName, datasetName);
-		} catch (Exception e) {
-			throw new MetadataException(e);
-		}
-		if (dataset == null) {
-			throw new MetadataException("Cannot drop dataset '" + datasetName + "' because it doesn't exist.");
-		}
-		try {
-			// Delete entry from the 'datasets' dataset.
-			ITupleReference searchKey = createTuple(dataverseName, datasetName);
-			// Searches the index for the tuple to be deleted. Acquires an S
-			// lock on the 'dataset' dataset.
-			try {
-				ITupleReference datasetTuple = getTupleToBeDeleted(jobId, MetadataPrimaryIndexes.DATASET_DATASET,
-						searchKey);
-				deleteTupleFromIndex(jobId, MetadataPrimaryIndexes.DATASET_DATASET, datasetTuple);
-			} catch (TreeIndexException tie) {
-				// ignore this exception and continue deleting all relevant
-				// artifacts.
-			}
+    @Override
+    public void addNodeGroup(JobId jobId, NodeGroup nodeGroup) throws MetadataException, RemoteException {
+        try {
+            NodeGroupTupleTranslator tupleReaderWriter = new NodeGroupTupleTranslator(true);
+            ITupleReference tuple = tupleReaderWriter.getTupleFromMetadataEntity(nodeGroup);
+            insertTupleIntoIndex(jobId, MetadataPrimaryIndexes.NODEGROUP_DATASET, tuple);
+        } catch (TreeIndexDuplicateKeyException e) {
+            throw new MetadataException("A nodegroup with name '" + nodeGroup.getNodeGroupName() + "' already exists.",
+                    e);
+        } catch (Exception e) {
+            throw new MetadataException(e);
+        }
+    }
+
+    @Override
+    public void addDatatype(JobId jobId, Datatype datatype) throws MetadataException, RemoteException {
+        try {
+            DatatypeTupleTranslator tupleReaderWriter = new DatatypeTupleTranslator(jobId, this, true);
+            ITupleReference tuple = tupleReaderWriter.getTupleFromMetadataEntity(datatype);
+            insertTupleIntoIndex(jobId, MetadataPrimaryIndexes.DATATYPE_DATASET, tuple);
+        } catch (TreeIndexDuplicateKeyException e) {
+            throw new MetadataException("A datatype with name '" + datatype.getDatatypeName() + "' already exists.", e);
+        } catch (Exception e) {
+            throw new MetadataException(e);
+        }
+    }
+
+    @Override
+    public void addFunction(JobId jobId, Function function) throws MetadataException, RemoteException {
+        try {
+            // Insert into the 'function' dataset.
+            FunctionTupleTranslator tupleReaderWriter = new FunctionTupleTranslator(true);
+            ITupleReference functionTuple = tupleReaderWriter.getTupleFromMetadataEntity(function);
+            insertTupleIntoIndex(jobId, MetadataPrimaryIndexes.FUNCTION_DATASET, functionTuple);
+
+        } catch (TreeIndexDuplicateKeyException e) {
+            throw new MetadataException("A function with this name " + function.getName() + " and arity "
+                    + function.getArity() + " already exists in dataverse '" + function.getDataverseName() + "'.", e);
+        } catch (Exception e) {
+            throw new MetadataException(e);
+        }
+    }
+
+    public void insertIntoDatatypeSecondaryIndex(JobId jobId, String dataverseName, String nestedTypeName,
+            String topTypeName) throws Exception {
+        ITupleReference tuple = createTuple(dataverseName, nestedTypeName, topTypeName);
+        insertTupleIntoIndex(jobId, MetadataSecondaryIndexes.DATATYPENAME_ON_DATATYPE_INDEX, tuple);
+    }
+
+    private void insertTupleIntoIndex(JobId jobId, IMetadataIndex metadataIndex, ITupleReference tuple)
+            throws Exception {
+        long resourceID = metadataIndex.getResourceID();
+        ILSMIndex lsmIndex = (ILSMIndex) indexLifecycleManager.getIndex(resourceID);
+        indexLifecycleManager.open(resourceID);
+
+        // prepare a Callback for logging
+        IModificationOperationCallback modCallback = createIndexModificationCallback(jobId, resourceID, metadataIndex,
+                lsmIndex, IndexOperation.INSERT);
+
+        ILSMIndexAccessor indexAccessor = lsmIndex.createAccessor(modCallback, NoOpOperationCallback.INSTANCE);
+
+        ITransactionContext txnCtx = transactionSubsystem.getTransactionManager().getTransactionContext(jobId);
+        txnCtx.setWriteTxn(true);
+        txnCtx.registerIndexAndCallback(resourceID, lsmIndex, (AbstractOperationCallback) modCallback,
+                metadataIndex.isPrimaryIndex());
+
+        // TODO: fix exceptions once new BTree exception model is in hyracks.
+        indexAccessor.forceInsert(tuple);
+
+        indexLifecycleManager.close(resourceID);
+    }
+
+    private IModificationOperationCallback createIndexModificationCallback(JobId jobId, long resourceId,
+            IMetadataIndex metadataIndex, ILSMIndex lsmIndex, IndexOperation indexOp) throws Exception {
+        ITransactionContext txnCtx = transactionSubsystem.getTransactionManager().getTransactionContext(jobId);
+
+        if (metadataIndex.isPrimaryIndex()) {
+            return new PrimaryIndexModificationOperationCallback(metadataIndex.getDatasetId().getId(),
+                    metadataIndex.getPrimaryKeyIndexes(), txnCtx, transactionSubsystem.getLockManager(),
+                    transactionSubsystem, resourceId, ResourceType.LSM_BTREE, indexOp);
+        } else {
+            return new SecondaryIndexModificationOperationCallback(metadataIndex.getDatasetId().getId(),
+                    metadataIndex.getPrimaryKeyIndexes(), txnCtx, transactionSubsystem.getLockManager(),
+                    transactionSubsystem, resourceId, ResourceType.LSM_BTREE, indexOp);
+        }
+    }
+
+    @Override
+    public void dropDataverse(JobId jobId, String dataverseName) throws MetadataException, RemoteException {
+        try {
+            List<Dataset> dataverseDatasets;
+
+            dataverseDatasets = getDataverseDatasets(jobId, dataverseName);
+            if (dataverseDatasets != null && dataverseDatasets.size() > 0) {
+                // Drop all datasets in this dataverse.
+                for (int i = 0; i < dataverseDatasets.size(); i++) {
+                    dropDataset(jobId, dataverseName, dataverseDatasets.get(i).getDatasetName());
+                }
+            }
+            List<Datatype> dataverseDatatypes;
+            // As a side effect, acquires an S lock on the 'datatype' dataset
+            // on behalf of txnId.
+            dataverseDatatypes = getDataverseDatatypes(jobId, dataverseName);
+            if (dataverseDatatypes != null && dataverseDatatypes.size() > 0) {
+                // Drop all types in this dataverse.
+                for (int i = 0; i < dataverseDatatypes.size(); i++) {
+                    forceDropDatatype(jobId, dataverseName, dataverseDatatypes.get(i).getDatatypeName());
+                }
+            }
+
+            // As a side effect, acquires an S lock on the 'Function' dataset
+            // on behalf of txnId.
+            List<Function> dataverseFunctions = getDataverseFunctions(jobId, dataverseName);
+            if (dataverseFunctions != null && dataverseFunctions.size() > 0) {
+                // Drop all functions in this dataverse.
+                for (Function function : dataverseFunctions) {
+                    dropFunction(jobId, new FunctionSignature(dataverseName, function.getName(), function.getArity()));
+                }
+            }
+
+            // As a side effect, acquires an S lock on the 'Adapter' dataset
+            // on behalf of txnId.
+            List<DatasourceAdapter> dataverseAdapters = getDataverseAdapters(jobId, dataverseName);
+            if (dataverseAdapters != null && dataverseAdapters.size() > 0) {
+                // Drop all functions in this dataverse.
+                for (DatasourceAdapter adapter : dataverseAdapters) {
+                    dropAdapter(jobId, dataverseName, adapter.getAdapterIdentifier().getAdapterName());
+                }
+            }
+
+            // Delete the dataverse entry from the 'dataverse' dataset.
+            ITupleReference searchKey = createTuple(dataverseName);
+            // As a side effect, acquires an S lock on the 'dataverse' dataset
+            // on behalf of txnId.
+            ITupleReference tuple = getTupleToBeDeleted(jobId, MetadataPrimaryIndexes.DATAVERSE_DATASET, searchKey);
+            deleteTupleFromIndex(jobId, MetadataPrimaryIndexes.DATAVERSE_DATASET, tuple);
+
+            // TODO: Change this to be a BTree specific exception, e.g.,
+            // BTreeKeyDoesNotExistException.
+        } catch (TreeIndexException e) {
+            throw new MetadataException("Cannot drop dataverse '" + dataverseName + "' because it doesn't exist.", e);
+        } catch (Exception e) {
+            throw new MetadataException(e);
+        }
+    }
+
+    @Override
+    public void dropDataset(JobId jobId, String dataverseName, String datasetName) throws MetadataException,
+            RemoteException {
+        Dataset dataset;
+        try {
+            dataset = getDataset(jobId, dataverseName, datasetName);
+        } catch (Exception e) {
+            throw new MetadataException(e);
+        }
+        if (dataset == null) {
+            throw new MetadataException("Cannot drop dataset '" + datasetName + "' because it doesn't exist.");
+        }
+        try {
+            // Delete entry from the 'datasets' dataset.
+            ITupleReference searchKey = createTuple(dataverseName, datasetName);
+            // Searches the index for the tuple to be deleted. Acquires an S
+            // lock on the 'dataset' dataset.
+            try {
+                ITupleReference datasetTuple = getTupleToBeDeleted(jobId, MetadataPrimaryIndexes.DATASET_DATASET,
+                        searchKey);
+                deleteTupleFromIndex(jobId, MetadataPrimaryIndexes.DATASET_DATASET, datasetTuple);
+            } catch (TreeIndexException tie) {
+                // ignore this exception and continue deleting all relevant
+                // artifacts.
+            }
 
 			// Delete entry from secondary index 'group'.
 			if (dataset.getDatasetType() == DatasetType.INTERNAL || dataset.getDatasetType() == DatasetType.FEED) {
@@ -1501,729 +452,714 @@
 		}
 	}
 
-	@Override
-	public void dropIndex(JobId jobId, String dataverseName, String datasetName, String indexName)
-			throws MetadataException, RemoteException {
-		try {
-			ITupleReference searchKey = createTuple(dataverseName, datasetName, indexName);
-			// Searches the index for the tuple to be deleted. Acquires an S
-			// lock on the 'index' dataset.
-			ITupleReference tuple = getTupleToBeDeleted(jobId, MetadataPrimaryIndexes.INDEX_DATASET, searchKey);
-			deleteTupleFromIndex(jobId, MetadataPrimaryIndexes.INDEX_DATASET, tuple);
-			// TODO: Change this to be a BTree specific exception, e.g.,
-			// BTreeKeyDoesNotExistException.
-		} catch (TreeIndexException e) {
-			throw new MetadataException("Cannot drop index '" + datasetName + "." + indexName
-					+ "' because it doesn't exist.", e);
-		} catch (Exception e) {
-			throw new MetadataException(e);
-		}
-	}
-
-	@Override
-	public void dropNodegroup(JobId jobId, String nodeGroupName) throws MetadataException, RemoteException {
-		List<String> datasetNames;
-		try {
-			datasetNames = getDatasetNamesPartitionedOnThisNodeGroup(jobId, nodeGroupName);
-		} catch (Exception e) {
-			throw new MetadataException(e);
-		}
-		if (!datasetNames.isEmpty()) {
-			StringBuilder sb = new StringBuilder();
-			sb.append("Nodegroup '" + nodeGroupName
-					+ "' cannot be dropped; it was used for partitioning these datasets:");
-			for (int i = 0; i < datasetNames.size(); i++)
-				sb.append("\n" + (i + 1) + "- " + datasetNames.get(i) + ".");
-			throw new MetadataException(sb.toString());
-		}
-		try {
-			ITupleReference searchKey = createTuple(nodeGroupName);
-			// Searches the index for the tuple to be deleted. Acquires an S
-			// lock on the 'nodegroup' dataset.
-			ITupleReference tuple = getTupleToBeDeleted(jobId, MetadataPrimaryIndexes.NODEGROUP_DATASET, searchKey);
-			deleteTupleFromIndex(jobId, MetadataPrimaryIndexes.NODEGROUP_DATASET, tuple);
-			// TODO: Change this to be a BTree specific exception, e.g.,
-			// BTreeKeyDoesNotExistException.
-		} catch (TreeIndexException e) {
-			throw new MetadataException("Cannot drop nodegroup '" + nodeGroupName + "' because it doesn't exist", e);
-		} catch (Exception e) {
-			throw new MetadataException(e);
-		}
-	}
-
-	@Override
-	public void dropDatatype(JobId jobId, String dataverseName, String datatypeName) throws MetadataException,
-	RemoteException {
-		List<String> datasetNames;
-		List<String> usedDatatypes;
-		try {
-			datasetNames = getDatasetNamesDeclaredByThisDatatype(jobId, dataverseName, datatypeName);
-			usedDatatypes = getDatatypeNamesUsingThisDatatype(jobId, dataverseName, datatypeName);
-		} catch (Exception e) {
-			throw new MetadataException(e);
-		}
-		// Check whether type is being used by datasets.
-		if (!datasetNames.isEmpty()) {
-			StringBuilder sb = new StringBuilder();
-			sb.append("Cannot drop type '" + datatypeName + "'; it was used when creating these datasets:");
-			for (int i = 0; i < datasetNames.size(); i++)
-				sb.append("\n" + (i + 1) + "- " + datasetNames.get(i) + ".");
-			throw new MetadataException(sb.toString());
-		}
-		// Check whether type is being used by other types.
-		if (!usedDatatypes.isEmpty()) {
-			StringBuilder sb = new StringBuilder();
-			sb.append("Cannot drop type '" + datatypeName + "'; it is used in these datatypes:");
-			for (int i = 0; i < usedDatatypes.size(); i++)
-				sb.append("\n" + (i + 1) + "- " + usedDatatypes.get(i) + ".");
-			throw new MetadataException(sb.toString());
-		}
-		// Delete the datatype entry, including all it's nested types.
-		try {
-			ITupleReference searchKey = createTuple(dataverseName, datatypeName);
-			// Searches the index for the tuple to be deleted. Acquires an S
-			// lock on the 'datatype' dataset.
-			ITupleReference tuple = getTupleToBeDeleted(jobId, MetadataPrimaryIndexes.DATATYPE_DATASET, searchKey);
-			// This call uses the secondary index on datatype. Get nested types
-			// before deleting entry from secondary index.
-			List<String> nestedTypes = getNestedDatatypeNames(jobId, dataverseName, datatypeName);
-			deleteTupleFromIndex(jobId, MetadataPrimaryIndexes.DATATYPE_DATASET, tuple);
-			deleteFromDatatypeSecondaryIndex(jobId, dataverseName, datatypeName);
-			for (String nestedType : nestedTypes) {
-				Datatype dt = getDatatype(jobId, dataverseName, nestedType);
-				if (dt != null && dt.getIsAnonymous()) {
-					dropDatatype(jobId, dataverseName, dt.getDatatypeName());
-				}
-			}
-			// TODO: Change this to be a BTree specific exception, e.g.,
-			// BTreeKeyDoesNotExistException.
-		} catch (TreeIndexException e) {
-			throw new MetadataException("Cannot drop type '" + datatypeName + "' because it doesn't exist", e);
-		} catch (Exception e) {
-			throw new MetadataException(e);
-		}
-	}
-
-	private void forceDropDatatype(JobId jobId, String dataverseName, String datatypeName) throws AsterixException {
-		try {
-			ITupleReference searchKey = createTuple(dataverseName, datatypeName);
-			// Searches the index for the tuple to be deleted. Acquires an S
-			// lock on the 'datatype' dataset.
-			ITupleReference tuple = getTupleToBeDeleted(jobId, MetadataPrimaryIndexes.DATATYPE_DATASET, searchKey);
-			deleteTupleFromIndex(jobId, MetadataPrimaryIndexes.DATATYPE_DATASET, tuple);
-			deleteFromDatatypeSecondaryIndex(jobId, dataverseName, datatypeName);
-			// TODO: Change this to be a BTree specific exception, e.g.,
-			// BTreeKeyDoesNotExistException.
-		} catch (TreeIndexException e) {
-			throw new AsterixException("Cannot drop type '" + datatypeName + "' because it doesn't exist", e);
-		} catch (AsterixException e) {
-			throw e;
-		} catch (Exception e) {
-			throw new AsterixException(e);
-		}
-	}
-
-	private void deleteFromDatatypeSecondaryIndex(JobId jobId, String dataverseName, String datatypeName)
-			throws AsterixException {
-		try {
-			List<String> nestedTypes = getNestedDatatypeNames(jobId, dataverseName, datatypeName);
-			for (String nestedType : nestedTypes) {
-				ITupleReference searchKey = createTuple(dataverseName, nestedType, datatypeName);
-				// Searches the index for the tuple to be deleted. Acquires an S
-				// lock on the DATATYPENAME_ON_DATATYPE_INDEX index.
-				ITupleReference tuple = getTupleToBeDeleted(jobId,
-						MetadataSecondaryIndexes.DATATYPENAME_ON_DATATYPE_INDEX, searchKey);
-				deleteTupleFromIndex(jobId, MetadataSecondaryIndexes.DATATYPENAME_ON_DATATYPE_INDEX, tuple);
-			}
-			// TODO: Change this to be a BTree specific exception, e.g.,
-			// BTreeKeyDoesNotExistException.
-		} catch (TreeIndexException e) {
-			throw new AsterixException("Cannot drop type '" + datatypeName + "' because it doesn't exist", e);
-		} catch (AsterixException e) {
-			throw e;
-		} catch (Exception e) {
-			throw new AsterixException(e);
-		}
-	}
-
-	private void deleteTupleFromIndex(JobId jobId, IMetadataIndex metadataIndex, ITupleReference tuple)
-			throws Exception {
-		long resourceID = metadataIndex.getResourceID();
-		ILSMIndex lsmIndex = (ILSMIndex) indexLifecycleManager.getIndex(resourceID);
-		indexLifecycleManager.open(resourceID);
-		// prepare a Callback for logging
-		IModificationOperationCallback modCallback = createIndexModificationCallback(jobId, resourceID, metadataIndex,
-				lsmIndex, IndexOperation.DELETE);
-		IIndexAccessor indexAccessor = lsmIndex.createAccessor(modCallback, NoOpOperationCallback.INSTANCE);
-
-		ITransactionContext txnCtx = transactionSubsystem.getTransactionManager().getTransactionContext(jobId);
-		txnCtx.setTransactionType(TransactionType.READ_WRITE);
-		txnCtx.registerIndexAndCallback(lsmIndex, (AbstractOperationCallback) modCallback);
-
-		indexAccessor.delete(tuple);
-		indexLifecycleManager.close(resourceID);
-	}
-
-	@Override
-	public List<Dataverse> getDataverses(JobId jobId) throws MetadataException, RemoteException {
-		try {
-			DataverseTupleTranslator tupleReaderWriter = new DataverseTupleTranslator(false);
-			IValueExtractor<Dataverse> valueExtractor = new MetadataEntityValueExtractor<Dataverse>(tupleReaderWriter);
-			List<Dataverse> results = new ArrayList<Dataverse>();
-			searchIndex(jobId, MetadataPrimaryIndexes.DATAVERSE_DATASET, null, valueExtractor, results);
-			if (results.isEmpty()) {
-				return null;
-			}
-			return results;
-		} catch (Exception e) {
-			throw new MetadataException(e);
-		}
-
-	}
-
-	@Override
-	public Dataverse getDataverse(JobId jobId, String dataverseName) throws MetadataException, RemoteException {
-
-		try {
-			ITupleReference searchKey = createTuple(dataverseName);
-			DataverseTupleTranslator tupleReaderWriter = new DataverseTupleTranslator(false);
-			IValueExtractor<Dataverse> valueExtractor = new MetadataEntityValueExtractor<Dataverse>(tupleReaderWriter);
-			List<Dataverse> results = new ArrayList<Dataverse>();
-			searchIndex(jobId, MetadataPrimaryIndexes.DATAVERSE_DATASET, searchKey, valueExtractor, results);
-			if (results.isEmpty()) {
-				return null;
-			}
-			return results.get(0);
-		} catch (Exception e) {
-			throw new MetadataException(e);
-		}
-
-	}
-
-	@Override
-	public List<Dataset> getDataverseDatasets(JobId jobId, String dataverseName) throws MetadataException,
-	RemoteException {
-		try {
-			ITupleReference searchKey = createTuple(dataverseName);
-			DatasetTupleTranslator tupleReaderWriter = new DatasetTupleTranslator(false);
-			IValueExtractor<Dataset> valueExtractor = new MetadataEntityValueExtractor<Dataset>(tupleReaderWriter);
-			List<Dataset> results = new ArrayList<Dataset>();
-			searchIndex(jobId, MetadataPrimaryIndexes.DATASET_DATASET, searchKey, valueExtractor, results);
-			return results;
-		} catch (Exception e) {
-			throw new MetadataException(e);
-		}
-	}
-
-	private List<Datatype> getDataverseDatatypes(JobId jobId, String dataverseName) throws MetadataException,
-	RemoteException {
-		try {
-			ITupleReference searchKey = createTuple(dataverseName);
-			DatatypeTupleTranslator tupleReaderWriter = new DatatypeTupleTranslator(jobId, this, false);
-			IValueExtractor<Datatype> valueExtractor = new MetadataEntityValueExtractor<Datatype>(tupleReaderWriter);
-			List<Datatype> results = new ArrayList<Datatype>();
-			searchIndex(jobId, MetadataPrimaryIndexes.DATATYPE_DATASET, searchKey, valueExtractor, results);
-			return results;
-		} catch (Exception e) {
-			throw new MetadataException(e);
-		}
-	}
-
-	@Override
-	public Dataset getDataset(JobId jobId, String dataverseName, String datasetName) throws MetadataException,
-	RemoteException {
-		try {
-			ITupleReference searchKey = createTuple(dataverseName, datasetName);
-			DatasetTupleTranslator tupleReaderWriter = new DatasetTupleTranslator(false);
-			List<Dataset> results = new ArrayList<Dataset>();
-			IValueExtractor<Dataset> valueExtractor = new MetadataEntityValueExtractor<Dataset>(tupleReaderWriter);
-			searchIndex(jobId, MetadataPrimaryIndexes.DATASET_DATASET, searchKey, valueExtractor, results);
-			if (results.isEmpty()) {
-				return null;
-			}
-			return results.get(0);
-		} catch (Exception e) {
-			throw new MetadataException(e);
-		}
-	}
-
-	private List<String> getDatasetNamesDeclaredByThisDatatype(JobId jobId, String dataverseName, String datatypeName)
-			throws MetadataException, RemoteException {
-		try {
-			ITupleReference searchKey = createTuple(dataverseName, datatypeName);
-			List<String> results = new ArrayList<String>();
-			IValueExtractor<String> valueExtractor = new DatasetNameValueExtractor();
-			searchIndex(jobId, MetadataSecondaryIndexes.DATATYPENAME_ON_DATASET_INDEX, searchKey, valueExtractor,
-					results);
-			return results;
-		} catch (Exception e) {
-			throw new MetadataException(e);
-		}
-	}
-
-	public List<String> getDatatypeNamesUsingThisDatatype(JobId jobId, String dataverseName, String datatypeName)
-			throws MetadataException, RemoteException {
-		try {
-			ITupleReference searchKey = createTuple(dataverseName, datatypeName);
-			List<String> results = new ArrayList<String>();
-			IValueExtractor<String> valueExtractor = new DatatypeNameValueExtractor(dataverseName, this);
-			searchIndex(jobId, MetadataSecondaryIndexes.DATATYPENAME_ON_DATATYPE_INDEX, searchKey, valueExtractor,
-					results);
-			return results;
-		} catch (Exception e) {
-			throw new MetadataException(e);
-		}
-	}
-
-	private List<String> getNestedDatatypeNames(JobId jobId, String dataverseName, String datatypeName)
-			throws MetadataException, RemoteException {
-		try {
-			ITupleReference searchKey = createTuple(dataverseName);
-			List<String> results = new ArrayList<String>();
-			IValueExtractor<String> valueExtractor = new NestedDatatypeNameValueExtractor(datatypeName);
-			searchIndex(jobId, MetadataSecondaryIndexes.DATATYPENAME_ON_DATATYPE_INDEX, searchKey, valueExtractor,
-					results);
-			return results;
-		} catch (Exception e) {
-			throw new MetadataException(e);
-		}
-	}
-
-	public List<String> getDatasetNamesPartitionedOnThisNodeGroup(JobId jobId, String nodegroup)
-			throws MetadataException, RemoteException {
-		try {
-			ITupleReference searchKey = createTuple(nodegroup);
-			List<String> results = new ArrayList<String>();
-			IValueExtractor<String> valueExtractor = new DatasetNameValueExtractor();
-			searchIndex(jobId, MetadataSecondaryIndexes.GROUPNAME_ON_DATASET_INDEX, searchKey, valueExtractor, results);
-			return results;
-		} catch (Exception e) {
-			throw new MetadataException(e);
-		}
-	}
-
-	@Override
-	public Index getIndex(JobId jobId, String dataverseName, String datasetName, String indexName)
-			throws MetadataException, RemoteException {
-		try {
-			ITupleReference searchKey = createTuple(dataverseName, datasetName, indexName);
-			IndexTupleTranslator tupleReaderWriter = new IndexTupleTranslator(false);
-			IValueExtractor<Index> valueExtractor = new MetadataEntityValueExtractor<Index>(tupleReaderWriter);
-			List<Index> results = new ArrayList<Index>();
-			searchIndex(jobId, MetadataPrimaryIndexes.INDEX_DATASET, searchKey, valueExtractor, results);
-			if (results.isEmpty()) {
-				return null;
-			}
-			return results.get(0);
-		} catch (Exception e) {
-			throw new MetadataException(e);
-		}
-	}
-
-	@Override
-	public List<Index> getDatasetIndexes(JobId jobId, String dataverseName, String datasetName)
-			throws MetadataException, RemoteException {
-		try {
-			ITupleReference searchKey = createTuple(dataverseName, datasetName);
-			IndexTupleTranslator tupleReaderWriter = new IndexTupleTranslator(false);
-			IValueExtractor<Index> valueExtractor = new MetadataEntityValueExtractor<Index>(tupleReaderWriter);
-			List<Index> results = new ArrayList<Index>();
-			searchIndex(jobId, MetadataPrimaryIndexes.INDEX_DATASET, searchKey, valueExtractor, results);
-			return results;
-		} catch (Exception e) {
-			throw new MetadataException(e);
-		}
-	}
-
-	@Override
-	public Datatype getDatatype(JobId jobId, String dataverseName, String datatypeName) throws MetadataException,
-	RemoteException {
-		try {
-			ITupleReference searchKey = createTuple(dataverseName, datatypeName);
-			DatatypeTupleTranslator tupleReaderWriter = new DatatypeTupleTranslator(jobId, this, false);
-			IValueExtractor<Datatype> valueExtractor = new MetadataEntityValueExtractor<Datatype>(tupleReaderWriter);
-			List<Datatype> results = new ArrayList<Datatype>();
-			searchIndex(jobId, MetadataPrimaryIndexes.DATATYPE_DATASET, searchKey, valueExtractor, results);
-			if (results.isEmpty()) {
-				return null;
-			}
-			return results.get(0);
-		} catch (Exception e) {
-			throw new MetadataException(e);
-		}
-	}
-
-	@Override
-	public NodeGroup getNodeGroup(JobId jobId, String nodeGroupName) throws MetadataException, RemoteException {
-		try {
-			ITupleReference searchKey = createTuple(nodeGroupName);
-			NodeGroupTupleTranslator tupleReaderWriter = new NodeGroupTupleTranslator(false);
-			IValueExtractor<NodeGroup> valueExtractor = new MetadataEntityValueExtractor<NodeGroup>(tupleReaderWriter);
-			List<NodeGroup> results = new ArrayList<NodeGroup>();
-			searchIndex(jobId, MetadataPrimaryIndexes.NODEGROUP_DATASET, searchKey, valueExtractor, results);
-			if (results.isEmpty()) {
-				return null;
-			}
-			return results.get(0);
-		} catch (Exception e) {
-			throw new MetadataException(e);
-		}
-	}
-
-	@Override
-	public Function getFunction(JobId jobId, FunctionSignature functionSignature) throws MetadataException,
-	RemoteException {
-		try {
-			ITupleReference searchKey = createTuple(functionSignature.getNamespace(), functionSignature.getName(), ""
-					+ functionSignature.getArity());
-			FunctionTupleTranslator tupleReaderWriter = new FunctionTupleTranslator(false);
-			List<Function> results = new ArrayList<Function>();
-			IValueExtractor<Function> valueExtractor = new MetadataEntityValueExtractor<Function>(tupleReaderWriter);
-			searchIndex(jobId, MetadataPrimaryIndexes.FUNCTION_DATASET, searchKey, valueExtractor, results);
-			if (results.isEmpty()) {
-				return null;
-			}
-			return results.get(0);
-		} catch (Exception e) {
-			e.printStackTrace();
-			throw new MetadataException(e);
-		}
-	}
-
-	@Override
-	public void dropFunction(JobId jobId, FunctionSignature functionSignature) throws MetadataException,
-	RemoteException {
-
-		Function function;
-		try {
-			function = getFunction(jobId, functionSignature);
-		} catch (Exception e) {
-			throw new MetadataException(e);
-		}
-		if (function == null) {
-			throw new MetadataException("Cannot drop function '" + functionSignature.toString()
-					+ "' because it doesn't exist.");
-		}
-		try {
-			// Delete entry from the 'function' dataset.
-			ITupleReference searchKey = createTuple(functionSignature.getNamespace(), functionSignature.getName(), ""
-					+ functionSignature.getArity());
-			// Searches the index for the tuple to be deleted. Acquires an S
-			// lock on the 'function' dataset.
-			ITupleReference datasetTuple = getTupleToBeDeleted(jobId, MetadataPrimaryIndexes.FUNCTION_DATASET,
-					searchKey);
-			deleteTupleFromIndex(jobId, MetadataPrimaryIndexes.FUNCTION_DATASET, datasetTuple);
-
-			// TODO: Change this to be a BTree specific exception, e.g.,
-			// BTreeKeyDoesNotExistException.
-		} catch (TreeIndexException e) {
-			throw new MetadataException("There is no function with the name " + functionSignature.getName()
-					+ " and arity " + functionSignature.getArity(), e);
-		} catch (Exception e) {
-			throw new MetadataException(e);
-		}
-	}
-
-	private ITupleReference getTupleToBeDeleted(JobId jobId, IMetadataIndex metadataIndex, ITupleReference searchKey)
-			throws Exception {
-		IValueExtractor<ITupleReference> valueExtractor = new TupleCopyValueExtractor(metadataIndex.getTypeTraits());
-		List<ITupleReference> results = new ArrayList<ITupleReference>();
-		searchIndex(jobId, metadataIndex, searchKey, valueExtractor, results);
-		if (results.isEmpty()) {
-			// TODO: Temporarily a TreeIndexException to make it get caught by
-			// caller in the appropriate catch block.
-			throw new TreeIndexException("Could not find entry to be deleted.");
-		}
-		// There should be exactly one result returned from the search.
-		return results.get(0);
-	}
-
-	// Debugging Method
-	public String printMetadata() {
-
-		StringBuilder sb = new StringBuilder();
-		try {
-			IMetadataIndex index = MetadataPrimaryIndexes.DATAVERSE_DATASET;
-			long resourceID = index.getResourceID();
-			IIndex indexInstance = indexLifecycleManager.getIndex(resourceID);
-			indexLifecycleManager.open(resourceID);
-			IIndexAccessor indexAccessor = indexInstance.createAccessor(NoOpOperationCallback.INSTANCE,
-					NoOpOperationCallback.INSTANCE);
-			ITreeIndexCursor rangeCursor = (ITreeIndexCursor) indexAccessor.createSearchCursor();
-
-			RangePredicate rangePred = null;
-			rangePred = new RangePredicate(null, null, true, true, null, null);
-			indexAccessor.search(rangeCursor, rangePred);
-			try {
-				while (rangeCursor.hasNext()) {
-					rangeCursor.next();
-					sb.append(TupleUtils.printTuple(rangeCursor.getTuple(),
-							new ISerializerDeserializer[] { AqlSerializerDeserializerProvider.INSTANCE
-						.getSerializerDeserializer(BuiltinType.ASTRING) }));
-				}
-			} finally {
-				rangeCursor.close();
-			}
-			indexLifecycleManager.close(resourceID);
-
-			index = MetadataPrimaryIndexes.DATASET_DATASET;
-			resourceID = index.getResourceID();
-			indexInstance = indexLifecycleManager.getIndex(resourceID);
-			indexLifecycleManager.open(resourceID);
-			indexAccessor = indexInstance
-					.createAccessor(NoOpOperationCallback.INSTANCE, NoOpOperationCallback.INSTANCE);
-			rangeCursor = (ITreeIndexCursor) indexAccessor.createSearchCursor();
-
-			rangePred = null;
-			rangePred = new RangePredicate(null, null, true, true, null, null);
-			indexAccessor.search(rangeCursor, rangePred);
-			try {
-				while (rangeCursor.hasNext()) {
-					rangeCursor.next();
-					sb.append(TupleUtils.printTuple(rangeCursor.getTuple(), new ISerializerDeserializer[] {
-						AqlSerializerDeserializerProvider.INSTANCE.getSerializerDeserializer(BuiltinType.ASTRING),
-						AqlSerializerDeserializerProvider.INSTANCE.getSerializerDeserializer(BuiltinType.ASTRING) }));
-				}
-			} finally {
-				rangeCursor.close();
-			}
-			indexLifecycleManager.close(resourceID);
-
-			index = MetadataPrimaryIndexes.INDEX_DATASET;
-			resourceID = index.getResourceID();
-			indexInstance = indexLifecycleManager.getIndex(resourceID);
-			indexLifecycleManager.open(resourceID);
-			indexAccessor = indexInstance
-					.createAccessor(NoOpOperationCallback.INSTANCE, NoOpOperationCallback.INSTANCE);
-			rangeCursor = (ITreeIndexCursor) indexAccessor.createSearchCursor();
-
-			rangePred = null;
-			rangePred = new RangePredicate(null, null, true, true, null, null);
-			indexAccessor.search(rangeCursor, rangePred);
-			try {
-				while (rangeCursor.hasNext()) {
-					rangeCursor.next();
-					sb.append(TupleUtils.printTuple(rangeCursor.getTuple(), new ISerializerDeserializer[] {
-						AqlSerializerDeserializerProvider.INSTANCE.getSerializerDeserializer(BuiltinType.ASTRING),
-						AqlSerializerDeserializerProvider.INSTANCE.getSerializerDeserializer(BuiltinType.ASTRING),
-						AqlSerializerDeserializerProvider.INSTANCE.getSerializerDeserializer(BuiltinType.ASTRING) }));
-				}
-			} finally {
-				rangeCursor.close();
-			}
-			indexLifecycleManager.close(resourceID);
-		} catch (Exception e) {
-			e.printStackTrace();
-		}
-		return sb.toString();
-	}
-
-	private <ResultType> void searchIndex(JobId jobId, IMetadataIndex index, ITupleReference searchKey,
-			IValueExtractor<ResultType> valueExtractor, List<ResultType> results) throws Exception {
-		IBinaryComparatorFactory[] comparatorFactories = index.getKeyBinaryComparatorFactory();
-		long resourceID = index.getResourceID();
-		IIndex indexInstance = indexLifecycleManager.getIndex(resourceID);
-		indexLifecycleManager.open(resourceID);
-		IIndexAccessor indexAccessor = indexInstance.createAccessor(NoOpOperationCallback.INSTANCE,
-				NoOpOperationCallback.INSTANCE);
-		ITreeIndexCursor rangeCursor = (ITreeIndexCursor) indexAccessor.createSearchCursor();
-
-		IBinaryComparator[] searchCmps = null;
-		MultiComparator searchCmp = null;
-		RangePredicate rangePred = null;
-		if (searchKey != null) {
-			searchCmps = new IBinaryComparator[searchKey.getFieldCount()];
-			for (int i = 0; i < searchKey.getFieldCount(); i++) {
-				searchCmps[i] = comparatorFactories[i].createBinaryComparator();
-			}
-			searchCmp = new MultiComparator(searchCmps);
-		}
-		rangePred = new RangePredicate(searchKey, searchKey, true, true, searchCmp, searchCmp);
-		indexAccessor.search(rangeCursor, rangePred);
-
-		try {
-			while (rangeCursor.hasNext()) {
-				rangeCursor.next();
-				ResultType result = valueExtractor.getValue(jobId, rangeCursor.getTuple());
-				if (result != null) {
-					results.add(result);
-				}
-			}
-		} finally {
-			rangeCursor.close();
-		}
-		indexLifecycleManager.close(resourceID);
-	}
-
-	@Override
-	public void initializeDatasetIdFactory(JobId jobId) throws MetadataException, RemoteException {
-		int mostRecentDatasetId = MetadataPrimaryIndexes.FIRST_AVAILABLE_USER_DATASET_ID;
-		long resourceID = MetadataPrimaryIndexes.DATASET_DATASET.getResourceID();
-		try {
-			IIndex indexInstance = indexLifecycleManager.getIndex(resourceID);
-			indexLifecycleManager.open(resourceID);
-			IIndexAccessor indexAccessor = indexInstance.createAccessor(NoOpOperationCallback.INSTANCE,
-					NoOpOperationCallback.INSTANCE);
-			IIndexCursor rangeCursor = indexAccessor.createSearchCursor();
-
-			DatasetTupleTranslator tupleReaderWriter = new DatasetTupleTranslator(false);
-			IValueExtractor<Dataset> valueExtractor = new MetadataEntityValueExtractor<Dataset>(tupleReaderWriter);
-			RangePredicate rangePred = new RangePredicate(null, null, true, true, null, null);
-
-			indexAccessor.search(rangeCursor, rangePred);
-			int datasetId;
-
-			try {
-				while (rangeCursor.hasNext()) {
-					rangeCursor.next();
-					ITupleReference ref = rangeCursor.getTuple();
-					Dataset ds = valueExtractor.getValue(jobId, rangeCursor.getTuple());
-					datasetId = ((Dataset) valueExtractor.getValue(jobId, rangeCursor.getTuple())).getDatasetId();
-					if (mostRecentDatasetId < datasetId) {
-						mostRecentDatasetId = datasetId;
-					}
-				}
-			} finally {
-				rangeCursor.close();
-			}
-
-		} catch (Exception e) {
-			throw new MetadataException(e);
-		}
-
-		DatasetIdFactory.initialize(mostRecentDatasetId);
-	}
-
-	// TODO: Can use Hyrack's TupleUtils for this, once we switch to a newer
-	// Hyracks version.
-	public ITupleReference createTuple(String... fields) throws HyracksDataException {
-	ISerializerDeserializer<AString> stringSerde = AqlSerializerDeserializerProvider.INSTANCE
-			.getSerializerDeserializer(BuiltinType.ASTRING);
-	AMutableString aString = new AMutableString("");
-	ArrayTupleBuilder tupleBuilder = new ArrayTupleBuilder(fields.length);
-	for (String s : fields) {
-		aString.setValue(s);
-		stringSerde.serialize(aString, tupleBuilder.getDataOutput());
-		tupleBuilder.addFieldEndOffset();
-	}
-	ArrayTupleReference tuple = new ArrayTupleReference();
-	tuple.reset(tupleBuilder.getFieldEndOffsets(), tupleBuilder.getByteArray());
-	return tuple;
-	}
-
-	@Override
-	public List<Function> getDataverseFunctions(JobId jobId, String dataverseName) throws MetadataException,
-	RemoteException {
-		try {
-			ITupleReference searchKey = createTuple(dataverseName);
-			FunctionTupleTranslator tupleReaderWriter = new FunctionTupleTranslator(false);
-			IValueExtractor<Function> valueExtractor = new MetadataEntityValueExtractor<Function>(tupleReaderWriter);
-			List<Function> results = new ArrayList<Function>();
-			searchIndex(jobId, MetadataPrimaryIndexes.FUNCTION_DATASET, searchKey, valueExtractor, results);
-			return results;
-		} catch (Exception e) {
-			throw new MetadataException(e);
-		}
-	}
-
-	@Override
-	public void addAdapter(JobId jobId, DatasourceAdapter adapter) throws MetadataException, RemoteException {
-		try {
-			// Insert into the 'Adapter' dataset.
-			DatasourceAdapterTupleTranslator tupleReaderWriter = new DatasourceAdapterTupleTranslator(true);
-			ITupleReference adapterTuple = tupleReaderWriter.getTupleFromMetadataEntity(adapter);
-			insertTupleIntoIndex(jobId, MetadataPrimaryIndexes.DATASOURCE_ADAPTER_DATASET, adapterTuple);
-
-		} catch (TreeIndexDuplicateKeyException e) {
-			throw new MetadataException("A adapter with this name " + adapter.getAdapterIdentifier().getAdapterName()
-					+ " already exists in dataverse '" + adapter.getAdapterIdentifier().getNamespace() + "'.", e);
-		} catch (Exception e) {
-			throw new MetadataException(e);
-		}
-
-	}
-
-	@Override
-	public void dropAdapter(JobId jobId, String dataverseName, String adapterName) throws MetadataException,
-	RemoteException {
-		DatasourceAdapter adapter;
-		try {
-			adapter = getAdapter(jobId, dataverseName, adapterName);
-		} catch (Exception e) {
-			throw new MetadataException(e);
-		}
-		if (adapter == null) {
-			throw new MetadataException("Cannot drop adapter '" + adapter + "' because it doesn't exist.");
-		}
-		try {
-			// Delete entry from the 'Adapter' dataset.
-			ITupleReference searchKey = createTuple(dataverseName, adapterName);
-			// Searches the index for the tuple to be deleted. Acquires an S
-			// lock on the 'Adapter' dataset.
-			ITupleReference datasetTuple = getTupleToBeDeleted(jobId,
-					MetadataPrimaryIndexes.DATASOURCE_ADAPTER_DATASET, searchKey);
-			deleteTupleFromIndex(jobId, MetadataPrimaryIndexes.DATASOURCE_ADAPTER_DATASET, datasetTuple);
-
-			// TODO: Change this to be a BTree specific exception, e.g.,
-			// BTreeKeyDoesNotExistException.
-		} catch (TreeIndexException e) {
-			throw new MetadataException("Cannot drop adapter '" + adapterName, e);
-		} catch (Exception e) {
-			throw new MetadataException(e);
-		}
-
-	}
-
-	@Override
-	public DatasourceAdapter getAdapter(JobId jobId, String dataverseName, String adapterName)
-			throws MetadataException, RemoteException {
-		try {
-			ITupleReference searchKey = createTuple(dataverseName, adapterName);
-			DatasourceAdapterTupleTranslator tupleReaderWriter = new DatasourceAdapterTupleTranslator(false);
-			List<DatasourceAdapter> results = new ArrayList<DatasourceAdapter>();
-			IValueExtractor<DatasourceAdapter> valueExtractor = new MetadataEntityValueExtractor<DatasourceAdapter>(
-					tupleReaderWriter);
-			searchIndex(jobId, MetadataPrimaryIndexes.DATASOURCE_ADAPTER_DATASET, searchKey, valueExtractor, results);
-			if (results.isEmpty()) {
-				return null;
-			}
-			return results.get(0);
-		} catch (Exception e) {
-			throw new MetadataException(e);
-		}
-	}
-
-	@Override
-	public List<DatasourceAdapter> getDataverseAdapters(JobId jobId, String dataverseName) throws MetadataException,
-	RemoteException {
-		try {
-			ITupleReference searchKey = createTuple(dataverseName);
-			DatasourceAdapterTupleTranslator tupleReaderWriter = new DatasourceAdapterTupleTranslator(false);
-			IValueExtractor<DatasourceAdapter> valueExtractor = new MetadataEntityValueExtractor<DatasourceAdapter>(
-					tupleReaderWriter);
-			List<DatasourceAdapter> results = new ArrayList<DatasourceAdapter>();
-			searchIndex(jobId, MetadataPrimaryIndexes.DATASOURCE_ADAPTER_DATASET, searchKey, valueExtractor, results);
-			return results;
-		} catch (Exception e) {
-			throw new MetadataException(e);
-		}
-	}
-	
-	@Override
-	public void addExternalDatasetFile(JobId jobId, ExternalFile externalFile)
-			throws MetadataException, RemoteException {
-		try {
-			// Insert into the 'externalFiles' dataset.
-			ExternalFileTupleTranslator tupleReaderWriter = new ExternalFileTupleTranslator(true);
-			ITupleReference externalFileTuple = tupleReaderWriter.getTupleFromMetadataEntity(externalFile);
-			insertTupleIntoIndex(jobId, MetadataPrimaryIndexes.EXTERNAL_FILE_DATASET, externalFileTuple);
-		} catch (TreeIndexDuplicateKeyException e) {
-			throw new MetadataException("An externalFile with this number " + externalFile.getFileNumber()
-					+ " already exists in dataset '" + externalFile.getDatasetName() + "' in dataverse '"+externalFile.getDataverseName()+"'.", e);
-		} catch (Exception e) {
-			throw new MetadataException(e);
-		}
-	}
+    @Override
+    public void dropIndex(JobId jobId, String dataverseName, String datasetName, String indexName)
+            throws MetadataException, RemoteException {
+        try {
+            ITupleReference searchKey = createTuple(dataverseName, datasetName, indexName);
+            // Searches the index for the tuple to be deleted. Acquires an S
+            // lock on the 'index' dataset.
+            ITupleReference tuple = getTupleToBeDeleted(jobId, MetadataPrimaryIndexes.INDEX_DATASET, searchKey);
+            deleteTupleFromIndex(jobId, MetadataPrimaryIndexes.INDEX_DATASET, tuple);
+            // TODO: Change this to be a BTree specific exception, e.g.,
+            // BTreeKeyDoesNotExistException.
+        } catch (TreeIndexException e) {
+            throw new MetadataException("Cannot drop index '" + datasetName + "." + indexName
+                    + "' because it doesn't exist.", e);
+        } catch (Exception e) {
+            throw new MetadataException(e);
+        }
+    }
+
+    @Override
+    public void dropNodegroup(JobId jobId, String nodeGroupName) throws MetadataException, RemoteException {
+        List<String> datasetNames;
+        try {
+            datasetNames = getDatasetNamesPartitionedOnThisNodeGroup(jobId, nodeGroupName);
+        } catch (Exception e) {
+            throw new MetadataException(e);
+        }
+        if (!datasetNames.isEmpty()) {
+            StringBuilder sb = new StringBuilder();
+            sb.append("Nodegroup '" + nodeGroupName
+                    + "' cannot be dropped; it was used for partitioning these datasets:");
+            for (int i = 0; i < datasetNames.size(); i++)
+                sb.append("\n" + (i + 1) + "- " + datasetNames.get(i) + ".");
+            throw new MetadataException(sb.toString());
+        }
+        try {
+            ITupleReference searchKey = createTuple(nodeGroupName);
+            // Searches the index for the tuple to be deleted. Acquires an S
+            // lock on the 'nodegroup' dataset.
+            ITupleReference tuple = getTupleToBeDeleted(jobId, MetadataPrimaryIndexes.NODEGROUP_DATASET, searchKey);
+            deleteTupleFromIndex(jobId, MetadataPrimaryIndexes.NODEGROUP_DATASET, tuple);
+            // TODO: Change this to be a BTree specific exception, e.g.,
+            // BTreeKeyDoesNotExistException.
+        } catch (TreeIndexException e) {
+            throw new MetadataException("Cannot drop nodegroup '" + nodeGroupName + "' because it doesn't exist", e);
+        } catch (Exception e) {
+            throw new MetadataException(e);
+        }
+    }
+
+    @Override
+    public void dropDatatype(JobId jobId, String dataverseName, String datatypeName) throws MetadataException,
+            RemoteException {
+        List<String> datasetNames;
+        List<String> usedDatatypes;
+        try {
+            datasetNames = getDatasetNamesDeclaredByThisDatatype(jobId, dataverseName, datatypeName);
+            usedDatatypes = getDatatypeNamesUsingThisDatatype(jobId, dataverseName, datatypeName);
+        } catch (Exception e) {
+            throw new MetadataException(e);
+        }
+        // Check whether type is being used by datasets.
+        if (!datasetNames.isEmpty()) {
+            StringBuilder sb = new StringBuilder();
+            sb.append("Cannot drop type '" + datatypeName + "'; it was used when creating these datasets:");
+            for (int i = 0; i < datasetNames.size(); i++)
+                sb.append("\n" + (i + 1) + "- " + datasetNames.get(i) + ".");
+            throw new MetadataException(sb.toString());
+        }
+        // Check whether type is being used by other types.
+        if (!usedDatatypes.isEmpty()) {
+            StringBuilder sb = new StringBuilder();
+            sb.append("Cannot drop type '" + datatypeName + "'; it is used in these datatypes:");
+            for (int i = 0; i < usedDatatypes.size(); i++)
+                sb.append("\n" + (i + 1) + "- " + usedDatatypes.get(i) + ".");
+            throw new MetadataException(sb.toString());
+        }
+        // Delete the datatype entry, including all it's nested types.
+        try {
+            ITupleReference searchKey = createTuple(dataverseName, datatypeName);
+            // Searches the index for the tuple to be deleted. Acquires an S
+            // lock on the 'datatype' dataset.
+            ITupleReference tuple = getTupleToBeDeleted(jobId, MetadataPrimaryIndexes.DATATYPE_DATASET, searchKey);
+            // This call uses the secondary index on datatype. Get nested types
+            // before deleting entry from secondary index.
+            List<String> nestedTypes = getNestedDatatypeNames(jobId, dataverseName, datatypeName);
+            deleteTupleFromIndex(jobId, MetadataPrimaryIndexes.DATATYPE_DATASET, tuple);
+            deleteFromDatatypeSecondaryIndex(jobId, dataverseName, datatypeName);
+            for (String nestedType : nestedTypes) {
+                Datatype dt = getDatatype(jobId, dataverseName, nestedType);
+                if (dt != null && dt.getIsAnonymous()) {
+                    dropDatatype(jobId, dataverseName, dt.getDatatypeName());
+                }
+            }
+            // TODO: Change this to be a BTree specific exception, e.g.,
+            // BTreeKeyDoesNotExistException.
+        } catch (TreeIndexException e) {
+            throw new MetadataException("Cannot drop type '" + datatypeName + "' because it doesn't exist", e);
+        } catch (Exception e) {
+            throw new MetadataException(e);
+        }
+    }
+
+    private void forceDropDatatype(JobId jobId, String dataverseName, String datatypeName) throws AsterixException {
+        try {
+            ITupleReference searchKey = createTuple(dataverseName, datatypeName);
+            // Searches the index for the tuple to be deleted. Acquires an S
+            // lock on the 'datatype' dataset.
+            ITupleReference tuple = getTupleToBeDeleted(jobId, MetadataPrimaryIndexes.DATATYPE_DATASET, searchKey);
+            deleteTupleFromIndex(jobId, MetadataPrimaryIndexes.DATATYPE_DATASET, tuple);
+            deleteFromDatatypeSecondaryIndex(jobId, dataverseName, datatypeName);
+            // TODO: Change this to be a BTree specific exception, e.g.,
+            // BTreeKeyDoesNotExistException.
+        } catch (TreeIndexException e) {
+            throw new AsterixException("Cannot drop type '" + datatypeName + "' because it doesn't exist", e);
+        } catch (AsterixException e) {
+            throw e;
+        } catch (Exception e) {
+            throw new AsterixException(e);
+        }
+    }
+
+    private void deleteFromDatatypeSecondaryIndex(JobId jobId, String dataverseName, String datatypeName)
+            throws AsterixException {
+        try {
+            List<String> nestedTypes = getNestedDatatypeNames(jobId, dataverseName, datatypeName);
+            for (String nestedType : nestedTypes) {
+                ITupleReference searchKey = createTuple(dataverseName, nestedType, datatypeName);
+                // Searches the index for the tuple to be deleted. Acquires an S
+                // lock on the DATATYPENAME_ON_DATATYPE_INDEX index.
+                ITupleReference tuple = getTupleToBeDeleted(jobId,
+                        MetadataSecondaryIndexes.DATATYPENAME_ON_DATATYPE_INDEX, searchKey);
+                deleteTupleFromIndex(jobId, MetadataSecondaryIndexes.DATATYPENAME_ON_DATATYPE_INDEX, tuple);
+            }
+            // TODO: Change this to be a BTree specific exception, e.g.,
+            // BTreeKeyDoesNotExistException.
+        } catch (TreeIndexException e) {
+            throw new AsterixException("Cannot drop type '" + datatypeName + "' because it doesn't exist", e);
+        } catch (AsterixException e) {
+            throw e;
+        } catch (Exception e) {
+            throw new AsterixException(e);
+        }
+    }
+
+    private void deleteTupleFromIndex(JobId jobId, IMetadataIndex metadataIndex, ITupleReference tuple)
+            throws Exception {
+        long resourceID = metadataIndex.getResourceID();
+        ILSMIndex lsmIndex = (ILSMIndex) indexLifecycleManager.getIndex(resourceID);
+        indexLifecycleManager.open(resourceID);
+        // prepare a Callback for logging
+        IModificationOperationCallback modCallback = createIndexModificationCallback(jobId, resourceID, metadataIndex,
+                lsmIndex, IndexOperation.DELETE);
+        ILSMIndexAccessor indexAccessor = lsmIndex.createAccessor(modCallback, NoOpOperationCallback.INSTANCE);
+
+        ITransactionContext txnCtx = transactionSubsystem.getTransactionManager().getTransactionContext(jobId);
+        txnCtx.setWriteTxn(true);
+        txnCtx.registerIndexAndCallback(resourceID, lsmIndex, (AbstractOperationCallback) modCallback,
+                metadataIndex.isPrimaryIndex());
+
+        indexAccessor.forceDelete(tuple);
+        indexLifecycleManager.close(resourceID);
+    }
+
+    @Override
+    public List<Dataverse> getDataverses(JobId jobId) throws MetadataException, RemoteException {
+        try {
+            DataverseTupleTranslator tupleReaderWriter = new DataverseTupleTranslator(false);
+            IValueExtractor<Dataverse> valueExtractor = new MetadataEntityValueExtractor<Dataverse>(tupleReaderWriter);
+            List<Dataverse> results = new ArrayList<Dataverse>();
+            searchIndex(jobId, MetadataPrimaryIndexes.DATAVERSE_DATASET, null, valueExtractor, results);
+            if (results.isEmpty()) {
+                return null;
+            }
+            return results;
+        } catch (Exception e) {
+            throw new MetadataException(e);
+        }
+
+    }
+
+    @Override
+    public Dataverse getDataverse(JobId jobId, String dataverseName) throws MetadataException, RemoteException {
+
+        try {
+            ITupleReference searchKey = createTuple(dataverseName);
+            DataverseTupleTranslator tupleReaderWriter = new DataverseTupleTranslator(false);
+            IValueExtractor<Dataverse> valueExtractor = new MetadataEntityValueExtractor<Dataverse>(tupleReaderWriter);
+            List<Dataverse> results = new ArrayList<Dataverse>();
+            searchIndex(jobId, MetadataPrimaryIndexes.DATAVERSE_DATASET, searchKey, valueExtractor, results);
+            if (results.isEmpty()) {
+                return null;
+            }
+            return results.get(0);
+        } catch (Exception e) {
+            throw new MetadataException(e);
+        }
+
+    }
+
+    @Override
+    public List<Dataset> getDataverseDatasets(JobId jobId, String dataverseName) throws MetadataException,
+            RemoteException {
+        try {
+            ITupleReference searchKey = createTuple(dataverseName);
+            DatasetTupleTranslator tupleReaderWriter = new DatasetTupleTranslator(false);
+            IValueExtractor<Dataset> valueExtractor = new MetadataEntityValueExtractor<Dataset>(tupleReaderWriter);
+            List<Dataset> results = new ArrayList<Dataset>();
+            searchIndex(jobId, MetadataPrimaryIndexes.DATASET_DATASET, searchKey, valueExtractor, results);
+            return results;
+        } catch (Exception e) {
+            throw new MetadataException(e);
+        }
+    }
+
+    private List<Datatype> getDataverseDatatypes(JobId jobId, String dataverseName) throws MetadataException,
+            RemoteException {
+        try {
+            ITupleReference searchKey = createTuple(dataverseName);
+            DatatypeTupleTranslator tupleReaderWriter = new DatatypeTupleTranslator(jobId, this, false);
+            IValueExtractor<Datatype> valueExtractor = new MetadataEntityValueExtractor<Datatype>(tupleReaderWriter);
+            List<Datatype> results = new ArrayList<Datatype>();
+            searchIndex(jobId, MetadataPrimaryIndexes.DATATYPE_DATASET, searchKey, valueExtractor, results);
+            return results;
+        } catch (Exception e) {
+            throw new MetadataException(e);
+        }
+    }
+
+    @Override
+    public Dataset getDataset(JobId jobId, String dataverseName, String datasetName) throws MetadataException,
+            RemoteException {
+        try {
+            ITupleReference searchKey = createTuple(dataverseName, datasetName);
+            DatasetTupleTranslator tupleReaderWriter = new DatasetTupleTranslator(false);
+            List<Dataset> results = new ArrayList<Dataset>();
+            IValueExtractor<Dataset> valueExtractor = new MetadataEntityValueExtractor<Dataset>(tupleReaderWriter);
+            searchIndex(jobId, MetadataPrimaryIndexes.DATASET_DATASET, searchKey, valueExtractor, results);
+            if (results.isEmpty()) {
+                return null;
+            }
+            return results.get(0);
+        } catch (Exception e) {
+            throw new MetadataException(e);
+        }
+    }
+
+    private List<String> getDatasetNamesDeclaredByThisDatatype(JobId jobId, String dataverseName, String datatypeName)
+            throws MetadataException, RemoteException {
+        try {
+            ITupleReference searchKey = createTuple(dataverseName, datatypeName);
+            List<String> results = new ArrayList<String>();
+            IValueExtractor<String> valueExtractor = new DatasetNameValueExtractor();
+            searchIndex(jobId, MetadataSecondaryIndexes.DATATYPENAME_ON_DATASET_INDEX, searchKey, valueExtractor,
+                    results);
+            return results;
+        } catch (Exception e) {
+            throw new MetadataException(e);
+        }
+    }
+
+    public List<String> getDatatypeNamesUsingThisDatatype(JobId jobId, String dataverseName, String datatypeName)
+            throws MetadataException, RemoteException {
+        try {
+            ITupleReference searchKey = createTuple(dataverseName, datatypeName);
+            List<String> results = new ArrayList<String>();
+            IValueExtractor<String> valueExtractor = new DatatypeNameValueExtractor(dataverseName, this);
+            searchIndex(jobId, MetadataSecondaryIndexes.DATATYPENAME_ON_DATATYPE_INDEX, searchKey, valueExtractor,
+                    results);
+            return results;
+        } catch (Exception e) {
+            throw new MetadataException(e);
+        }
+    }
+
+    private List<String> getNestedDatatypeNames(JobId jobId, String dataverseName, String datatypeName)
+            throws MetadataException, RemoteException {
+        try {
+            ITupleReference searchKey = createTuple(dataverseName);
+            List<String> results = new ArrayList<String>();
+            IValueExtractor<String> valueExtractor = new NestedDatatypeNameValueExtractor(datatypeName);
+            searchIndex(jobId, MetadataSecondaryIndexes.DATATYPENAME_ON_DATATYPE_INDEX, searchKey, valueExtractor,
+                    results);
+            return results;
+        } catch (Exception e) {
+            throw new MetadataException(e);
+        }
+    }
+
+    public List<String> getDatasetNamesPartitionedOnThisNodeGroup(JobId jobId, String nodegroup)
+            throws MetadataException, RemoteException {
+        try {
+            ITupleReference searchKey = createTuple(nodegroup);
+            List<String> results = new ArrayList<String>();
+            IValueExtractor<String> valueExtractor = new DatasetNameValueExtractor();
+            searchIndex(jobId, MetadataSecondaryIndexes.GROUPNAME_ON_DATASET_INDEX, searchKey, valueExtractor, results);
+            return results;
+        } catch (Exception e) {
+            throw new MetadataException(e);
+        }
+    }
+
+    @Override
+    public Index getIndex(JobId jobId, String dataverseName, String datasetName, String indexName)
+            throws MetadataException, RemoteException {
+        try {
+            ITupleReference searchKey = createTuple(dataverseName, datasetName, indexName);
+            IndexTupleTranslator tupleReaderWriter = new IndexTupleTranslator(false);
+            IValueExtractor<Index> valueExtractor = new MetadataEntityValueExtractor<Index>(tupleReaderWriter);
+            List<Index> results = new ArrayList<Index>();
+            searchIndex(jobId, MetadataPrimaryIndexes.INDEX_DATASET, searchKey, valueExtractor, results);
+            if (results.isEmpty()) {
+                return null;
+            }
+            return results.get(0);
+        } catch (Exception e) {
+            throw new MetadataException(e);
+        }
+    }
+
+    @Override
+    public List<Index> getDatasetIndexes(JobId jobId, String dataverseName, String datasetName)
+            throws MetadataException, RemoteException {
+        try {
+            ITupleReference searchKey = createTuple(dataverseName, datasetName);
+            IndexTupleTranslator tupleReaderWriter = new IndexTupleTranslator(false);
+            IValueExtractor<Index> valueExtractor = new MetadataEntityValueExtractor<Index>(tupleReaderWriter);
+            List<Index> results = new ArrayList<Index>();
+            searchIndex(jobId, MetadataPrimaryIndexes.INDEX_DATASET, searchKey, valueExtractor, results);
+            return results;
+        } catch (Exception e) {
+            throw new MetadataException(e);
+        }
+    }
+
+    @Override
+    public Datatype getDatatype(JobId jobId, String dataverseName, String datatypeName) throws MetadataException,
+            RemoteException {
+        try {
+            ITupleReference searchKey = createTuple(dataverseName, datatypeName);
+            DatatypeTupleTranslator tupleReaderWriter = new DatatypeTupleTranslator(jobId, this, false);
+            IValueExtractor<Datatype> valueExtractor = new MetadataEntityValueExtractor<Datatype>(tupleReaderWriter);
+            List<Datatype> results = new ArrayList<Datatype>();
+            searchIndex(jobId, MetadataPrimaryIndexes.DATATYPE_DATASET, searchKey, valueExtractor, results);
+            if (results.isEmpty()) {
+                return null;
+            }
+            return results.get(0);
+        } catch (Exception e) {
+            throw new MetadataException(e);
+        }
+    }
+
+    @Override
+    public NodeGroup getNodeGroup(JobId jobId, String nodeGroupName) throws MetadataException, RemoteException {
+        try {
+            ITupleReference searchKey = createTuple(nodeGroupName);
+            NodeGroupTupleTranslator tupleReaderWriter = new NodeGroupTupleTranslator(false);
+            IValueExtractor<NodeGroup> valueExtractor = new MetadataEntityValueExtractor<NodeGroup>(tupleReaderWriter);
+            List<NodeGroup> results = new ArrayList<NodeGroup>();
+            searchIndex(jobId, MetadataPrimaryIndexes.NODEGROUP_DATASET, searchKey, valueExtractor, results);
+            if (results.isEmpty()) {
+                return null;
+            }
+            return results.get(0);
+        } catch (Exception e) {
+            throw new MetadataException(e);
+        }
+    }
+
+    @Override
+    public Function getFunction(JobId jobId, FunctionSignature functionSignature) throws MetadataException,
+            RemoteException {
+        try {
+            ITupleReference searchKey = createTuple(functionSignature.getNamespace(), functionSignature.getName(), ""
+                    + functionSignature.getArity());
+            FunctionTupleTranslator tupleReaderWriter = new FunctionTupleTranslator(false);
+            List<Function> results = new ArrayList<Function>();
+            IValueExtractor<Function> valueExtractor = new MetadataEntityValueExtractor<Function>(tupleReaderWriter);
+            searchIndex(jobId, MetadataPrimaryIndexes.FUNCTION_DATASET, searchKey, valueExtractor, results);
+            if (results.isEmpty()) {
+                return null;
+            }
+            return results.get(0);
+        } catch (Exception e) {
+            e.printStackTrace();
+            throw new MetadataException(e);
+        }
+    }
+
+    @Override
+    public void dropFunction(JobId jobId, FunctionSignature functionSignature) throws MetadataException,
+            RemoteException {
+
+        Function function;
+        try {
+            function = getFunction(jobId, functionSignature);
+        } catch (Exception e) {
+            throw new MetadataException(e);
+        }
+        if (function == null) {
+            throw new MetadataException("Cannot drop function '" + functionSignature.toString()
+                    + "' because it doesn't exist.");
+        }
+        try {
+            // Delete entry from the 'function' dataset.
+            ITupleReference searchKey = createTuple(functionSignature.getNamespace(), functionSignature.getName(), ""
+                    + functionSignature.getArity());
+            // Searches the index for the tuple to be deleted. Acquires an S
+            // lock on the 'function' dataset.
+            ITupleReference datasetTuple = getTupleToBeDeleted(jobId, MetadataPrimaryIndexes.FUNCTION_DATASET,
+                    searchKey);
+            deleteTupleFromIndex(jobId, MetadataPrimaryIndexes.FUNCTION_DATASET, datasetTuple);
+
+            // TODO: Change this to be a BTree specific exception, e.g.,
+            // BTreeKeyDoesNotExistException.
+        } catch (TreeIndexException e) {
+            throw new MetadataException("There is no function with the name " + functionSignature.getName()
+                    + " and arity " + functionSignature.getArity(), e);
+        } catch (Exception e) {
+            throw new MetadataException(e);
+        }
+    }
+
+    private ITupleReference getTupleToBeDeleted(JobId jobId, IMetadataIndex metadataIndex, ITupleReference searchKey)
+            throws Exception {
+        IValueExtractor<ITupleReference> valueExtractor = new TupleCopyValueExtractor(metadataIndex.getTypeTraits());
+        List<ITupleReference> results = new ArrayList<ITupleReference>();
+        searchIndex(jobId, metadataIndex, searchKey, valueExtractor, results);
+        if (results.isEmpty()) {
+            // TODO: Temporarily a TreeIndexException to make it get caught by
+            // caller in the appropriate catch block.
+            throw new TreeIndexException("Could not find entry to be deleted.");
+        }
+        // There should be exactly one result returned from the search.
+        return results.get(0);
+    }
+
+    // Debugging Method
+    public String printMetadata() {
+
+        StringBuilder sb = new StringBuilder();
+        try {
+            IMetadataIndex index = MetadataPrimaryIndexes.DATAVERSE_DATASET;
+            long resourceID = index.getResourceID();
+            IIndex indexInstance = indexLifecycleManager.getIndex(resourceID);
+            indexLifecycleManager.open(resourceID);
+            IIndexAccessor indexAccessor = indexInstance.createAccessor(NoOpOperationCallback.INSTANCE,
+                    NoOpOperationCallback.INSTANCE);
+            ITreeIndexCursor rangeCursor = (ITreeIndexCursor) indexAccessor.createSearchCursor();
+
+            RangePredicate rangePred = null;
+            rangePred = new RangePredicate(null, null, true, true, null, null);
+            indexAccessor.search(rangeCursor, rangePred);
+            try {
+                while (rangeCursor.hasNext()) {
+                    rangeCursor.next();
+                    sb.append(TupleUtils.printTuple(rangeCursor.getTuple(),
+                            new ISerializerDeserializer[] { AqlSerializerDeserializerProvider.INSTANCE
+                                    .getSerializerDeserializer(BuiltinType.ASTRING) }));
+                }
+            } finally {
+                rangeCursor.close();
+            }
+            indexLifecycleManager.close(resourceID);
+
+            index = MetadataPrimaryIndexes.DATASET_DATASET;
+            resourceID = index.getResourceID();
+            indexInstance = indexLifecycleManager.getIndex(resourceID);
+            indexLifecycleManager.open(resourceID);
+            indexAccessor = indexInstance
+                    .createAccessor(NoOpOperationCallback.INSTANCE, NoOpOperationCallback.INSTANCE);
+            rangeCursor = (ITreeIndexCursor) indexAccessor.createSearchCursor();
+
+            rangePred = null;
+            rangePred = new RangePredicate(null, null, true, true, null, null);
+            indexAccessor.search(rangeCursor, rangePred);
+            try {
+                while (rangeCursor.hasNext()) {
+                    rangeCursor.next();
+                    sb.append(TupleUtils.printTuple(rangeCursor.getTuple(), new ISerializerDeserializer[] {
+                            AqlSerializerDeserializerProvider.INSTANCE.getSerializerDeserializer(BuiltinType.ASTRING),
+                            AqlSerializerDeserializerProvider.INSTANCE.getSerializerDeserializer(BuiltinType.ASTRING) }));
+                }
+            } finally {
+                rangeCursor.close();
+            }
+            indexLifecycleManager.close(resourceID);
+
+            index = MetadataPrimaryIndexes.INDEX_DATASET;
+            resourceID = index.getResourceID();
+            indexInstance = indexLifecycleManager.getIndex(resourceID);
+            indexLifecycleManager.open(resourceID);
+            indexAccessor = indexInstance
+                    .createAccessor(NoOpOperationCallback.INSTANCE, NoOpOperationCallback.INSTANCE);
+            rangeCursor = (ITreeIndexCursor) indexAccessor.createSearchCursor();
+
+            rangePred = null;
+            rangePred = new RangePredicate(null, null, true, true, null, null);
+            indexAccessor.search(rangeCursor, rangePred);
+            try {
+                while (rangeCursor.hasNext()) {
+                    rangeCursor.next();
+                    sb.append(TupleUtils.printTuple(rangeCursor.getTuple(), new ISerializerDeserializer[] {
+                            AqlSerializerDeserializerProvider.INSTANCE.getSerializerDeserializer(BuiltinType.ASTRING),
+                            AqlSerializerDeserializerProvider.INSTANCE.getSerializerDeserializer(BuiltinType.ASTRING),
+                            AqlSerializerDeserializerProvider.INSTANCE.getSerializerDeserializer(BuiltinType.ASTRING) }));
+                }
+            } finally {
+                rangeCursor.close();
+            }
+            indexLifecycleManager.close(resourceID);
+        } catch (Exception e) {
+            e.printStackTrace();
+        }
+        return sb.toString();
+    }
+
+    private <ResultType> void searchIndex(JobId jobId, IMetadataIndex index, ITupleReference searchKey,
+            IValueExtractor<ResultType> valueExtractor, List<ResultType> results) throws Exception {
+        IBinaryComparatorFactory[] comparatorFactories = index.getKeyBinaryComparatorFactory();
+        long resourceID = index.getResourceID();
+        IIndex indexInstance = indexLifecycleManager.getIndex(resourceID);
+        indexLifecycleManager.open(resourceID);
+        IIndexAccessor indexAccessor = indexInstance.createAccessor(NoOpOperationCallback.INSTANCE,
+                NoOpOperationCallback.INSTANCE);
+        ITreeIndexCursor rangeCursor = (ITreeIndexCursor) indexAccessor.createSearchCursor();
+
+        IBinaryComparator[] searchCmps = null;
+        MultiComparator searchCmp = null;
+        RangePredicate rangePred = null;
+        if (searchKey != null) {
+            searchCmps = new IBinaryComparator[searchKey.getFieldCount()];
+            for (int i = 0; i < searchKey.getFieldCount(); i++) {
+                searchCmps[i] = comparatorFactories[i].createBinaryComparator();
+            }
+            searchCmp = new MultiComparator(searchCmps);
+        }
+        rangePred = new RangePredicate(searchKey, searchKey, true, true, searchCmp, searchCmp);
+        indexAccessor.search(rangeCursor, rangePred);
+
+        try {
+            while (rangeCursor.hasNext()) {
+                rangeCursor.next();
+                ResultType result = valueExtractor.getValue(jobId, rangeCursor.getTuple());
+                if (result != null) {
+                    results.add(result);
+                }
+            }
+        } finally {
+            rangeCursor.close();
+        }
+        indexLifecycleManager.close(resourceID);
+    }
+
+    @Override
+    public void initializeDatasetIdFactory(JobId jobId) throws MetadataException, RemoteException {
+        int mostRecentDatasetId = MetadataPrimaryIndexes.FIRST_AVAILABLE_USER_DATASET_ID;
+        long resourceID = MetadataPrimaryIndexes.DATASET_DATASET.getResourceID();
+        try {
+            IIndex indexInstance = indexLifecycleManager.getIndex(resourceID);
+            indexLifecycleManager.open(resourceID);
+            IIndexAccessor indexAccessor = indexInstance.createAccessor(NoOpOperationCallback.INSTANCE,
+                    NoOpOperationCallback.INSTANCE);
+            IIndexCursor rangeCursor = indexAccessor.createSearchCursor();
+
+            DatasetTupleTranslator tupleReaderWriter = new DatasetTupleTranslator(false);
+            IValueExtractor<Dataset> valueExtractor = new MetadataEntityValueExtractor<Dataset>(tupleReaderWriter);
+            RangePredicate rangePred = new RangePredicate(null, null, true, true, null, null);
+
+            indexAccessor.search(rangeCursor, rangePred);
+            int datasetId;
+
+            try {
+                while (rangeCursor.hasNext()) {
+                    rangeCursor.next();
+                    ITupleReference ref = rangeCursor.getTuple();
+                    Dataset ds = valueExtractor.getValue(jobId, rangeCursor.getTuple());
+                    datasetId = ((Dataset) valueExtractor.getValue(jobId, rangeCursor.getTuple())).getDatasetId();
+                    if (mostRecentDatasetId < datasetId) {
+                        mostRecentDatasetId = datasetId;
+                    }
+                }
+            } finally {
+                rangeCursor.close();
+            }
+
+        } catch (Exception e) {
+            throw new MetadataException(e);
+        }
+
+        DatasetIdFactory.initialize(mostRecentDatasetId);
+    }
+
+    // TODO: Can use Hyrack's TupleUtils for this, once we switch to a newer
+    // Hyracks version.
+    public ITupleReference createTuple(String... fields) throws HyracksDataException {
+        ISerializerDeserializer<AString> stringSerde = AqlSerializerDeserializerProvider.INSTANCE
+                .getSerializerDeserializer(BuiltinType.ASTRING);
+        AMutableString aString = new AMutableString("");
+        ArrayTupleBuilder tupleBuilder = new ArrayTupleBuilder(fields.length);
+        for (String s : fields) {
+            aString.setValue(s);
+            stringSerde.serialize(aString, tupleBuilder.getDataOutput());
+            tupleBuilder.addFieldEndOffset();
+        }
+        ArrayTupleReference tuple = new ArrayTupleReference();
+        tuple.reset(tupleBuilder.getFieldEndOffsets(), tupleBuilder.getByteArray());
+        return tuple;
+    }
+
+    @Override
+    public List<Function> getDataverseFunctions(JobId jobId, String dataverseName) throws MetadataException,
+            RemoteException {
+        try {
+            ITupleReference searchKey = createTuple(dataverseName);
+            FunctionTupleTranslator tupleReaderWriter = new FunctionTupleTranslator(false);
+            IValueExtractor<Function> valueExtractor = new MetadataEntityValueExtractor<Function>(tupleReaderWriter);
+            List<Function> results = new ArrayList<Function>();
+            searchIndex(jobId, MetadataPrimaryIndexes.FUNCTION_DATASET, searchKey, valueExtractor, results);
+            return results;
+        } catch (Exception e) {
+            throw new MetadataException(e);
+        }
+    }
+
+    @Override
+    public void addAdapter(JobId jobId, DatasourceAdapter adapter) throws MetadataException, RemoteException {
+        try {
+            // Insert into the 'Adapter' dataset.
+            DatasourceAdapterTupleTranslator tupleReaderWriter = new DatasourceAdapterTupleTranslator(true);
+            ITupleReference adapterTuple = tupleReaderWriter.getTupleFromMetadataEntity(adapter);
+            insertTupleIntoIndex(jobId, MetadataPrimaryIndexes.DATASOURCE_ADAPTER_DATASET, adapterTuple);
+
+        } catch (TreeIndexDuplicateKeyException e) {
+            throw new MetadataException("A adapter with this name " + adapter.getAdapterIdentifier().getAdapterName()
+                    + " already exists in dataverse '" + adapter.getAdapterIdentifier().getNamespace() + "'.", e);
+        } catch (Exception e) {
+            throw new MetadataException(e);
+        }
+
+    }
+
+    @Override
+    public void dropAdapter(JobId jobId, String dataverseName, String adapterName) throws MetadataException,
+            RemoteException {
+        DatasourceAdapter adapter;
+        try {
+            adapter = getAdapter(jobId, dataverseName, adapterName);
+        } catch (Exception e) {
+            throw new MetadataException(e);
+        }
+        if (adapter == null) {
+            throw new MetadataException("Cannot drop adapter '" + adapter + "' because it doesn't exist.");
+        }
+        try {
+            // Delete entry from the 'Adapter' dataset.
+            ITupleReference searchKey = createTuple(dataverseName, adapterName);
+            // Searches the index for the tuple to be deleted. Acquires an S
+            // lock on the 'Adapter' dataset.
+            ITupleReference datasetTuple = getTupleToBeDeleted(jobId,
+                    MetadataPrimaryIndexes.DATASOURCE_ADAPTER_DATASET, searchKey);
+            deleteTupleFromIndex(jobId, MetadataPrimaryIndexes.DATASOURCE_ADAPTER_DATASET, datasetTuple);
+
+            // TODO: Change this to be a BTree specific exception, e.g.,
+            // BTreeKeyDoesNotExistException.
+        } catch (TreeIndexException e) {
+            throw new MetadataException("Cannot drop adapter '" + adapterName, e);
+        } catch (Exception e) {
+            throw new MetadataException(e);
+        }
+
+    }
+
+    @Override
+    public DatasourceAdapter getAdapter(JobId jobId, String dataverseName, String adapterName)
+            throws MetadataException, RemoteException {
+        try {
+            ITupleReference searchKey = createTuple(dataverseName, adapterName);
+            DatasourceAdapterTupleTranslator tupleReaderWriter = new DatasourceAdapterTupleTranslator(false);
+            List<DatasourceAdapter> results = new ArrayList<DatasourceAdapter>();
+            IValueExtractor<DatasourceAdapter> valueExtractor = new MetadataEntityValueExtractor<DatasourceAdapter>(
+                    tupleReaderWriter);
+            searchIndex(jobId, MetadataPrimaryIndexes.DATASOURCE_ADAPTER_DATASET, searchKey, valueExtractor, results);
+            if (results.isEmpty()) {
+                return null;
+            }
+            return results.get(0);
+        } catch (Exception e) {
+            throw new MetadataException(e);
+        }
+    }
+
+    @Override
+    public List<DatasourceAdapter> getDataverseAdapters(JobId jobId, String dataverseName) throws MetadataException,
+            RemoteException {
+        try {
+            ITupleReference searchKey = createTuple(dataverseName);
+            DatasourceAdapterTupleTranslator tupleReaderWriter = new DatasourceAdapterTupleTranslator(false);
+            IValueExtractor<DatasourceAdapter> valueExtractor = new MetadataEntityValueExtractor<DatasourceAdapter>(
+                    tupleReaderWriter);
+            List<DatasourceAdapter> results = new ArrayList<DatasourceAdapter>();
+            searchIndex(jobId, MetadataPrimaryIndexes.DATASOURCE_ADAPTER_DATASET, searchKey, valueExtractor, results);
+            return results;
+        } catch (Exception e) {
+            throw new MetadataException(e);
+        }
+    }
 
 	@Override
 	public List<ExternalFile> getExternalDatasetFiles(JobId jobId,
@@ -2320,5 +1256,4 @@
 	public int getMostRecentDatasetId() throws MetadataException, RemoteException {
 		return DatasetIdFactory.getMostRecentDatasetId();
 	}
->>>>>>> 863d5d2c
 }