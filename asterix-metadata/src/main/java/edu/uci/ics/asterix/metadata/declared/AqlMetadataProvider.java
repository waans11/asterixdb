/*
 * Copyright 2009-2010 by The Regents of the University of California
 * Licensed under the Apache License, Version 2.0 (the "License");
 * you may not use this file except in compliance with the License.
 * you may obtain a copy of the License from
 * 
 *     http://www.apache.org/licenses/LICENSE-2.0
 * 
 * Unless required by applicable law or agreed to in writing, software
 * distributed under the License is distributed on an "AS IS" BASIS,
 * WITHOUT WARRANTIES OR CONDITIONS OF ANY KIND, either express or implied.
 * See the License for the specific language governing permissions and
 * limitations under the License.
 */

package edu.uci.ics.asterix.metadata.declared;

import java.io.File;
import java.util.ArrayList;
import java.util.HashMap;
import java.util.List;
import java.util.Map;
import java.util.logging.Logger;

import edu.uci.ics.asterix.common.config.DatasetConfig.DatasetType;
import edu.uci.ics.asterix.common.config.GlobalConfig;
import edu.uci.ics.asterix.common.context.AsterixRuntimeComponentsProvider;
import edu.uci.ics.asterix.common.context.TransactionSubsystemProvider;
import edu.uci.ics.asterix.common.dataflow.IAsterixApplicationContextInfo;
import edu.uci.ics.asterix.common.parse.IParseFileSplitsDecl;
import edu.uci.ics.asterix.dataflow.data.nontagged.valueproviders.AqlPrimitiveValueProviderFactory;
import edu.uci.ics.asterix.external.adapter.factory.IExternalDatasetAdapterFactory;
import edu.uci.ics.asterix.external.adapter.factory.IFeedDatasetAdapterFactory;
import edu.uci.ics.asterix.external.adapter.factory.IFeedDatasetAdapterFactory.FeedAdapterType;
import edu.uci.ics.asterix.external.adapter.factory.IGenericFeedDatasetAdapterFactory;
import edu.uci.ics.asterix.external.adapter.factory.ITypedFeedDatasetAdapterFactory;
import edu.uci.ics.asterix.external.data.operator.ExternalDataScanOperatorDescriptor;
import edu.uci.ics.asterix.external.dataset.adapter.IDatasourceAdapter;
import edu.uci.ics.asterix.external.dataset.adapter.IFeedDatasourceAdapter;
import edu.uci.ics.asterix.feed.comm.IFeedMessage;
import edu.uci.ics.asterix.feed.mgmt.FeedId;
import edu.uci.ics.asterix.feed.operator.FeedIntakeOperatorDescriptor;
import edu.uci.ics.asterix.feed.operator.FeedMessageOperatorDescriptor;
import edu.uci.ics.asterix.formats.base.IDataFormat;
import edu.uci.ics.asterix.formats.nontagged.AqlBinaryComparatorFactoryProvider;
import edu.uci.ics.asterix.formats.nontagged.AqlTypeTraitProvider;
import edu.uci.ics.asterix.metadata.MetadataException;
import edu.uci.ics.asterix.metadata.MetadataManager;
import edu.uci.ics.asterix.metadata.MetadataTransactionContext;
import edu.uci.ics.asterix.metadata.bootstrap.AsterixProperties;
import edu.uci.ics.asterix.metadata.bootstrap.MetadataConstants;
import edu.uci.ics.asterix.metadata.entities.Dataset;
import edu.uci.ics.asterix.metadata.entities.DatasourceAdapter;
import edu.uci.ics.asterix.metadata.entities.Datatype;
import edu.uci.ics.asterix.metadata.entities.Dataverse;
import edu.uci.ics.asterix.metadata.entities.ExternalDatasetDetails;
import edu.uci.ics.asterix.metadata.entities.FeedDatasetDetails;
import edu.uci.ics.asterix.metadata.entities.Index;
import edu.uci.ics.asterix.metadata.entities.InternalDatasetDetails;
import edu.uci.ics.asterix.metadata.utils.DatasetUtils;
import edu.uci.ics.asterix.om.functions.AsterixBuiltinFunctions;
import edu.uci.ics.asterix.om.types.ARecordType;
import edu.uci.ics.asterix.om.types.ATypeTag;
import edu.uci.ics.asterix.om.types.IAType;
import edu.uci.ics.asterix.om.util.NonTaggedFormatUtil;
import edu.uci.ics.asterix.runtime.base.AsterixTupleFilterFactory;
import edu.uci.ics.asterix.runtime.formats.FormatUtils;
import edu.uci.ics.asterix.runtime.formats.NonTaggedDataFormat;
import edu.uci.ics.asterix.runtime.job.listener.JobEventListenerFactory;
import edu.uci.ics.asterix.transaction.management.opcallbacks.PrimaryIndexModificationOperationCallbackFactory;
import edu.uci.ics.asterix.transaction.management.opcallbacks.PrimaryIndexSearchOperationCallbackFactory;
import edu.uci.ics.asterix.transaction.management.opcallbacks.SecondaryIndexModificationOperationCallbackFactory;
import edu.uci.ics.asterix.transaction.management.opcallbacks.SecondaryIndexSearchOperationCallbackFactory;
import edu.uci.ics.asterix.transaction.management.service.transaction.IResourceManager.ResourceType;
import edu.uci.ics.asterix.transaction.management.service.transaction.JobId;
import edu.uci.ics.hyracks.algebricks.common.constraints.AlgebricksAbsolutePartitionConstraint;
import edu.uci.ics.hyracks.algebricks.common.constraints.AlgebricksPartitionConstraint;
import edu.uci.ics.hyracks.algebricks.common.exceptions.AlgebricksException;
import edu.uci.ics.hyracks.algebricks.common.utils.Pair;
import edu.uci.ics.hyracks.algebricks.core.algebra.base.ILogicalExpression;
import edu.uci.ics.hyracks.algebricks.core.algebra.base.LogicalVariable;
import edu.uci.ics.hyracks.algebricks.core.algebra.expressions.IExpressionRuntimeProvider;
import edu.uci.ics.hyracks.algebricks.core.algebra.expressions.IVariableTypeEnvironment;
import edu.uci.ics.hyracks.algebricks.core.algebra.functions.FunctionIdentifier;
import edu.uci.ics.hyracks.algebricks.core.algebra.functions.IFunctionInfo;
import edu.uci.ics.hyracks.algebricks.core.algebra.metadata.IDataSink;
import edu.uci.ics.hyracks.algebricks.core.algebra.metadata.IDataSource;
import edu.uci.ics.hyracks.algebricks.core.algebra.metadata.IDataSourceIndex;
import edu.uci.ics.hyracks.algebricks.core.algebra.metadata.IMetadataProvider;
import edu.uci.ics.hyracks.algebricks.core.algebra.operators.logical.IOperatorSchema;
import edu.uci.ics.hyracks.algebricks.core.jobgen.impl.JobGenContext;
import edu.uci.ics.hyracks.algebricks.core.jobgen.impl.JobGenHelper;
import edu.uci.ics.hyracks.algebricks.data.IAWriterFactory;
import edu.uci.ics.hyracks.algebricks.data.IPrinterFactory;
import edu.uci.ics.hyracks.algebricks.runtime.base.IPushRuntimeFactory;
import edu.uci.ics.hyracks.algebricks.runtime.base.IScalarEvaluatorFactory;
import edu.uci.ics.hyracks.algebricks.runtime.operators.std.SinkWriterRuntimeFactory;
import edu.uci.ics.hyracks.api.dataflow.IOperatorDescriptor;
import edu.uci.ics.hyracks.api.dataflow.value.IBinaryComparatorFactory;
import edu.uci.ics.hyracks.api.dataflow.value.IBinaryHashFunctionFactory;
import edu.uci.ics.hyracks.api.dataflow.value.ILinearizeComparatorFactory;
import edu.uci.ics.hyracks.api.dataflow.value.ISerializerDeserializer;
import edu.uci.ics.hyracks.api.dataflow.value.ITypeTraits;
import edu.uci.ics.hyracks.api.dataflow.value.RecordDescriptor;
import edu.uci.ics.hyracks.api.io.FileReference;
import edu.uci.ics.hyracks.api.job.JobSpecification;
import edu.uci.ics.hyracks.dataflow.std.file.ConstantFileSplitProvider;
import edu.uci.ics.hyracks.dataflow.std.file.FileScanOperatorDescriptor;
import edu.uci.ics.hyracks.dataflow.std.file.FileSplit;
import edu.uci.ics.hyracks.dataflow.std.file.IFileSplitProvider;
import edu.uci.ics.hyracks.dataflow.std.file.ITupleParserFactory;
import edu.uci.ics.hyracks.storage.am.btree.dataflow.BTreeSearchOperatorDescriptor;
import edu.uci.ics.hyracks.storage.am.btree.frames.BTreeNSMInteriorFrameFactory;
import edu.uci.ics.hyracks.storage.am.common.api.IPrimitiveValueProviderFactory;
import edu.uci.ics.hyracks.storage.am.common.api.ISearchOperationCallbackFactory;
import edu.uci.ics.hyracks.storage.am.common.api.ITreeIndexFrameFactory;
import edu.uci.ics.hyracks.storage.am.common.dataflow.TreeIndexBulkLoadOperatorDescriptor;
import edu.uci.ics.hyracks.storage.am.common.impls.NoOpOperationCallbackFactory;
import edu.uci.ics.hyracks.storage.am.common.ophelpers.IndexOperation;
import edu.uci.ics.hyracks.storage.am.common.tuples.TypeAwareTupleWriterFactory;
import edu.uci.ics.hyracks.storage.am.lsm.btree.dataflow.LSMBTreeDataflowHelperFactory;
import edu.uci.ics.hyracks.storage.am.lsm.common.dataflow.LSMTreeIndexInsertUpdateDeleteOperatorDescriptor;
import edu.uci.ics.hyracks.storage.am.lsm.rtree.dataflow.LSMRTreeDataflowHelperFactory;
import edu.uci.ics.hyracks.storage.am.rtree.dataflow.RTreeSearchOperatorDescriptor;
import edu.uci.ics.hyracks.storage.am.rtree.frames.RTreePolicyType;
import edu.uci.ics.hyracks.storage.am.rtree.linearize.HilbertDoubleComparatorFactory;
import edu.uci.ics.hyracks.storage.am.rtree.linearize.ZCurveDoubleComparatorFactory;
import edu.uci.ics.hyracks.storage.am.rtree.linearize.ZCurveIntComparatorFactory;

public class AqlMetadataProvider implements IMetadataProvider<AqlSourceId, String> {
    private static Logger LOGGER = Logger.getLogger(AqlMetadataProvider.class.getName());
    private final MetadataTransactionContext mdTxnCtx;
    private boolean isWriteTransaction;
    private Map<String, String[]> stores;
    private Map<String, String> config;
    private IAWriterFactory writerFactory;
    private FileSplit outputFile;
<<<<<<< HEAD
=======
    private long jobTxnId;

>>>>>>> a36464ef
    private final Dataverse defaultDataverse;
    private JobId jobId;

    private static final Map<String, String> adapterFactoryMapping = initializeAdapterFactoryMapping();

    public String getPropertyValue(String propertyName) {
        return config.get(propertyName);
    }

    public void setConfig(Map<String, String> config) {
        this.config = config;
    }

    public Map<String, String[]> getAllStores() {
        return stores;
    }

    public Map<String, String> getConfig() {
        return config;
    }

    public AqlMetadataProvider(MetadataTransactionContext mdTxnCtx, Dataverse defaultDataverse) {
        this.mdTxnCtx = mdTxnCtx;
        this.defaultDataverse = defaultDataverse;
        this.stores = AsterixProperties.INSTANCE.getStores();
    }
    
<<<<<<< HEAD
    public void setJobId(JobId jobId) {
        this.jobId = jobId;
=======
    public void setJobTxnId(long txnId){
    	this.jobTxnId = txnId;
>>>>>>> a36464ef
    }

    public Dataverse getDefaultDataverse() {
        return defaultDataverse;
    }

    public String getDefaultDataverseName() {
        return defaultDataverse == null ? null : defaultDataverse.getDataverseName();
    }

    public void setWriteTransaction(boolean writeTransaction) {
        this.isWriteTransaction = writeTransaction;
    }

    public void setWriterFactory(IAWriterFactory writerFactory) {
        this.writerFactory = writerFactory;
    }

    public MetadataTransactionContext getMetadataTxnContext() {
        return mdTxnCtx;
    }

    public IAWriterFactory getWriterFactory() {
        return this.writerFactory;
    }

    public FileSplit getOutputFile() {
        return outputFile;
    }

    public void setOutputFile(FileSplit outputFile) {
        this.outputFile = outputFile;
    }

    @Override
    public AqlDataSource findDataSource(AqlSourceId id) throws AlgebricksException {
        AqlSourceId aqlId = (AqlSourceId) id;
        try {
            return lookupSourceInMetadata(aqlId);
        } catch (MetadataException e) {
            throw new AlgebricksException(e);
        }
    }

    public boolean isWriteTransaction() {
        return isWriteTransaction;
    }

    @Override
    public Pair<IOperatorDescriptor, AlgebricksPartitionConstraint> getScannerRuntime(
            IDataSource<AqlSourceId> dataSource, List<LogicalVariable> scanVariables,
            List<LogicalVariable> projectVariables, boolean projectPushed, IOperatorSchema opSchema,
            IVariableTypeEnvironment typeEnv, JobGenContext context, JobSpecification jobSpec)
            throws AlgebricksException {
        Dataset dataset;
        try {
            dataset = MetadataManager.INSTANCE.getDataset(mdTxnCtx, dataSource.getId().getDataverseName(), dataSource
                    .getId().getDatasetName());

            if (dataset == null) {
                throw new AlgebricksException("Unknown dataset " + dataSource.getId().getDatasetName()
                        + " in dataverse " + dataSource.getId().getDataverseName());
            }
            switch (dataset.getDatasetType()) {
                case FEED:
                    if (dataSource instanceof ExternalFeedDataSource) {
                        return buildExternalDatasetScan(jobSpec, dataset, dataSource);
                    } else {
                        return buildInternalDatasetScan(jobSpec, scanVariables, opSchema, typeEnv, dataset, dataSource,
                                context);

                    }
                case INTERNAL: {
                    return buildInternalDatasetScan(jobSpec, scanVariables, opSchema, typeEnv, dataset, dataSource,
                            context);
                }
                case EXTERNAL: {
                    return buildExternalDatasetScan(jobSpec, dataset, dataSource);
                }
                default: {
                    throw new IllegalArgumentException();
                }
            }
        } catch (MetadataException e) {
            throw new AlgebricksException(e);
        }
    }

    private Pair<IOperatorDescriptor, AlgebricksPartitionConstraint> buildInternalDatasetScan(JobSpecification jobSpec,
            List<LogicalVariable> outputVars, IOperatorSchema opSchema, IVariableTypeEnvironment typeEnv,
            Dataset dataset, IDataSource<AqlSourceId> dataSource, JobGenContext context) throws AlgebricksException,
            MetadataException {
        AqlSourceId asid = dataSource.getId();
        String dataverseName = asid.getDataverseName();
        String datasetName = asid.getDatasetName();
        Index primaryIndex = MetadataManager.INSTANCE.getIndex(mdTxnCtx, dataverseName, datasetName, datasetName);
        return buildBtreeRuntime(jobSpec, outputVars, opSchema, typeEnv, context, false, dataset,
                primaryIndex.getIndexName(), null, null, true, true);
    }

    private Pair<IOperatorDescriptor, AlgebricksPartitionConstraint> buildExternalDatasetScan(JobSpecification jobSpec,
            Dataset dataset, IDataSource<AqlSourceId> dataSource) throws AlgebricksException, MetadataException {
        String itemTypeName = dataset.getItemTypeName();
        IAType itemType = MetadataManager.INSTANCE.getDatatype(mdTxnCtx, dataset.getDataverseName(), itemTypeName)
                .getDatatype();
        if (dataSource instanceof ExternalFeedDataSource) {
            return buildFeedIntakeRuntime(jobSpec, dataset);
        } else {
            return buildExternalDataScannerRuntime(jobSpec, itemType,
                    (ExternalDatasetDetails) dataset.getDatasetDetails(), NonTaggedDataFormat.INSTANCE);
        }
    }

    @SuppressWarnings("rawtypes")
    public Pair<IOperatorDescriptor, AlgebricksPartitionConstraint> buildExternalDataScannerRuntime(
            JobSpecification jobSpec, IAType itemType, ExternalDatasetDetails datasetDetails, IDataFormat format)
            throws AlgebricksException {
        if (itemType.getTypeTag() != ATypeTag.RECORD) {
            throw new AlgebricksException("Can only scan datasets of records.");
        }

        IExternalDatasetAdapterFactory adapterFactory;
        IDatasourceAdapter adapter;
        String adapterName;
        DatasourceAdapter adapterEntity;
        String adapterFactoryClassname;
        try {
            adapterName = datasetDetails.getAdapter();
            adapterEntity = MetadataManager.INSTANCE.getAdapter(mdTxnCtx, MetadataConstants.METADATA_DATAVERSE_NAME,
                    adapterName);
            if (adapterEntity != null) {
                adapterFactoryClassname = adapterEntity.getClassname();
                adapterFactory = (IExternalDatasetAdapterFactory) Class.forName(adapterFactoryClassname).newInstance();
            } else {
                adapterFactoryClassname = adapterFactoryMapping.get(adapterName);
                if (adapterFactoryClassname == null) {
                    throw new AlgebricksException(" Unknown adapter :" + adapterName);
                }
                adapterFactory = (IExternalDatasetAdapterFactory) Class.forName(adapterFactoryClassname).newInstance();
            }

            adapter = ((IExternalDatasetAdapterFactory) adapterFactory).createAdapter(datasetDetails.getProperties(),
                    itemType);
        } catch (AlgebricksException ae) {
            throw ae;
        } catch (Exception e) {
            e.printStackTrace();
            throw new AlgebricksException("unable to load the adapter factory class " + e);
        }

        if (!(adapter.getAdapterType().equals(IDatasourceAdapter.AdapterType.READ) || adapter.getAdapterType().equals(
                IDatasourceAdapter.AdapterType.READ_WRITE))) {
            throw new AlgebricksException("external dataset adapter does not support read operation");
        }
        ARecordType rt = (ARecordType) itemType;

        ISerializerDeserializer payloadSerde = format.getSerdeProvider().getSerializerDeserializer(itemType);
        RecordDescriptor scannerDesc = new RecordDescriptor(new ISerializerDeserializer[] { payloadSerde });

        ExternalDataScanOperatorDescriptor dataScanner = new ExternalDataScanOperatorDescriptor(jobSpec,
                adapterFactoryClassname, datasetDetails.getProperties(), rt, scannerDesc);

        AlgebricksPartitionConstraint constraint = adapter.getPartitionConstraint();
        return new Pair<IOperatorDescriptor, AlgebricksPartitionConstraint>(dataScanner, constraint);
    }

    @SuppressWarnings("rawtypes")
    public Pair<IOperatorDescriptor, AlgebricksPartitionConstraint> buildScannerRuntime(JobSpecification jobSpec,
            IAType itemType, IParseFileSplitsDecl decl, IDataFormat format) throws AlgebricksException {
        if (itemType.getTypeTag() != ATypeTag.RECORD) {
            throw new AlgebricksException("Can only scan datasets of records.");
        }
        ARecordType rt = (ARecordType) itemType;
        ITupleParserFactory tupleParser = format.createTupleParser(rt, decl);
        FileSplit[] splits = decl.getSplits();
        IFileSplitProvider scannerSplitProvider = new ConstantFileSplitProvider(splits);
        ISerializerDeserializer payloadSerde = format.getSerdeProvider().getSerializerDeserializer(itemType);
        RecordDescriptor scannerDesc = new RecordDescriptor(new ISerializerDeserializer[] { payloadSerde });
        IOperatorDescriptor scanner = new FileScanOperatorDescriptor(jobSpec, scannerSplitProvider, tupleParser,
                scannerDesc);
        String[] locs = new String[splits.length];
        for (int i = 0; i < splits.length; i++) {
            locs[i] = splits[i].getNodeName();
        }
        AlgebricksPartitionConstraint apc = new AlgebricksAbsolutePartitionConstraint(locs);
        return new Pair<IOperatorDescriptor, AlgebricksPartitionConstraint>(scanner, apc);
    }

    @SuppressWarnings("rawtypes")
    public Pair<IOperatorDescriptor, AlgebricksPartitionConstraint> buildFeedIntakeRuntime(JobSpecification jobSpec,
            Dataset dataset) throws AlgebricksException {

        FeedDatasetDetails datasetDetails = (FeedDatasetDetails) dataset.getDatasetDetails();
        DatasourceAdapter adapterEntity;
        IDatasourceAdapter adapter;
        IFeedDatasetAdapterFactory adapterFactory;
        IAType adapterOutputType;

        try {
            adapterEntity = MetadataManager.INSTANCE.getAdapter(mdTxnCtx, null, datasetDetails.getAdapterFactory());
            adapterFactory = (IFeedDatasetAdapterFactory) Class.forName(adapterEntity.getClassname()).newInstance();
            if (adapterFactory.getFeedAdapterType().equals(FeedAdapterType.TYPED)) {
                adapter = ((ITypedFeedDatasetAdapterFactory) adapterFactory).createAdapter(datasetDetails
                        .getProperties());
                adapterOutputType = ((IFeedDatasourceAdapter) adapter).getAdapterOutputType();
            } else {
                String outputTypeName = datasetDetails.getProperties().get(
                        IGenericFeedDatasetAdapterFactory.KEY_TYPE_NAME);
                adapterOutputType = MetadataManager.INSTANCE.getDatatype(mdTxnCtx, null, outputTypeName).getDatatype();
                adapter = ((IGenericFeedDatasetAdapterFactory) adapterFactory).createAdapter(
                        datasetDetails.getProperties(), adapterOutputType);
            }
        } catch (Exception e) {
            throw new AlgebricksException(e);
        }

        ISerializerDeserializer payloadSerde = NonTaggedDataFormat.INSTANCE.getSerdeProvider()
                .getSerializerDeserializer(adapterOutputType);
        RecordDescriptor feedDesc = new RecordDescriptor(new ISerializerDeserializer[] { payloadSerde });

        FeedIntakeOperatorDescriptor feedIngestor = new FeedIntakeOperatorDescriptor(jobSpec, new FeedId(
                dataset.getDataverseName(), dataset.getDatasetName()), adapterEntity.getClassname(),
                datasetDetails.getProperties(), (ARecordType) adapterOutputType, feedDesc);

        return new Pair<IOperatorDescriptor, AlgebricksPartitionConstraint>(feedIngestor,
                adapter.getPartitionConstraint());
    }

    public Pair<IOperatorDescriptor, AlgebricksPartitionConstraint> buildFeedMessengerRuntime(
            AqlMetadataProvider metadataProvider, JobSpecification jobSpec, FeedDatasetDetails datasetDetails,
            String dataverse, String dataset, List<IFeedMessage> feedMessages) throws AlgebricksException {
        Pair<IFileSplitProvider, AlgebricksPartitionConstraint> spPc = metadataProvider
                .splitProviderAndPartitionConstraintsForInternalOrFeedDataset(dataverse, dataset, dataset);
        FeedMessageOperatorDescriptor feedMessenger = new FeedMessageOperatorDescriptor(jobSpec, dataverse, dataset,
                feedMessages);
        return new Pair<IOperatorDescriptor, AlgebricksPartitionConstraint>(feedMessenger, spPc.second);
    }

    public Pair<IOperatorDescriptor, AlgebricksPartitionConstraint> buildBtreeRuntime(JobSpecification jobSpec,
            List<LogicalVariable> outputVars, IOperatorSchema opSchema, IVariableTypeEnvironment typeEnv,
            JobGenContext context, boolean retainInput, Dataset dataset, String indexName, int[] lowKeyFields,
            int[] highKeyFields, boolean lowKeyInclusive, boolean highKeyInclusive) throws AlgebricksException {
        boolean isSecondary = true;
        try {
            Index primaryIndex = MetadataManager.INSTANCE.getIndex(mdTxnCtx, dataset.getDataverseName(),
                    dataset.getDatasetName(), dataset.getDatasetName());
            if (primaryIndex != null) {
                isSecondary = !indexName.equals(primaryIndex.getIndexName());
            }
            int numPrimaryKeys = DatasetUtils.getPartitioningKeys(dataset).size();
            RecordDescriptor outputRecDesc = JobGenHelper.mkRecordDescriptor(typeEnv, opSchema, context);
            int numKeys = numPrimaryKeys;
            int keysStartIndex = outputRecDesc.getFieldCount() - numKeys - 1;
            if (isSecondary) {
                Index secondaryIndex = MetadataManager.INSTANCE.getIndex(mdTxnCtx, dataset.getDataverseName(),
                        dataset.getDatasetName(), indexName);
                int numSecondaryKeys = secondaryIndex.getKeyFieldNames().size();
                numKeys += numSecondaryKeys;
                keysStartIndex = outputRecDesc.getFieldCount() - numKeys;
            }
            IBinaryComparatorFactory[] comparatorFactories = JobGenHelper.variablesToAscBinaryComparatorFactories(
                    outputVars, keysStartIndex, numKeys, typeEnv, context);
            ITypeTraits[] typeTraits = null;

            if (isSecondary) {
                typeTraits = JobGenHelper.variablesToTypeTraits(outputVars, keysStartIndex, numKeys, typeEnv, context);
            } else {
                typeTraits = JobGenHelper.variablesToTypeTraits(outputVars, keysStartIndex, numKeys + 1, typeEnv,
                        context);
            }

            IAsterixApplicationContextInfo appContext = (IAsterixApplicationContextInfo) context.getAppContext();
            Pair<IFileSplitProvider, AlgebricksPartitionConstraint> spPc;
            try {
                spPc = splitProviderAndPartitionConstraintsForInternalOrFeedDataset(dataset.getDataverseName(),
                        dataset.getDatasetName(), indexName);
            } catch (Exception e) {
                throw new AlgebricksException(e);
            }

            ISearchOperationCallbackFactory searchCallbackFactory = null;
            if (isSecondary) {
                searchCallbackFactory = new SecondaryIndexSearchOperationCallbackFactory();
            } else {
                JobId jobId = ((JobEventListenerFactory) jobSpec.getJobletEventListenerFactory()).getJobId();
                int datasetId = dataset.getDatasetId();
                int[] primaryKeyFields = new int[numPrimaryKeys];
                List<LogicalVariable> primaryKeyVars = new ArrayList<LogicalVariable>();
                int varIndexOffset = outputVars.size() - numPrimaryKeys - 1;
                for (int i = 0; i < numPrimaryKeys; i++) {
                    primaryKeyFields[i] = i;
                    primaryKeyVars.add(new LogicalVariable(outputVars.get(varIndexOffset + i).getId()));
                }
                IBinaryHashFunctionFactory[] entityIdFieldHashFunctionFactories = JobGenHelper
                        .variablesToBinaryHashFunctionFactories(primaryKeyVars, typeEnv, context);

                TransactionSubsystemProvider txnSubsystemProvider = new TransactionSubsystemProvider();
                searchCallbackFactory = new PrimaryIndexSearchOperationCallbackFactory(jobId, datasetId,
                        primaryKeyFields, entityIdFieldHashFunctionFactories, txnSubsystemProvider,
                        ResourceType.LSM_BTREE);
            }

            BTreeSearchOperatorDescriptor btreeSearchOp = new BTreeSearchOperatorDescriptor(jobSpec, outputRecDesc,
                    appContext.getStorageManagerInterface(), appContext.getIndexLifecycleManagerProvider(), spPc.first,
                    typeTraits, comparatorFactories, lowKeyFields, highKeyFields, lowKeyInclusive, highKeyInclusive,
                    new LSMBTreeDataflowHelperFactory(AsterixRuntimeComponentsProvider.LSMBTREE_PROVIDER,
                            AsterixRuntimeComponentsProvider.LSMBTREE_PROVIDER,
                            AsterixRuntimeComponentsProvider.LSMBTREE_PROVIDER,
                            AsterixRuntimeComponentsProvider.LSMBTREE_PROVIDER), retainInput, searchCallbackFactory);
            return new Pair<IOperatorDescriptor, AlgebricksPartitionConstraint>(btreeSearchOp, spPc.second);

        } catch (MetadataException me) {
            throw new AlgebricksException(me);
        }
    }

    public Pair<IOperatorDescriptor, AlgebricksPartitionConstraint> buildRtreeRuntime(JobSpecification jobSpec,
            List<LogicalVariable> outputVars, IOperatorSchema opSchema, IVariableTypeEnvironment typeEnv,
            JobGenContext context, boolean retainInput, Dataset dataset, String indexName, int[] keyFields)
            throws AlgebricksException {
        try {
            ARecordType recType = (ARecordType) findType(dataset.getDataverseName(), dataset.getItemTypeName());
            int numPrimaryKeys = DatasetUtils.getPartitioningKeys(dataset).size();

            Index secondaryIndex = MetadataManager.INSTANCE.getIndex(mdTxnCtx, dataset.getDataverseName(),
                    dataset.getDatasetName(), indexName);
            if (secondaryIndex == null) {
                throw new AlgebricksException("Code generation error: no index " + indexName + " for dataset "
                        + dataset.getDatasetName());
            }
            List<String> secondaryKeyFields = secondaryIndex.getKeyFieldNames();
            int numSecondaryKeys = secondaryKeyFields.size();
            if (numSecondaryKeys != 1) {
                throw new AlgebricksException(
                        "Cannot use "
                                + numSecondaryKeys
                                + " fields as a key for the R-tree index. There can be only one field as a key for the R-tree index.");
            }
            Pair<IAType, Boolean> keyTypePair = Index.getNonNullableKeyFieldType(secondaryKeyFields.get(0), recType);
            IAType keyType = keyTypePair.first;
            if (keyType == null) {
                throw new AlgebricksException("Could not find field " + secondaryKeyFields.get(0) + " in the schema.");
            }
            int numDimensions = NonTaggedFormatUtil.getNumDimensions(keyType.getTypeTag());
            int numNestedSecondaryKeyFields = numDimensions * 2;
            IPrimitiveValueProviderFactory[] valueProviderFactories = new IPrimitiveValueProviderFactory[numNestedSecondaryKeyFields];
            for (int i = 0; i < numNestedSecondaryKeyFields; i++) {
                valueProviderFactories[i] = AqlPrimitiveValueProviderFactory.INSTANCE;
            }

            RecordDescriptor outputRecDesc = JobGenHelper.mkRecordDescriptor(typeEnv, opSchema, context);
            int keysStartIndex = outputRecDesc.getFieldCount() - numNestedSecondaryKeyFields - numPrimaryKeys;
            if (retainInput) {
                keysStartIndex -= numNestedSecondaryKeyFields;
            }
            IBinaryComparatorFactory[] comparatorFactories = JobGenHelper.variablesToAscBinaryComparatorFactories(
                    outputVars, keysStartIndex, numNestedSecondaryKeyFields, typeEnv, context);
            ITypeTraits[] typeTraits = JobGenHelper.variablesToTypeTraits(outputVars, keysStartIndex,
                    numNestedSecondaryKeyFields, typeEnv, context);
            IAsterixApplicationContextInfo appContext = (IAsterixApplicationContextInfo) context.getAppContext();
            Pair<IFileSplitProvider, AlgebricksPartitionConstraint> spPc = splitProviderAndPartitionConstraintsForInternalOrFeedDataset(
                    dataset.getDataverseName(), dataset.getDatasetName(), indexName);

            IBinaryComparatorFactory[] primaryComparatorFactories = DatasetUtils.computeKeysBinaryComparatorFactories(
                    dataset, recType, context.getBinaryComparatorFactoryProvider());
            IAType nestedKeyType = NonTaggedFormatUtil.getNestedSpatialType(keyType.getTypeTag());
            ISearchOperationCallbackFactory searchCallbackFactory = new SecondaryIndexSearchOperationCallbackFactory();
            RTreeSearchOperatorDescriptor rtreeSearchOp = new RTreeSearchOperatorDescriptor(jobSpec, outputRecDesc,
                    appContext.getStorageManagerInterface(), appContext.getIndexLifecycleManagerProvider(), spPc.first,
                    typeTraits, comparatorFactories, keyFields, new LSMRTreeDataflowHelperFactory(
                            valueProviderFactories, RTreePolicyType.RTREE, primaryComparatorFactories,
                            AsterixRuntimeComponentsProvider.LSMRTREE_PROVIDER,
                            AsterixRuntimeComponentsProvider.LSMRTREE_PROVIDER,
                            AsterixRuntimeComponentsProvider.LSMRTREE_PROVIDER,
                            AsterixRuntimeComponentsProvider.LSMRTREE_PROVIDER, proposeLinearizer(
                                    nestedKeyType.getTypeTag(), comparatorFactories.length)), retainInput,
                    searchCallbackFactory);
            return new Pair<IOperatorDescriptor, AlgebricksPartitionConstraint>(rtreeSearchOp, spPc.second);

        } catch (MetadataException me) {
            throw new AlgebricksException(me);
        }
    }

    @Override
    public Pair<IPushRuntimeFactory, AlgebricksPartitionConstraint> getWriteFileRuntime(IDataSink sink,
            int[] printColumns, IPrinterFactory[] printerFactories, RecordDescriptor inputDesc) {
        FileSplitDataSink fsds = (FileSplitDataSink) sink;
        FileSplitSinkId fssi = (FileSplitSinkId) fsds.getId();
        FileSplit fs = fssi.getFileSplit();
        File outFile = fs.getLocalFile().getFile();
        String nodeId = fs.getNodeName();

        SinkWriterRuntimeFactory runtime = new SinkWriterRuntimeFactory(printColumns, printerFactories, outFile,
                getWriterFactory(), inputDesc);
        AlgebricksPartitionConstraint apc = new AlgebricksAbsolutePartitionConstraint(new String[] { nodeId });
        return new Pair<IPushRuntimeFactory, AlgebricksPartitionConstraint>(runtime, apc);
    }

    @Override
    public IDataSourceIndex<String, AqlSourceId> findDataSourceIndex(String indexId, AqlSourceId dataSourceId)
            throws AlgebricksException {
        AqlDataSource ads = findDataSource(dataSourceId);
        Dataset dataset = ads.getDataset();
        if (dataset.getDatasetType() == DatasetType.EXTERNAL) {
            throw new AlgebricksException("No index for external dataset " + dataSourceId);
        }
        try {
            String indexName = (String) indexId;
            Index secondaryIndex = MetadataManager.INSTANCE.getIndex(mdTxnCtx, dataset.getDataverseName(),
                    dataset.getDatasetName(), indexName);
            if (secondaryIndex != null) {
                return new AqlIndex(secondaryIndex, dataset.getDataverseName(), dataset.getDatasetName(), this);
            } else {
                Index primaryIndex = MetadataManager.INSTANCE.getIndex(mdTxnCtx, dataset.getDataverseName(),
                        dataset.getDatasetName(), dataset.getDatasetName());
                if (primaryIndex.getIndexName().equals(indexId)) {
                    return new AqlIndex(primaryIndex, dataset.getDataverseName(), dataset.getDatasetName(), this);
                } else {
                    return null;
                }
            }
        } catch (MetadataException me) {
            throw new AlgebricksException(me);
        }
    }

    public AqlDataSource lookupSourceInMetadata(AqlSourceId aqlId) throws AlgebricksException, MetadataException {
        Dataset dataset = findDataset(aqlId.getDataverseName(), aqlId.getDatasetName());
        if (dataset == null) {
            throw new AlgebricksException("Datasource with id " + aqlId + " was not found.");
        }
        String tName = dataset.getItemTypeName();
        IAType itemType = MetadataManager.INSTANCE.getDatatype(mdTxnCtx, aqlId.getDataverseName(), tName).getDatatype();
        return new AqlDataSource(aqlId, dataset, itemType);
    }

    @Override
    public boolean scannerOperatorIsLeaf(IDataSource<AqlSourceId> dataSource) {
        AqlSourceId asid = dataSource.getId();
        String dataverseName = asid.getDataverseName();
        String datasetName = asid.getDatasetName();
        Dataset dataset = null;
        try {
            dataset = MetadataManager.INSTANCE.getDataset(mdTxnCtx, dataverseName, datasetName);
        } catch (MetadataException e) {
            throw new IllegalStateException(e);
        }

        if (dataset == null) {
            throw new IllegalArgumentException("Unknown dataset " + datasetName + " in dataverse " + dataverseName);
        }
        return dataset.getDatasetType() == DatasetType.EXTERNAL;
    }

    @Override
    public Pair<IOperatorDescriptor, AlgebricksPartitionConstraint> getWriteResultRuntime(
            IDataSource<AqlSourceId> dataSource, IOperatorSchema propagatedSchema, List<LogicalVariable> keys,
            LogicalVariable payload, JobGenContext context, JobSpecification spec) throws AlgebricksException {
        String dataverseName = dataSource.getId().getDataverseName();
        String datasetName = dataSource.getId().getDatasetName();
        int numKeys = keys.size();
        // move key fields to front
        int[] fieldPermutation = new int[numKeys + 1];
        // System.arraycopy(keys, 0, fieldPermutation, 0, numKeys);
        int i = 0;
        for (LogicalVariable varKey : keys) {
            int idx = propagatedSchema.findVariable(varKey);
            fieldPermutation[i] = idx;
            i++;
        }
        fieldPermutation[numKeys] = propagatedSchema.findVariable(payload);

        Dataset dataset = findDataset(dataverseName, datasetName);
        if (dataset == null) {
            throw new AlgebricksException("Unknown dataset " + datasetName + " in dataverse " + dataverseName);
        }

        try {
            Index primaryIndex = MetadataManager.INSTANCE.getIndex(mdTxnCtx, dataset.getDataverseName(),
                    dataset.getDatasetName(), dataset.getDatasetName());
            String indexName = primaryIndex.getIndexName();

            String itemTypeName = dataset.getItemTypeName();
            ARecordType itemType = (ARecordType) MetadataManager.INSTANCE.getDatatype(mdTxnCtx,
                    dataset.getDataverseName(), itemTypeName).getDatatype();
            ITypeTraits[] typeTraits = DatasetUtils.computeTupleTypeTraits(dataset, itemType);
            IBinaryComparatorFactory[] comparatorFactories = DatasetUtils.computeKeysBinaryComparatorFactories(dataset,
                    itemType, context.getBinaryComparatorFactoryProvider());

            Pair<IFileSplitProvider, AlgebricksPartitionConstraint> splitsAndConstraint = splitProviderAndPartitionConstraintsForInternalOrFeedDataset(
                    dataSource.getId().getDataverseName(), datasetName, indexName);
            IAsterixApplicationContextInfo appContext = (IAsterixApplicationContextInfo) context.getAppContext();

            //TODO
            //figure out the right behavior of the bulkload and then give the right callback
            //(ex. what's the expected behavior when there is an error during bulkload?)
            TreeIndexBulkLoadOperatorDescriptor btreeBulkLoad = new TreeIndexBulkLoadOperatorDescriptor(spec,
                    appContext.getStorageManagerInterface(), appContext.getIndexLifecycleManagerProvider(),
                    splitsAndConstraint.first, typeTraits, comparatorFactories, fieldPermutation,
                    GlobalConfig.DEFAULT_BTREE_FILL_FACTOR, false, new LSMBTreeDataflowHelperFactory(
                            AsterixRuntimeComponentsProvider.LSMBTREE_PROVIDER,
                            AsterixRuntimeComponentsProvider.LSMBTREE_PROVIDER,
                            AsterixRuntimeComponentsProvider.LSMBTREE_PROVIDER,
                            AsterixRuntimeComponentsProvider.LSMBTREE_PROVIDER), NoOpOperationCallbackFactory.INSTANCE);
            return new Pair<IOperatorDescriptor, AlgebricksPartitionConstraint>(btreeBulkLoad,
                    splitsAndConstraint.second);
        } catch (MetadataException me) {
            throw new AlgebricksException(me);
        }
    }

    public Pair<IOperatorDescriptor, AlgebricksPartitionConstraint> getInsertOrDeleteRuntime(IndexOperation indexOp,
            IDataSource<AqlSourceId> dataSource, IOperatorSchema propagatedSchema, IVariableTypeEnvironment typeEnv,
            List<LogicalVariable> keys, LogicalVariable payload, RecordDescriptor recordDesc, JobGenContext context,
            JobSpecification spec) throws AlgebricksException {
        String datasetName = dataSource.getId().getDatasetName();
        int numKeys = keys.size();
        // Move key fields to front.
        int[] fieldPermutation = new int[numKeys + 1];
        int i = 0;
        for (LogicalVariable varKey : keys) {
            int idx = propagatedSchema.findVariable(varKey);
            fieldPermutation[i] = idx;
            i++;
        }
        fieldPermutation[numKeys] = propagatedSchema.findVariable(payload);

        Dataset dataset = findDataset(dataSource.getId().getDataverseName(), datasetName);
        if (dataset == null) {
            throw new AlgebricksException("Unknown dataset " + datasetName + " in dataverse "
                    + dataSource.getId().getDataverseName());
        }
        try {
            Index primaryIndex = MetadataManager.INSTANCE.getIndex(mdTxnCtx, dataset.getDataverseName(),
                    dataset.getDatasetName(), dataset.getDatasetName());
            String indexName = primaryIndex.getIndexName();

            String itemTypeName = dataset.getItemTypeName();
            ARecordType itemType = (ARecordType) MetadataManager.INSTANCE.getDatatype(mdTxnCtx,
                    dataSource.getId().getDataverseName(), itemTypeName).getDatatype();

            ITypeTraits[] typeTraits = DatasetUtils.computeTupleTypeTraits(dataset, itemType);

            IAsterixApplicationContextInfo appContext = (IAsterixApplicationContextInfo) context.getAppContext();
            IBinaryComparatorFactory[] comparatorFactories = DatasetUtils.computeKeysBinaryComparatorFactories(dataset,
                    itemType, context.getBinaryComparatorFactoryProvider());
            Pair<IFileSplitProvider, AlgebricksPartitionConstraint> splitsAndConstraint = splitProviderAndPartitionConstraintsForInternalOrFeedDataset(
                    dataSource.getId().getDataverseName(), datasetName, indexName);
<<<<<<< HEAD

            //prepare callback
            JobId jobId = ((JobEventListenerFactory) spec.getJobletEventListenerFactory()).getJobId();
            int datasetId = dataset.getDatasetId();
            int[] primaryKeyFields = new int[numKeys];
            for (i = 0; i < numKeys; i++) {
                primaryKeyFields[i] = i;
            }
            IBinaryHashFunctionFactory[] entityIdFieldHashFunctionFactories = JobGenHelper
                    .variablesToBinaryHashFunctionFactories(keys, typeEnv, context);
            TransactionSubsystemProvider txnSubsystemProvider = new TransactionSubsystemProvider();
            PrimaryIndexModificationOperationCallbackFactory modificationCallbackFactory = new PrimaryIndexModificationOperationCallbackFactory(
                    jobId, datasetId, primaryKeyFields, entityIdFieldHashFunctionFactories, txnSubsystemProvider,
                    indexOp, ResourceType.LSM_BTREE);

            LSMTreeIndexInsertUpdateDeleteOperatorDescriptor btreeBulkLoad = new LSMTreeIndexInsertUpdateDeleteOperatorDescriptor(
                    spec, recordDesc, appContext.getStorageManagerInterface(),
                    appContext.getIndexLifecycleManagerProvider(), splitsAndConstraint.first, typeTraits,
                    comparatorFactories, fieldPermutation, indexOp, new LSMBTreeDataflowHelperFactory(
                            AsterixRuntimeComponentsProvider.LSMBTREE_PROVIDER,
                            AsterixRuntimeComponentsProvider.LSMBTREE_PROVIDER,
                            AsterixRuntimeComponentsProvider.LSMBTREE_PROVIDER,
                            AsterixRuntimeComponentsProvider.LSMBTREE_PROVIDER), null, modificationCallbackFactory);

=======
            TreeIndexInsertUpdateDeleteOperatorDescriptor btreeBulkLoad = new TreeIndexInsertUpdateDeleteOperatorDescriptor(
                    spec, recordDesc, appContext.getStorageManagerInterface(), appContext.getIndexRegistryProvider(),
                    splitsAndConstraint.first, typeTraits, comparatorFactories, fieldPermutation, indexOp,
                    new BTreeDataflowHelperFactory(), null, NoOpOperationCallbackProvider.INSTANCE, jobTxnId);
>>>>>>> a36464ef
            return new Pair<IOperatorDescriptor, AlgebricksPartitionConstraint>(btreeBulkLoad,
                    splitsAndConstraint.second);

        } catch (MetadataException me) {
            throw new AlgebricksException(me);
        }
    }

    @Override
    public Pair<IOperatorDescriptor, AlgebricksPartitionConstraint> getInsertRuntime(
            IDataSource<AqlSourceId> dataSource, IOperatorSchema propagatedSchema, IVariableTypeEnvironment typeEnv,
            List<LogicalVariable> keys, LogicalVariable payload, RecordDescriptor recordDesc, JobGenContext context,
            JobSpecification spec) throws AlgebricksException {
        return getInsertOrDeleteRuntime(IndexOperation.INSERT, dataSource, propagatedSchema, typeEnv, keys, payload,
                recordDesc, context, spec);
    }

    @Override
    public Pair<IOperatorDescriptor, AlgebricksPartitionConstraint> getDeleteRuntime(
            IDataSource<AqlSourceId> dataSource, IOperatorSchema propagatedSchema, IVariableTypeEnvironment typeEnv,
            List<LogicalVariable> keys, LogicalVariable payload, RecordDescriptor recordDesc, JobGenContext context,
            JobSpecification spec) throws AlgebricksException {
        return getInsertOrDeleteRuntime(IndexOperation.DELETE, dataSource, propagatedSchema, typeEnv, keys, payload,
                recordDesc, context, spec);
    }

    public Pair<IOperatorDescriptor, AlgebricksPartitionConstraint> getIndexInsertOrDeleteRuntime(
            IndexOperation indexOp, IDataSourceIndex<String, AqlSourceId> dataSourceIndex,
            IOperatorSchema propagatedSchema, IOperatorSchema[] inputSchemas, IVariableTypeEnvironment typeEnv,
            List<LogicalVariable> primaryKeys, List<LogicalVariable> secondaryKeys, ILogicalExpression filterExpr,
            RecordDescriptor recordDesc, JobGenContext context, JobSpecification spec) throws AlgebricksException {
        String indexName = dataSourceIndex.getId();
        String dataverseName = dataSourceIndex.getDataSource().getId().getDataverseName();
        String datasetName = dataSourceIndex.getDataSource().getId().getDatasetName();

        Dataset dataset = findDataset(dataverseName, datasetName);
        if (dataset == null) {
            throw new AlgebricksException("Unknown dataset " + datasetName);
        }
        Index secondaryIndex;
        try {
            secondaryIndex = MetadataManager.INSTANCE.getIndex(mdTxnCtx, dataset.getDataverseName(),
                    dataset.getDatasetName(), indexName);
        } catch (MetadataException e) {
            throw new AlgebricksException(e);
        }
        AsterixTupleFilterFactory filterFactory = createTupleFilterFactory(inputSchemas, typeEnv, filterExpr, context);
        switch (secondaryIndex.getIndexType()) {
            case BTREE: {
                return getBTreeDmlRuntime(dataverseName, datasetName, indexName, propagatedSchema, typeEnv,
                        primaryKeys, secondaryKeys, filterFactory, recordDesc, context, spec, indexOp);
            }
            case RTREE: {
                return getRTreeDmlRuntime(dataverseName, datasetName, indexName, propagatedSchema, typeEnv,
                        primaryKeys, secondaryKeys, filterFactory, recordDesc, context, spec, indexOp);
            }
            default: {
                throw new AlgebricksException("Insert and delete not implemented for index type: "
                        + secondaryIndex.getIndexType());
            }
        }
    }

    @Override
    public Pair<IOperatorDescriptor, AlgebricksPartitionConstraint> getIndexInsertRuntime(
            IDataSourceIndex<String, AqlSourceId> dataSourceIndex, IOperatorSchema propagatedSchema,
            IOperatorSchema[] inputSchemas, IVariableTypeEnvironment typeEnv, List<LogicalVariable> primaryKeys,
            List<LogicalVariable> secondaryKeys, ILogicalExpression filterExpr, RecordDescriptor recordDesc,
            JobGenContext context, JobSpecification spec) throws AlgebricksException {
        return getIndexInsertOrDeleteRuntime(IndexOperation.INSERT, dataSourceIndex, propagatedSchema, inputSchemas,
                typeEnv, primaryKeys, secondaryKeys, filterExpr, recordDesc, context, spec);
    }

    @Override
    public Pair<IOperatorDescriptor, AlgebricksPartitionConstraint> getIndexDeleteRuntime(
            IDataSourceIndex<String, AqlSourceId> dataSourceIndex, IOperatorSchema propagatedSchema,
            IOperatorSchema[] inputSchemas, IVariableTypeEnvironment typeEnv, List<LogicalVariable> primaryKeys,
            List<LogicalVariable> secondaryKeys, ILogicalExpression filterExpr, RecordDescriptor recordDesc,
            JobGenContext context, JobSpecification spec) throws AlgebricksException {
        return getIndexInsertOrDeleteRuntime(IndexOperation.DELETE, dataSourceIndex, propagatedSchema, inputSchemas,
                typeEnv, primaryKeys, secondaryKeys, filterExpr, recordDesc, context, spec);
    }

    private AsterixTupleFilterFactory createTupleFilterFactory(IOperatorSchema[] inputSchemas,
            IVariableTypeEnvironment typeEnv, ILogicalExpression filterExpr, JobGenContext context)
            throws AlgebricksException {
        // No filtering condition.
        if (filterExpr == null) {
            return null;
        }
        IExpressionRuntimeProvider expressionRuntimeProvider = context.getExpressionRuntimeProvider();
        IScalarEvaluatorFactory filterEvalFactory = expressionRuntimeProvider.createEvaluatorFactory(filterExpr,
                typeEnv, inputSchemas, context);
        return new AsterixTupleFilterFactory(filterEvalFactory, context.getBinaryBooleanInspectorFactory());
    }

    private Pair<IOperatorDescriptor, AlgebricksPartitionConstraint> getBTreeDmlRuntime(String dataverseName,
            String datasetName, String indexName, IOperatorSchema propagatedSchema, IVariableTypeEnvironment typeEnv,
            List<LogicalVariable> primaryKeys, List<LogicalVariable> secondaryKeys,
            AsterixTupleFilterFactory filterFactory, RecordDescriptor recordDesc, JobGenContext context,
            JobSpecification spec, IndexOperation indexOp) throws AlgebricksException {

        int numKeys = primaryKeys.size() + secondaryKeys.size();
        // generate field permutations
        int[] fieldPermutation = new int[numKeys];
        int i = 0;
        for (LogicalVariable varKey : secondaryKeys) {
            int idx = propagatedSchema.findVariable(varKey);
            fieldPermutation[i] = idx;
            i++;
        }
        for (LogicalVariable varKey : primaryKeys) {
            int idx = propagatedSchema.findVariable(varKey);
            fieldPermutation[i] = idx;
            i++;
        }

        Dataset dataset = findDataset(dataverseName, datasetName);
        if (dataset == null) {
            throw new AlgebricksException("Unknown dataset " + datasetName + " in dataverse " + dataverseName);
        }
        String itemTypeName = dataset.getItemTypeName();
        IAType itemType;
        try {
            itemType = MetadataManager.INSTANCE.getDatatype(mdTxnCtx, dataset.getDataverseName(), itemTypeName)
                    .getDatatype();

            if (itemType.getTypeTag() != ATypeTag.RECORD) {
                throw new AlgebricksException("Only record types can be indexed.");
            }

            ARecordType recType = (ARecordType) itemType;

            // Index parameters.
            Index secondaryIndex = MetadataManager.INSTANCE.getIndex(mdTxnCtx, dataset.getDataverseName(),
                    dataset.getDatasetName(), indexName);

            List<String> secondaryKeyExprs = secondaryIndex.getKeyFieldNames();
            ITypeTraits[] typeTraits = new ITypeTraits[numKeys];
            IBinaryComparatorFactory[] comparatorFactories = new IBinaryComparatorFactory[numKeys];
            for (i = 0; i < secondaryKeys.size(); ++i) {
                Pair<IAType, Boolean> keyPairType = Index.getNonNullableKeyFieldType(secondaryKeyExprs.get(i)
                        .toString(), recType);
                IAType keyType = keyPairType.first;
                comparatorFactories[i] = AqlBinaryComparatorFactoryProvider.INSTANCE.getBinaryComparatorFactory(
                        keyType, true);
                typeTraits[i] = AqlTypeTraitProvider.INSTANCE.getTypeTrait(keyType);
            }
            List<String> partitioningKeys = DatasetUtils.getPartitioningKeys(dataset);
            for (String partitioningKey : partitioningKeys) {
                IAType keyType = recType.getFieldType(partitioningKey);
                comparatorFactories[i] = AqlBinaryComparatorFactoryProvider.INSTANCE.getBinaryComparatorFactory(
                        keyType, true);
                typeTraits[i] = AqlTypeTraitProvider.INSTANCE.getTypeTrait(keyType);
                ++i;
            }

            IAsterixApplicationContextInfo appContext = (IAsterixApplicationContextInfo) context.getAppContext();
            Pair<IFileSplitProvider, AlgebricksPartitionConstraint> splitsAndConstraint = splitProviderAndPartitionConstraintsForInternalOrFeedDataset(
                    dataverseName, datasetName, indexName);
<<<<<<< HEAD

            //prepare callback
            JobId jobId = ((JobEventListenerFactory) spec.getJobletEventListenerFactory()).getJobId();
            int datasetId = dataset.getDatasetId();
            int[] primaryKeyFields = new int[primaryKeys.size()];
            i = 0;
            for (LogicalVariable varKey : primaryKeys) {
                int idx = propagatedSchema.findVariable(varKey);
                primaryKeyFields[i] = idx;
                i++;
            }
            IBinaryHashFunctionFactory[] entityIdFieldHashFunctionFactories = JobGenHelper
                    .variablesToBinaryHashFunctionFactories(primaryKeys, typeEnv, context);
            TransactionSubsystemProvider txnSubsystemProvider = new TransactionSubsystemProvider();
            SecondaryIndexModificationOperationCallbackFactory modificationCallbackFactory = new SecondaryIndexModificationOperationCallbackFactory(
                    jobId, datasetId, primaryKeyFields, entityIdFieldHashFunctionFactories, txnSubsystemProvider,
                    indexOp, ResourceType.LSM_BTREE);

            LSMTreeIndexInsertUpdateDeleteOperatorDescriptor btreeBulkLoad = new LSMTreeIndexInsertUpdateDeleteOperatorDescriptor(
                    spec, recordDesc, appContext.getStorageManagerInterface(),
                    appContext.getIndexLifecycleManagerProvider(), splitsAndConstraint.first, typeTraits,
                    comparatorFactories, fieldPermutation, indexOp, new LSMBTreeDataflowHelperFactory(
                            AsterixRuntimeComponentsProvider.LSMBTREE_PROVIDER,
                            AsterixRuntimeComponentsProvider.LSMBTREE_PROVIDER,
                            AsterixRuntimeComponentsProvider.LSMBTREE_PROVIDER,
                            AsterixRuntimeComponentsProvider.LSMBTREE_PROVIDER), filterFactory,
                    modificationCallbackFactory);
            return new Pair<IOperatorDescriptor, AlgebricksPartitionConstraint>(btreeBulkLoad,
=======
            TreeIndexInsertUpdateDeleteOperatorDescriptor btreeInsert = new TreeIndexInsertUpdateDeleteOperatorDescriptor(
                    spec, recordDesc, appContext.getStorageManagerInterface(), appContext.getIndexRegistryProvider(),
                    splitsAndConstraint.first, typeTraits, comparatorFactories, fieldPermutation, indexOp,
                    new BTreeDataflowHelperFactory(), filterFactory, NoOpOperationCallbackProvider.INSTANCE,
                    jobTxnId);
            return new Pair<IOperatorDescriptor, AlgebricksPartitionConstraint>(btreeInsert,
>>>>>>> a36464ef
                    splitsAndConstraint.second);
        } catch (MetadataException e) {
            throw new AlgebricksException(e);
        }
    }

    private Pair<IOperatorDescriptor, AlgebricksPartitionConstraint> getRTreeDmlRuntime(String dataverseName,
            String datasetName, String indexName, IOperatorSchema propagatedSchema, IVariableTypeEnvironment typeEnv,
            List<LogicalVariable> primaryKeys, List<LogicalVariable> secondaryKeys,
            AsterixTupleFilterFactory filterFactory, RecordDescriptor recordDesc, JobGenContext context,
            JobSpecification spec, IndexOperation indexOp) throws AlgebricksException {
        try {
            Dataset dataset = MetadataManager.INSTANCE.getDataset(mdTxnCtx, dataverseName, datasetName);
            String itemTypeName = dataset.getItemTypeName();
            IAType itemType = MetadataManager.INSTANCE.getDatatype(mdTxnCtx, dataverseName, itemTypeName).getDatatype();
            if (itemType.getTypeTag() != ATypeTag.RECORD) {
                throw new AlgebricksException("Only record types can be indexed.");
            }
            ARecordType recType = (ARecordType) itemType;
            Index secondaryIndex = MetadataManager.INSTANCE.getIndex(mdTxnCtx, dataset.getDataverseName(),
                    dataset.getDatasetName(), indexName);
            List<String> secondaryKeyExprs = secondaryIndex.getKeyFieldNames();
            Pair<IAType, Boolean> keyPairType = Index.getNonNullableKeyFieldType(secondaryKeyExprs.get(0), recType);
            IAType spatialType = keyPairType.first;
            int dimension = NonTaggedFormatUtil.getNumDimensions(spatialType.getTypeTag());
            int numSecondaryKeys = dimension * 2;
            int numPrimaryKeys = primaryKeys.size();
            int numKeys = numSecondaryKeys + numPrimaryKeys;
            ITypeTraits[] typeTraits = new ITypeTraits[numKeys];
            IBinaryComparatorFactory[] comparatorFactories = new IBinaryComparatorFactory[numKeys];
            int[] fieldPermutation = new int[numKeys];
            int i = 0;

            for (LogicalVariable varKey : secondaryKeys) {
                int idx = propagatedSchema.findVariable(varKey);
                fieldPermutation[i] = idx;
                i++;
            }
            for (LogicalVariable varKey : primaryKeys) {
                int idx = propagatedSchema.findVariable(varKey);
                fieldPermutation[i] = idx;
                i++;
            }
            IAType nestedKeyType = NonTaggedFormatUtil.getNestedSpatialType(spatialType.getTypeTag());
            IPrimitiveValueProviderFactory[] valueProviderFactories = new IPrimitiveValueProviderFactory[numSecondaryKeys];
            for (i = 0; i < numSecondaryKeys; i++) {
                comparatorFactories[i] = AqlBinaryComparatorFactoryProvider.INSTANCE.getBinaryComparatorFactory(
                        nestedKeyType, true);
                typeTraits[i] = AqlTypeTraitProvider.INSTANCE.getTypeTrait(nestedKeyType);
                valueProviderFactories[i] = AqlPrimitiveValueProviderFactory.INSTANCE;
            }
            List<String> partitioningKeys = DatasetUtils.getPartitioningKeys(dataset);
            for (String partitioningKey : partitioningKeys) {
                IAType keyType = recType.getFieldType(partitioningKey);
                comparatorFactories[i] = AqlBinaryComparatorFactoryProvider.INSTANCE.getBinaryComparatorFactory(
                        keyType, true);
                typeTraits[i] = AqlTypeTraitProvider.INSTANCE.getTypeTrait(keyType);
                ++i;
            }

            IBinaryComparatorFactory[] primaryComparatorFactories = DatasetUtils.computeKeysBinaryComparatorFactories(
                    dataset, recType, context.getBinaryComparatorFactoryProvider());
            IAsterixApplicationContextInfo appContext = (IAsterixApplicationContextInfo) context.getAppContext();
            Pair<IFileSplitProvider, AlgebricksPartitionConstraint> splitsAndConstraint = splitProviderAndPartitionConstraintsForInternalOrFeedDataset(
                    dataverseName, datasetName, indexName);
<<<<<<< HEAD

            //prepare callback
            JobId jobId = ((JobEventListenerFactory) spec.getJobletEventListenerFactory()).getJobId();
            int datasetId = dataset.getDatasetId();
            int[] primaryKeyFields = new int[numKeys];
            i = 0;
            for (LogicalVariable varKey : primaryKeys) {
                int idx = propagatedSchema.findVariable(varKey);
                primaryKeyFields[i] = idx;
                i++;
            }
            IBinaryHashFunctionFactory[] entityIdFieldHashFunctionFactories = JobGenHelper
                    .variablesToBinaryHashFunctionFactories(primaryKeys, typeEnv, context);
            TransactionSubsystemProvider txnSubsystemProvider = new TransactionSubsystemProvider();
            SecondaryIndexModificationOperationCallbackFactory modificationCallbackFactory = new SecondaryIndexModificationOperationCallbackFactory(
                    jobId, datasetId, primaryKeyFields, entityIdFieldHashFunctionFactories, txnSubsystemProvider,
                    indexOp, ResourceType.LSM_RTREE);

            LSMTreeIndexInsertUpdateDeleteOperatorDescriptor rtreeUpdate = new LSMTreeIndexInsertUpdateDeleteOperatorDescriptor(
                    spec, recordDesc, appContext.getStorageManagerInterface(),
                    appContext.getIndexLifecycleManagerProvider(), splitsAndConstraint.first, typeTraits,
                    comparatorFactories, fieldPermutation, indexOp, new LSMRTreeDataflowHelperFactory(
                            valueProviderFactories, RTreePolicyType.RTREE, primaryComparatorFactories,
                            AsterixRuntimeComponentsProvider.LSMRTREE_PROVIDER,
                            AsterixRuntimeComponentsProvider.LSMRTREE_PROVIDER,
                            AsterixRuntimeComponentsProvider.LSMRTREE_PROVIDER,
                            AsterixRuntimeComponentsProvider.LSMRTREE_PROVIDER, proposeLinearizer(
                                    nestedKeyType.getTypeTag(), comparatorFactories.length)), filterFactory,
                    modificationCallbackFactory);
=======
            TreeIndexInsertUpdateDeleteOperatorDescriptor rtreeUpdate = new TreeIndexInsertUpdateDeleteOperatorDescriptor(
                    spec, recordDesc, appContext.getStorageManagerInterface(), appContext.getIndexRegistryProvider(),
                    splitsAndConstraint.first, typeTraits, comparatorFactories, fieldPermutation, indexOp,
                    new RTreeDataflowHelperFactory(valueProviderFactories), filterFactory,
                    NoOpOperationCallbackProvider.INSTANCE, jobTxnId);
>>>>>>> a36464ef
            return new Pair<IOperatorDescriptor, AlgebricksPartitionConstraint>(rtreeUpdate, splitsAndConstraint.second);
        } catch (MetadataException me) {
            throw new AlgebricksException(me);
        }
    }

<<<<<<< HEAD
    public JobId getJobId() {
        return jobId;
=======
    public long getJobTxnId() {
        return jobTxnId;
>>>>>>> a36464ef
    }

    public static ITreeIndexFrameFactory createBTreeNSMInteriorFrameFactory(ITypeTraits[] typeTraits) {
        return new BTreeNSMInteriorFrameFactory(new TypeAwareTupleWriterFactory(typeTraits));
    }

    public static ILinearizeComparatorFactory proposeLinearizer(ATypeTag keyType, int numKeyFields)
            throws AlgebricksException {
        if (numKeyFields / 2 == 2 && (keyType == ATypeTag.DOUBLE)) {
            return new HilbertDoubleComparatorFactory(2);
        } else if (keyType == ATypeTag.DOUBLE) {
            return new ZCurveDoubleComparatorFactory(numKeyFields / 2);
        } else if (keyType == ATypeTag.INT8 || keyType == ATypeTag.INT16 || keyType == ATypeTag.INT32
                || keyType == ATypeTag.INT64) {
            return new ZCurveIntComparatorFactory(numKeyFields / 2);
        } else {
            throw new AlgebricksException("Cannot propose linearizer for key with type " + keyType + ".");
        }
    }

    @Override
    public IFunctionInfo lookupFunction(FunctionIdentifier fid) {
        return AsterixBuiltinFunctions.lookupFunction(fid);
    }

    public Pair<IFileSplitProvider, AlgebricksPartitionConstraint> splitProviderAndPartitionConstraintsForInternalOrFeedDataset(
            String dataverseName, String datasetName, String targetIdxName) throws AlgebricksException {
        FileSplit[] splits = splitsForInternalOrFeedDataset(mdTxnCtx, dataverseName, datasetName, targetIdxName);
        IFileSplitProvider splitProvider = new ConstantFileSplitProvider(splits);
        String[] loc = new String[splits.length];
        for (int p = 0; p < splits.length; p++) {
            loc[p] = splits[p].getNodeName();
        }
        AlgebricksPartitionConstraint pc = new AlgebricksAbsolutePartitionConstraint(loc);
        return new Pair<IFileSplitProvider, AlgebricksPartitionConstraint>(splitProvider, pc);
    }

    private FileSplit[] splitsForInternalOrFeedDataset(MetadataTransactionContext mdTxnCtx, String dataverseName,
            String datasetName, String targetIdxName) throws AlgebricksException {

        try {
            File relPathFile = new File(getRelativePath(dataverseName, datasetName + "_idx_" + targetIdxName));
            Dataset dataset = MetadataManager.INSTANCE.getDataset(mdTxnCtx, dataverseName, datasetName);
            if (dataset.getDatasetType() != DatasetType.INTERNAL & dataset.getDatasetType() != DatasetType.FEED) {
                throw new AlgebricksException("Not an internal or feed dataset");
            }
            InternalDatasetDetails datasetDetails = (InternalDatasetDetails) dataset.getDatasetDetails();
            List<String> nodeGroup = MetadataManager.INSTANCE.getNodegroup(mdTxnCtx, datasetDetails.getNodeGroupName())
                    .getNodeNames();
            if (nodeGroup == null) {
                throw new AlgebricksException("Couldn't find node group " + datasetDetails.getNodeGroupName());
            }

            List<FileSplit> splitArray = new ArrayList<FileSplit>();
            for (String nd : nodeGroup) {
                String[] nodeStores = stores.get(nd);
                if (nodeStores == null) {
                    LOGGER.warning("Node " + nd + " has no stores.");
                    throw new AlgebricksException("Node " + nd + " has no stores.");
                } else {
                    for (int j = 0; j < nodeStores.length; j++) {
                        File f = new File(nodeStores[j] + File.separator + relPathFile);
                        splitArray.add(new FileSplit(nd, new FileReference(f)));
                    }
                }
            }
            FileSplit[] splits = new FileSplit[splitArray.size()];
            int i = 0;
            for (FileSplit fs : splitArray) {
                splits[i++] = fs;
            }
            return splits;
        } catch (MetadataException me) {
            throw new AlgebricksException(me);
        }
    }

    private static Map<String, String> initializeAdapterFactoryMapping() {
        Map<String, String> adapterFactoryMapping = new HashMap<String, String>();
        adapterFactoryMapping.put("edu.uci.ics.asterix.external.dataset.adapter.NCFileSystemAdapter",
                "edu.uci.ics.asterix.external.adapter.factory.NCFileSystemAdapterFactory");
        adapterFactoryMapping.put("edu.uci.ics.asterix.external.dataset.adapter.HDFSAdapter",
                "edu.uci.ics.asterix.external.adapter.factory.HDFSAdapterFactory");
        adapterFactoryMapping.put("edu.uci.ics.asterix.external.dataset.adapter.PullBasedTwitterAdapter",
                "edu.uci.ics.asterix.external.dataset.adapter.PullBasedTwitterAdapterFactory");
        adapterFactoryMapping.put("edu.uci.ics.asterix.external.dataset.adapter.RSSFeedAdapter",
                "edu.uci.ics.asterix.external.dataset.adapter..RSSFeedAdapterFactory");
        adapterFactoryMapping.put("edu.uci.ics.asterix.external.dataset.adapter.CNNFeedAdapter",
                "edu.uci.ics.asterix.external.dataset.adapter.CNNFeedAdapterFactory");
        return adapterFactoryMapping;
    }

    public DatasourceAdapter getAdapter(MetadataTransactionContext mdTxnCtx, String dataverseName, String adapterName)
            throws MetadataException {
        DatasourceAdapter adapter = null;
        // search in default namespace (built-in adapter)
        adapter = MetadataManager.INSTANCE.getAdapter(mdTxnCtx, MetadataConstants.METADATA_DATAVERSE_NAME, adapterName);

        // search in dataverse (user-defined adapter)
        if (adapter == null) {
            adapter = MetadataManager.INSTANCE.getAdapter(mdTxnCtx, dataverseName, adapterName);
        }
        return adapter;
    }

    private static String getRelativePath(String dataverseName, String fileName) {
        return dataverseName + File.separator + fileName;
    }

    public Pair<IFileSplitProvider, IFileSplitProvider> getInvertedIndexFileSplitProviders(
            IFileSplitProvider splitProvider) {
        int numSplits = splitProvider.getFileSplits().length;
        FileSplit[] btreeSplits = new FileSplit[numSplits];
        FileSplit[] invListsSplits = new FileSplit[numSplits];
        for (int i = 0; i < numSplits; i++) {
            String nodeName = splitProvider.getFileSplits()[i].getNodeName();
            String path = splitProvider.getFileSplits()[i].getLocalFile().getFile().getPath();
            btreeSplits[i] = new FileSplit(nodeName, path + "_$btree");
            invListsSplits[i] = new FileSplit(nodeName, path + "_$invlists");
        }
        return new Pair<IFileSplitProvider, IFileSplitProvider>(new ConstantFileSplitProvider(btreeSplits),
                new ConstantFileSplitProvider(invListsSplits));
    }

    public Dataset findDataset(String dataverse, String dataset) throws AlgebricksException {
        try {
            return MetadataManager.INSTANCE.getDataset(mdTxnCtx, dataverse, dataset);
        } catch (MetadataException e) {
            throw new AlgebricksException(e);
        }
    }

    public IAType findType(String dataverse, String typeName) {
        Datatype type;
        try {
            type = MetadataManager.INSTANCE.getDatatype(mdTxnCtx, dataverse, typeName);
        } catch (Exception e) {
            throw new IllegalStateException();
        }
        if (type == null) {
            throw new IllegalStateException();
        }
        return type.getDatatype();
    }

    public List<Index> getDatasetIndexes(String dataverseName, String datasetName) throws AlgebricksException {
        try {
            return MetadataManager.INSTANCE.getDatasetIndexes(mdTxnCtx, dataverseName, datasetName);
        } catch (MetadataException e) {
            throw new AlgebricksException(e);
        }
    }

    public AlgebricksPartitionConstraint getClusterLocations() {
        ArrayList<String> locs = new ArrayList<String>();
        for (String k : stores.keySet()) {
            String[] nodeStores = stores.get(k);
            for (int j = 0; j < nodeStores.length; j++) {
                locs.add(k);
            }
        }
        String[] cluster = new String[locs.size()];
        cluster = locs.toArray(cluster);
        return new AlgebricksAbsolutePartitionConstraint(cluster);
    }

    public IDataFormat getFormat() {
        return FormatUtils.getDefaultFormat();
    }


}<|MERGE_RESOLUTION|>--- conflicted
+++ resolved
@@ -135,11 +135,6 @@
     private Map<String, String> config;
     private IAWriterFactory writerFactory;
     private FileSplit outputFile;
-<<<<<<< HEAD
-=======
-    private long jobTxnId;
-
->>>>>>> a36464ef
     private final Dataverse defaultDataverse;
     private JobId jobId;
 
@@ -166,14 +161,9 @@
         this.defaultDataverse = defaultDataverse;
         this.stores = AsterixProperties.INSTANCE.getStores();
     }
-    
-<<<<<<< HEAD
+
     public void setJobId(JobId jobId) {
         this.jobId = jobId;
-=======
-    public void setJobTxnId(long txnId){
-    	this.jobTxnId = txnId;
->>>>>>> a36464ef
     }
 
     public Dataverse getDefaultDataverse() {
@@ -723,7 +713,6 @@
                     itemType, context.getBinaryComparatorFactoryProvider());
             Pair<IFileSplitProvider, AlgebricksPartitionConstraint> splitsAndConstraint = splitProviderAndPartitionConstraintsForInternalOrFeedDataset(
                     dataSource.getId().getDataverseName(), datasetName, indexName);
-<<<<<<< HEAD
 
             //prepare callback
             JobId jobId = ((JobEventListenerFactory) spec.getJobletEventListenerFactory()).getJobId();
@@ -748,12 +737,6 @@
                             AsterixRuntimeComponentsProvider.LSMBTREE_PROVIDER,
                             AsterixRuntimeComponentsProvider.LSMBTREE_PROVIDER), null, modificationCallbackFactory);
 
-=======
-            TreeIndexInsertUpdateDeleteOperatorDescriptor btreeBulkLoad = new TreeIndexInsertUpdateDeleteOperatorDescriptor(
-                    spec, recordDesc, appContext.getStorageManagerInterface(), appContext.getIndexRegistryProvider(),
-                    splitsAndConstraint.first, typeTraits, comparatorFactories, fieldPermutation, indexOp,
-                    new BTreeDataflowHelperFactory(), null, NoOpOperationCallbackProvider.INSTANCE, jobTxnId);
->>>>>>> a36464ef
             return new Pair<IOperatorDescriptor, AlgebricksPartitionConstraint>(btreeBulkLoad,
                     splitsAndConstraint.second);
 
@@ -914,7 +897,6 @@
             IAsterixApplicationContextInfo appContext = (IAsterixApplicationContextInfo) context.getAppContext();
             Pair<IFileSplitProvider, AlgebricksPartitionConstraint> splitsAndConstraint = splitProviderAndPartitionConstraintsForInternalOrFeedDataset(
                     dataverseName, datasetName, indexName);
-<<<<<<< HEAD
 
             //prepare callback
             JobId jobId = ((JobEventListenerFactory) spec.getJobletEventListenerFactory()).getJobId();
@@ -943,14 +925,6 @@
                             AsterixRuntimeComponentsProvider.LSMBTREE_PROVIDER), filterFactory,
                     modificationCallbackFactory);
             return new Pair<IOperatorDescriptor, AlgebricksPartitionConstraint>(btreeBulkLoad,
-=======
-            TreeIndexInsertUpdateDeleteOperatorDescriptor btreeInsert = new TreeIndexInsertUpdateDeleteOperatorDescriptor(
-                    spec, recordDesc, appContext.getStorageManagerInterface(), appContext.getIndexRegistryProvider(),
-                    splitsAndConstraint.first, typeTraits, comparatorFactories, fieldPermutation, indexOp,
-                    new BTreeDataflowHelperFactory(), filterFactory, NoOpOperationCallbackProvider.INSTANCE,
-                    jobTxnId);
-            return new Pair<IOperatorDescriptor, AlgebricksPartitionConstraint>(btreeInsert,
->>>>>>> a36464ef
                     splitsAndConstraint.second);
         } catch (MetadataException e) {
             throw new AlgebricksException(e);
@@ -1016,7 +990,6 @@
             IAsterixApplicationContextInfo appContext = (IAsterixApplicationContextInfo) context.getAppContext();
             Pair<IFileSplitProvider, AlgebricksPartitionConstraint> splitsAndConstraint = splitProviderAndPartitionConstraintsForInternalOrFeedDataset(
                     dataverseName, datasetName, indexName);
-<<<<<<< HEAD
 
             //prepare callback
             JobId jobId = ((JobEventListenerFactory) spec.getJobletEventListenerFactory()).getJobId();
@@ -1046,26 +1019,14 @@
                             AsterixRuntimeComponentsProvider.LSMRTREE_PROVIDER, proposeLinearizer(
                                     nestedKeyType.getTypeTag(), comparatorFactories.length)), filterFactory,
                     modificationCallbackFactory);
-=======
-            TreeIndexInsertUpdateDeleteOperatorDescriptor rtreeUpdate = new TreeIndexInsertUpdateDeleteOperatorDescriptor(
-                    spec, recordDesc, appContext.getStorageManagerInterface(), appContext.getIndexRegistryProvider(),
-                    splitsAndConstraint.first, typeTraits, comparatorFactories, fieldPermutation, indexOp,
-                    new RTreeDataflowHelperFactory(valueProviderFactories), filterFactory,
-                    NoOpOperationCallbackProvider.INSTANCE, jobTxnId);
->>>>>>> a36464ef
             return new Pair<IOperatorDescriptor, AlgebricksPartitionConstraint>(rtreeUpdate, splitsAndConstraint.second);
         } catch (MetadataException me) {
             throw new AlgebricksException(me);
         }
     }
 
-<<<<<<< HEAD
     public JobId getJobId() {
         return jobId;
-=======
-    public long getJobTxnId() {
-        return jobTxnId;
->>>>>>> a36464ef
     }
 
     public static ITreeIndexFrameFactory createBTreeNSMInteriorFrameFactory(ITypeTraits[] typeTraits) {
@@ -1236,5 +1197,4 @@
         return FormatUtils.getDefaultFormat();
     }
 
-
 }