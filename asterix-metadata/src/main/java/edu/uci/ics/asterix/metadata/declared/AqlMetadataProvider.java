--- conflicted
+++ resolved
@@ -581,16 +581,10 @@
                     appContext.getStorageManagerInterface(), appContext.getIndexLifecycleManagerProvider(), spPc.first,
                     typeTraits, comparatorFactories, bloomFilterKeyFields, lowKeyFields, highKeyFields,
                     lowKeyInclusive, highKeyInclusive, new LSMBTreeDataflowHelperFactory(
-<<<<<<< HEAD
                             new AsterixVirtualBufferCacheProvider(dataset.getDatasetId()), compactionInfo.first,
                             compactionInfo.second, isSecondary ? new SecondaryIndexOperationTrackerProvider(
-                                    LSMBTreeIOOperationCallbackFactory.INSTANCE, dataset.getDatasetId())
-=======
-                            new AsterixVirtualBufferCacheProvider(dataset.getDatasetId()), rtcProvider,
-                            isSecondary ? new SecondaryIndexOperationTrackerProvider(dataset.getDatasetId())
->>>>>>> cf8f054d
-                                    : new PrimaryIndexOperationTrackerProvider(dataset.getDatasetId()), rtcProvider,
-                            LSMBTreeIOOperationCallbackFactory.INSTANCE,
+                                    dataset.getDatasetId()) : new PrimaryIndexOperationTrackerProvider(
+                                    dataset.getDatasetId()), rtcProvider, LSMBTreeIOOperationCallbackFactory.INSTANCE,
                             storageProperties.getBloomFilterFalsePositiveRate()), retainInput, searchCallbackFactory);
 
             return new Pair<IOperatorDescriptor, AlgebricksPartitionConstraint>(btreeSearchOp, spPc.second);
@@ -658,20 +652,11 @@
                     typeTraits, comparatorFactories, keyFields, new LSMRTreeDataflowHelperFactory(
                             valueProviderFactories, RTreePolicyType.RTREE, primaryComparatorFactories,
                             new AsterixVirtualBufferCacheProvider(dataset.getDatasetId()), compactionInfo.first,
-                            compactionInfo.second, new SecondaryIndexOperationTrackerProvider(
-                                    LSMRTreeIOOperationCallbackFactory.INSTANCE, dataset.getDatasetId()),
-                            AsterixRuntimeComponentsProvider.RUNTIME_PROVIDER,
-<<<<<<< HEAD
-                            AsterixRuntimeComponentsProvider.RUNTIME_PROVIDER, proposeLinearizer(
-                                    nestedKeyType.getTypeTag(), comparatorFactories.length),
-                            storageProperties.getBloomFilterFalsePositiveRate()), retainInput, searchCallbackFactory);
-=======
-                            new SecondaryIndexOperationTrackerProvider(dataset.getDatasetId()),
+                            compactionInfo.second, new SecondaryIndexOperationTrackerProvider(dataset.getDatasetId()),
                             AsterixRuntimeComponentsProvider.RUNTIME_PROVIDER,
                             LSMRTreeIOOperationCallbackFactory.INSTANCE, proposeLinearizer(nestedKeyType.getTypeTag(),
                                     comparatorFactories.length), storageProperties.getBloomFilterFalsePositiveRate()),
                     retainInput, searchCallbackFactory);
->>>>>>> cf8f054d
             return new Pair<IOperatorDescriptor, AlgebricksPartitionConstraint>(rtreeSearchOp, spPc.second);
 
         } catch (MetadataException me) {
@@ -826,16 +811,9 @@
                     splitsAndConstraint.first, typeTraits, comparatorFactories, bloomFilterKeyFields, fieldPermutation,
                     GlobalConfig.DEFAULT_BTREE_FILL_FACTOR, false, numElementsHint, true,
                     new LSMBTreeDataflowHelperFactory(new AsterixVirtualBufferCacheProvider(dataset.getDatasetId()),
-<<<<<<< HEAD
                             compactionInfo.first, compactionInfo.second, new PrimaryIndexOperationTrackerProvider(
                                     dataset.getDatasetId()), AsterixRuntimeComponentsProvider.RUNTIME_PROVIDER,
-                            AsterixRuntimeComponentsProvider.RUNTIME_PROVIDER,
-=======
-                            AsterixRuntimeComponentsProvider.RUNTIME_PROVIDER,
-                            new PrimaryIndexOperationTrackerProvider(dataset.getDatasetId()),
-                            AsterixRuntimeComponentsProvider.RUNTIME_PROVIDER,
                             LSMBTreeIOOperationCallbackFactory.INSTANCE,
->>>>>>> cf8f054d
                             storageProperties.getBloomFilterFalsePositiveRate()), NoOpOperationCallbackFactory.INSTANCE);
             return new Pair<IOperatorDescriptor, AlgebricksPartitionConstraint>(btreeBulkLoad,
                     splitsAndConstraint.second);
@@ -902,16 +880,9 @@
                     appContext.getIndexLifecycleManagerProvider(), splitsAndConstraint.first, typeTraits,
                     comparatorFactories, bloomFilterKeyFields, fieldPermutation, indexOp,
                     new LSMBTreeDataflowHelperFactory(new AsterixVirtualBufferCacheProvider(datasetId),
-<<<<<<< HEAD
                             compactionInfo.first, compactionInfo.second, new PrimaryIndexOperationTrackerProvider(
                                     dataset.getDatasetId()), AsterixRuntimeComponentsProvider.RUNTIME_PROVIDER,
-                            AsterixRuntimeComponentsProvider.RUNTIME_PROVIDER, storageProperties
-=======
-                            AsterixRuntimeComponentsProvider.RUNTIME_PROVIDER,
-                            new PrimaryIndexOperationTrackerProvider(dataset.getDatasetId()),
-                            AsterixRuntimeComponentsProvider.RUNTIME_PROVIDER,
                             LSMBTreeIOOperationCallbackFactory.INSTANCE, storageProperties
->>>>>>> cf8f054d
                                     .getBloomFilterFalsePositiveRate()), null, modificationCallbackFactory, true);
 
             return new Pair<IOperatorDescriptor, AlgebricksPartitionConstraint>(insertDeleteOp,
@@ -1107,15 +1078,8 @@
                     comparatorFactories, bloomFilterKeyFields, fieldPermutation, indexOp,
                     new LSMBTreeDataflowHelperFactory(new AsterixVirtualBufferCacheProvider(datasetId),
                             compactionInfo.first, compactionInfo.second, new SecondaryIndexOperationTrackerProvider(
-                                    LSMBTreeIOOperationCallbackFactory.INSTANCE, dataset.getDatasetId()),
-                            AsterixRuntimeComponentsProvider.RUNTIME_PROVIDER,
-<<<<<<< HEAD
-                            AsterixRuntimeComponentsProvider.RUNTIME_PROVIDER, storageProperties
-=======
-                            new SecondaryIndexOperationTrackerProvider(dataset.getDatasetId()),
-                            AsterixRuntimeComponentsProvider.RUNTIME_PROVIDER,
+                                    dataset.getDatasetId()), AsterixRuntimeComponentsProvider.RUNTIME_PROVIDER,
                             LSMBTreeIOOperationCallbackFactory.INSTANCE, storageProperties
->>>>>>> cf8f054d
                                     .getBloomFilterFalsePositiveRate()), filterFactory, modificationCallbackFactory,
                     false);
             return new Pair<IOperatorDescriptor, AlgebricksPartitionConstraint>(btreeBulkLoad,
@@ -1242,14 +1206,8 @@
                     appContext.getIndexLifecycleManagerProvider(), tokenTypeTraits, tokenComparatorFactories,
                     invListsTypeTraits, invListComparatorFactories, tokenizerFactory, fieldPermutation, indexOp,
                     new LSMInvertedIndexDataflowHelperFactory(new AsterixVirtualBufferCacheProvider(datasetId),
-<<<<<<< HEAD
                             compactionInfo.first, compactionInfo.second, new SecondaryIndexOperationTrackerProvider(
-                                    LSMInvertedIndexIOOperationCallbackFactory.INSTANCE, dataset.getDatasetId()),
-=======
-                            AsterixRuntimeComponentsProvider.RUNTIME_PROVIDER,
-                            new SecondaryIndexOperationTrackerProvider(dataset.getDatasetId()),
->>>>>>> cf8f054d
-                            AsterixRuntimeComponentsProvider.RUNTIME_PROVIDER,
+                                    dataset.getDatasetId()), AsterixRuntimeComponentsProvider.RUNTIME_PROVIDER,
                             LSMInvertedIndexIOOperationCallbackFactory.INSTANCE, storageProperties
                                     .getBloomFilterFalsePositiveRate()), filterFactory, modificationCallbackFactory);
             return new Pair<IOperatorDescriptor, AlgebricksPartitionConstraint>(insertDeleteOp,
@@ -1343,21 +1301,11 @@
                     comparatorFactories, null, fieldPermutation, indexOp, new LSMRTreeDataflowHelperFactory(
                             valueProviderFactories, RTreePolicyType.RTREE, primaryComparatorFactories,
                             new AsterixVirtualBufferCacheProvider(dataset.getDatasetId()), compactionInfo.first,
-                            compactionInfo.second, new SecondaryIndexOperationTrackerProvider(
-                                    LSMRTreeIOOperationCallbackFactory.INSTANCE, dataset.getDatasetId()),
-                            AsterixRuntimeComponentsProvider.RUNTIME_PROVIDER,
-<<<<<<< HEAD
-                            AsterixRuntimeComponentsProvider.RUNTIME_PROVIDER, proposeLinearizer(
-                                    nestedKeyType.getTypeTag(), comparatorFactories.length),
-                            storageProperties.getBloomFilterFalsePositiveRate()), filterFactory,
-                    modificationCallbackFactory, false);
-=======
-                            new SecondaryIndexOperationTrackerProvider(dataset.getDatasetId()),
+                            compactionInfo.second, new SecondaryIndexOperationTrackerProvider(dataset.getDatasetId()),
                             AsterixRuntimeComponentsProvider.RUNTIME_PROVIDER,
                             LSMRTreeIOOperationCallbackFactory.INSTANCE, proposeLinearizer(nestedKeyType.getTypeTag(),
                                     comparatorFactories.length), storageProperties.getBloomFilterFalsePositiveRate()),
                     filterFactory, modificationCallbackFactory, false);
->>>>>>> cf8f054d
             return new Pair<IOperatorDescriptor, AlgebricksPartitionConstraint>(rtreeUpdate, splitsAndConstraint.second);
         } catch (MetadataException | IOException e) {
             throw new AlgebricksException(e);
