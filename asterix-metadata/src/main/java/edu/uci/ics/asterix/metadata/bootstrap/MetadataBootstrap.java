--- conflicted
+++ resolved
@@ -29,10 +29,7 @@
 import edu.uci.ics.asterix.common.config.DatasetConfig.IndexType;
 import edu.uci.ics.asterix.common.config.GlobalConfig;
 import edu.uci.ics.asterix.common.context.AsterixAppRuntimeContext;
-<<<<<<< HEAD
 import edu.uci.ics.asterix.common.context.AsterixRuntimeComponentsProvider;
-=======
->>>>>>> 153992b2
 import edu.uci.ics.asterix.external.adapter.factory.IAdapterFactory;
 import edu.uci.ics.asterix.external.dataset.adapter.AdapterIdentifier;
 import edu.uci.ics.asterix.metadata.IDatasetDetails;
@@ -240,11 +237,7 @@
                     primaryIndexes[i].getNodeGroupName());
             MetadataManager.INSTANCE.addDataset(mdTxnCtx, new Dataset(primaryIndexes[i].getDataverseName(),
                     primaryIndexes[i].getIndexedDatasetName(), primaryIndexes[i].getPayloadRecordType().getTypeName(),
-<<<<<<< HEAD
-                    id, DatasetType.INTERNAL, primaryIndexes[i].getDatasetId().getId(), IMetadataEntity.PENDING_NO_OP));
-=======
-                    id, new HashMap<String,String>(), DatasetType.INTERNAL));
->>>>>>> 153992b2
+                    id, new HashMap<String,String>(), DatasetType.INTERNAL, primaryIndexes[i].getDatasetId().getId(), IMetadataEntity.PENDING_NO_OP));
         }
     }
 
