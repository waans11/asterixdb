/*
 * Copyright 2009-2010 by The Regents of the University of California
 * Licensed under the Apache License, Version 2.0 (the "License");
 * you may not use this file except in compliance with the License.
 * you may obtain a copy of the License from
 * 
 *     http://www.apache.org/licenses/LICENSE-2.0
 * 
 * Unless required by applicable law or agreed to in writing, software
 * distributed under the License is distributed on an "AS IS" BASIS,
 * WITHOUT WARRANTIES OR CONDITIONS OF ANY KIND, either express or implied.
 * See the License for the specific language governing permissions and
 * limitations under the License.
 */

package edu.uci.ics.asterix.metadata.bootstrap;

import java.io.File;
import java.rmi.RemoteException;
import java.util.ArrayList;
import java.util.Collection;
import java.util.HashMap;
import java.util.HashSet;
import java.util.Iterator;
import java.util.List;
import java.util.logging.Level;
import java.util.logging.Logger;

import edu.uci.ics.asterix.common.config.AsterixProperties;
import edu.uci.ics.asterix.common.config.DatasetConfig.DatasetType;
import edu.uci.ics.asterix.common.config.DatasetConfig.IndexType;
import edu.uci.ics.asterix.common.config.GlobalConfig;
import edu.uci.ics.asterix.common.context.AsterixAppRuntimeContext;
import edu.uci.ics.asterix.common.context.AsterixRuntimeComponentsProvider;
import edu.uci.ics.asterix.external.adapter.factory.IAdapterFactory;
import edu.uci.ics.asterix.external.dataset.adapter.AdapterIdentifier;
import edu.uci.ics.asterix.metadata.IDatasetDetails;
import edu.uci.ics.asterix.metadata.MetadataException;
import edu.uci.ics.asterix.metadata.MetadataManager;
import edu.uci.ics.asterix.metadata.MetadataTransactionContext;
import edu.uci.ics.asterix.metadata.api.IMetadataEntity;
import edu.uci.ics.asterix.metadata.api.IMetadataIndex;
import edu.uci.ics.asterix.metadata.entities.AsterixBuiltinTypeMap;
import edu.uci.ics.asterix.metadata.entities.Dataset;
import edu.uci.ics.asterix.metadata.entities.DatasourceAdapter;
import edu.uci.ics.asterix.metadata.entities.Datatype;
import edu.uci.ics.asterix.metadata.entities.Dataverse;
import edu.uci.ics.asterix.metadata.entities.Index;
import edu.uci.ics.asterix.metadata.entities.InternalDatasetDetails;
import edu.uci.ics.asterix.metadata.entities.InternalDatasetDetails.FileStructure;
import edu.uci.ics.asterix.metadata.entities.InternalDatasetDetails.PartitioningStrategy;
import edu.uci.ics.asterix.metadata.entities.Node;
import edu.uci.ics.asterix.metadata.entities.NodeGroup;
import edu.uci.ics.asterix.om.types.BuiltinType;
import edu.uci.ics.asterix.om.types.IAType;
import edu.uci.ics.asterix.runtime.formats.NonTaggedDataFormat;
import edu.uci.ics.asterix.transaction.management.exception.ACIDException;
import edu.uci.ics.asterix.transaction.management.resource.ILocalResourceMetadata;
import edu.uci.ics.asterix.transaction.management.resource.LSMBTreeLocalResourceMetadata;
import edu.uci.ics.asterix.transaction.management.resource.PersistentLocalResourceFactoryProvider;
import edu.uci.ics.asterix.transaction.management.resource.TransactionalResourceManagerRepository;
import edu.uci.ics.asterix.transaction.management.service.logging.IndexResourceManager;
import edu.uci.ics.asterix.transaction.management.service.transaction.IResourceManager.ResourceType;
import edu.uci.ics.asterix.transaction.management.service.transaction.TransactionManagementConstants.LockManagerConstants.LockMode;
import edu.uci.ics.hyracks.api.application.INCApplicationContext;
import edu.uci.ics.hyracks.api.dataflow.value.IBinaryComparatorFactory;
import edu.uci.ics.hyracks.api.dataflow.value.ITypeTraits;
import edu.uci.ics.hyracks.api.exceptions.HyracksDataException;
import edu.uci.ics.hyracks.api.io.FileReference;
import edu.uci.ics.hyracks.api.io.IIOManager;
import edu.uci.ics.hyracks.storage.am.common.api.IInMemoryFreePageManager;
import edu.uci.ics.hyracks.storage.am.common.api.IIndexLifecycleManager;
import edu.uci.ics.hyracks.storage.am.common.api.ITreeIndexMetaDataFrameFactory;
import edu.uci.ics.hyracks.storage.am.common.frames.LIFOMetaDataFrameFactory;
import edu.uci.ics.hyracks.storage.am.lsm.btree.impls.LSMBTree;
import edu.uci.ics.hyracks.storage.am.lsm.btree.util.LSMBTreeUtils;
import edu.uci.ics.hyracks.storage.am.lsm.common.api.IInMemoryBufferCache;
import edu.uci.ics.hyracks.storage.am.lsm.common.freepage.InMemoryBufferCache;
import edu.uci.ics.hyracks.storage.am.lsm.common.freepage.InMemoryFreePageManager;
import edu.uci.ics.hyracks.storage.common.buffercache.HeapBufferAllocator;
import edu.uci.ics.hyracks.storage.common.buffercache.IBufferCache;
import edu.uci.ics.hyracks.storage.common.file.IFileMapProvider;
import edu.uci.ics.hyracks.storage.common.file.ILocalResourceFactory;
import edu.uci.ics.hyracks.storage.common.file.ILocalResourceFactoryProvider;
import edu.uci.ics.hyracks.storage.common.file.ILocalResourceRepository;
import edu.uci.ics.hyracks.storage.common.file.LocalResource;
import edu.uci.ics.hyracks.storage.common.file.TransientFileMapManager;

/**
 * Initializes the remote metadata storage facilities ("universe") using a
 * MetadataManager that is assumed to be co-located in the same JVM. The
 * metadata universe can be bootstrapped from an existing set of metadata files,
 * or it can be started from scratch, creating all the necessary persistent
 * state. The startUniverse() method is intended to be called as part of
 * application deployment (i.e., inside an NC bootstrap), and similarly
 * stopUniverse() should be called upon application undeployment.
 */
public class MetadataBootstrap {
    private static final Logger LOGGER = Logger.getLogger(MetadataBootstrap.class.getName());
    private static final int DEFAULT_MEM_PAGE_SIZE = 32768;
    private static final int DEFAULT_MEM_NUM_PAGES = 100;

    private static AsterixAppRuntimeContext runtimeContext;

    private static IBufferCache bufferCache;
    private static IFileMapProvider fileMapProvider;
    private static IIndexLifecycleManager indexLifecycleManager;
    private static ILocalResourceRepository localResourceRepository;
    private static IIOManager ioManager;

    private static String metadataNodeName;
    private static String metadataStore;
    private static HashSet<String> nodeNames;
    private static String outputDir;

    private static IMetadataIndex[] primaryIndexes;
    private static IMetadataIndex[] secondaryIndexes;

    private static void initLocalIndexArrays() {
        primaryIndexes = new IMetadataIndex[] { MetadataPrimaryIndexes.DATAVERSE_DATASET,
                MetadataPrimaryIndexes.DATASET_DATASET, MetadataPrimaryIndexes.DATATYPE_DATASET,
                MetadataPrimaryIndexes.INDEX_DATASET, MetadataPrimaryIndexes.NODE_DATASET,
                MetadataPrimaryIndexes.NODEGROUP_DATASET, MetadataPrimaryIndexes.FUNCTION_DATASET,
                MetadataPrimaryIndexes.DATASOURCE_ADAPTER_DATASET };
        secondaryIndexes = new IMetadataIndex[] { MetadataSecondaryIndexes.GROUPNAME_ON_DATASET_INDEX,
                MetadataSecondaryIndexes.DATATYPENAME_ON_DATASET_INDEX,
                MetadataSecondaryIndexes.DATATYPENAME_ON_DATATYPE_INDEX };
    }

    public static void startUniverse(AsterixProperties asterixProperties, INCApplicationContext ncApplicationContext,
            boolean isNewUniverse) throws Exception {
        runtimeContext = (AsterixAppRuntimeContext) ncApplicationContext.getApplicationObject();

        // Initialize static metadata objects, such as record types and metadata
        // index descriptors.
        // The order of these calls is important because the index descriptors
        // rely on the type type descriptors.
        MetadataRecordTypes.init();
        MetadataPrimaryIndexes.init();
        MetadataSecondaryIndexes.init();
        initLocalIndexArrays();

        TransactionalResourceManagerRepository resourceRepository = runtimeContext.getTransactionSubsystem()
                .getTransactionalResourceRepository();
        resourceRepository.registerTransactionalResourceManager(ResourceType.LSM_BTREE, new IndexResourceManager(
                ResourceType.LSM_BTREE, runtimeContext.getTransactionSubsystem()));
        resourceRepository.registerTransactionalResourceManager(ResourceType.LSM_RTREE, new IndexResourceManager(
                ResourceType.LSM_RTREE, runtimeContext.getTransactionSubsystem()));
        resourceRepository.registerTransactionalResourceManager(ResourceType.LSM_INVERTED_INDEX,
                new IndexResourceManager(ResourceType.LSM_INVERTED_INDEX, runtimeContext.getTransactionSubsystem()));

        metadataNodeName = asterixProperties.getMetadataNodeName();
        metadataStore = asterixProperties.getMetadataStore();
        nodeNames = asterixProperties.getNodeNames();
        // nodeStores = asterixProperity.getStores();

        indexLifecycleManager = runtimeContext.getIndexLifecycleManager();
        localResourceRepository = runtimeContext.getLocalResourceRepository();
        bufferCache = runtimeContext.getBufferCache();
        fileMapProvider = runtimeContext.getFileMapManager();
        ioManager = ncApplicationContext.getRootContext().getIOManager();

        MetadataTransactionContext mdTxnCtx = MetadataManager.INSTANCE.beginTransaction();
        try {
            // Begin a transaction against the metadata.
            // Lock the metadata in X mode.
            MetadataManager.INSTANCE.lock(mdTxnCtx, LockMode.X);
            
            if (isNewUniverse) {
                for (int i = 0; i < primaryIndexes.length; i++) {
                    enlistMetadataDataset(primaryIndexes[i], true);
                }
                for (int i = 0; i < secondaryIndexes.length; i++) {
                    enlistMetadataDataset(secondaryIndexes[i], true);
                }
                insertInitialDataverses(mdTxnCtx);
                insertInitialDatasets(mdTxnCtx);
                insertInitialDatatypes(mdTxnCtx);
                insertInitialIndexes(mdTxnCtx);
                insertNodes(mdTxnCtx);
                insertInitialGroups(mdTxnCtx);
                insertInitialAdapters(mdTxnCtx);

                if (LOGGER.isLoggable(Level.INFO)) {
                    LOGGER.info("Finished creating metadata B-trees.");
                }
            } else {
                for (int i = 0; i < primaryIndexes.length; i++) {
                    enlistMetadataDataset(primaryIndexes[i], false);
                }
                for (int i = 0; i < secondaryIndexes.length; i++) {
                    enlistMetadataDataset(secondaryIndexes[i], false);
                }

                if (LOGGER.isLoggable(Level.INFO)) {
                    LOGGER.info("Finished enlistment of metadata B-trees.");
                }
            }
            
            //#. initialize datasetIdFactory
            MetadataManager.INSTANCE.initializeDatasetIdFactory(mdTxnCtx);
            MetadataManager.INSTANCE.commitTransaction(mdTxnCtx);
        } catch (Exception e) {
            try {
                MetadataManager.INSTANCE.abortTransaction(mdTxnCtx);
            } catch (Exception e2) {
                e.addSuppressed(e2);
                //TODO
                //change the exception type to AbortFailureException
                throw new MetadataException(e);
            }
        }
    }

    public static void stopUniverse() throws HyracksDataException {
        // Close all BTree files in BufferCache.
        for (int i = 0; i < primaryIndexes.length; i++) {
            long resourceID = localResourceRepository
                    .getResourceByName(primaryIndexes[i].getFile().getFile().getPath()).getResourceId();
            indexLifecycleManager.close(resourceID);
            indexLifecycleManager.unregister(resourceID);
        }
        for (int i = 0; i < secondaryIndexes.length; i++) {
            long resourceID = localResourceRepository.getResourceByName(
                    secondaryIndexes[i].getFile().getFile().getPath()).getResourceId();
            indexLifecycleManager.close(resourceID);
            indexLifecycleManager.unregister(resourceID);
        }
    }

    public static void insertInitialDataverses(MetadataTransactionContext mdTxnCtx) throws Exception {
        String dataverseName = MetadataPrimaryIndexes.DATAVERSE_DATASET.getDataverseName();
        String dataFormat = NonTaggedDataFormat.NON_TAGGED_DATA_FORMAT;
        MetadataManager.INSTANCE.addDataverse(mdTxnCtx, new Dataverse(dataverseName, dataFormat,
                IMetadataEntity.PENDING_NO_OP));
    }

    public static void insertInitialDatasets(MetadataTransactionContext mdTxnCtx) throws Exception {
        for (int i = 0; i < primaryIndexes.length; i++) {
            IDatasetDetails id = new InternalDatasetDetails(FileStructure.BTREE, PartitioningStrategy.HASH,
                    primaryIndexes[i].getPartitioningExpr(), primaryIndexes[i].getPartitioningExpr(),
                    primaryIndexes[i].getNodeGroupName());
            MetadataManager.INSTANCE.addDataset(mdTxnCtx, new Dataset(primaryIndexes[i].getDataverseName(),
                    primaryIndexes[i].getIndexedDatasetName(), primaryIndexes[i].getPayloadRecordType().getTypeName(),
                    id, new HashMap<String, String>(), DatasetType.INTERNAL, primaryIndexes[i].getDatasetId().getId(),
                    IMetadataEntity.PENDING_NO_OP));
        }
    }

    public static void getBuiltinTypes(ArrayList<IAType> types) throws Exception {
        Collection<BuiltinType> builtinTypes = AsterixBuiltinTypeMap.getBuiltinTypes().values();
        Iterator<BuiltinType> iter = builtinTypes.iterator();
        while (iter.hasNext())
            types.add(iter.next());
    }

    public static void getMetadataTypes(ArrayList<IAType> types) throws Exception {
        for (int i = 0; i < primaryIndexes.length; i++)
            types.add(primaryIndexes[i].getPayloadRecordType());
    }

    public static void insertInitialDatatypes(MetadataTransactionContext mdTxnCtx) throws Exception {
        String dataverseName = MetadataPrimaryIndexes.DATAVERSE_DATASET.getDataverseName();
        ArrayList<IAType> types = new ArrayList<IAType>();
        getBuiltinTypes(types);
        getMetadataTypes(types);
        for (int i = 0; i < types.size(); i++) {
            MetadataManager.INSTANCE.addDatatype(mdTxnCtx, new Datatype(dataverseName, types.get(i).getTypeName(),
                    types.get(i), false));
        }
    }

    public static void insertInitialIndexes(MetadataTransactionContext mdTxnCtx) throws Exception {
        for (int i = 0; i < secondaryIndexes.length; i++) {
            MetadataManager.INSTANCE.addIndex(mdTxnCtx, new Index(secondaryIndexes[i].getDataverseName(),
                    secondaryIndexes[i].getIndexedDatasetName(), secondaryIndexes[i].getIndexName(), IndexType.BTREE,
                    secondaryIndexes[i].getPartitioningExpr(), false, IMetadataEntity.PENDING_NO_OP));
        }
    }

    public static void insertNodes(MetadataTransactionContext mdTxnCtx) throws Exception {
        Iterator<String> iter = nodeNames.iterator();
        // Set<Entry<String, String[]>> set = nodeStores.entrySet();
        // Iterator<Entry<String, String[]>> im = set.iterator();

        while (iter.hasNext()) {
            // Map.Entry<String, String[]> me = (Map.Entry<String,
            // String[]>)im.next();
            MetadataManager.INSTANCE.addNode(mdTxnCtx, new Node(iter.next(), 0, 0/*
                                                                                 * , me . getValue ( )
                                                                                 */));
        }
    }

    public static void insertInitialGroups(MetadataTransactionContext mdTxnCtx) throws Exception {
        String groupName = MetadataPrimaryIndexes.DATAVERSE_DATASET.getNodeGroupName();
        List<String> metadataGroupNodeNames = new ArrayList<String>();
        metadataGroupNodeNames.add(metadataNodeName);
        NodeGroup groupRecord = new NodeGroup(groupName, metadataGroupNodeNames);
        MetadataManager.INSTANCE.addNodegroup(mdTxnCtx, groupRecord);

        List<String> nodes = new ArrayList<String>();
        nodes.addAll(nodeNames);
        NodeGroup defaultGroup = new NodeGroup(MetadataConstants.METADATA_DEFAULT_NODEGROUP_NAME, nodes);
        MetadataManager.INSTANCE.addNodegroup(mdTxnCtx, defaultGroup);

    }

    private static void insertInitialAdapters(MetadataTransactionContext mdTxnCtx) throws Exception {
        String[] builtInAdapterClassNames = new String[] {
                "edu.uci.ics.asterix.external.adapter.factory.NCFileSystemAdapterFactory",
                "edu.uci.ics.asterix.external.adapter.factory.HDFSAdapterFactory",
                "edu.uci.ics.asterix.external.adapter.factory.HiveAdapterFactory",
                "edu.uci.ics.asterix.external.adapter.factory.PullBasedTwitterAdapterFactory",
                "edu.uci.ics.asterix.external.adapter.factory.RSSFeedAdapterFactory",
                "edu.uci.ics.asterix.external.adapter.factory.CNNFeedAdapterFactory", };
        DatasourceAdapter adapter;
        for (String adapterClassName : builtInAdapterClassNames) {
            adapter = getAdapter(adapterClassName);
            MetadataManager.INSTANCE.addAdapter(mdTxnCtx, adapter);
        }
    }

    private static DatasourceAdapter getAdapter(String adapterFactoryClassName) throws Exception {
        String adapterName = ((IAdapterFactory) (Class.forName(adapterFactoryClassName).newInstance())).getName();
        return new DatasourceAdapter(new AdapterIdentifier(MetadataConstants.METADATA_DATAVERSE_NAME, adapterName),
                adapterFactoryClassName, DatasourceAdapter.AdapterType.INTERNAL);
    }

    public static void enlistMetadataDataset(IMetadataIndex index, boolean create) throws Exception {
        String filePath = metadataStore + File.separator + index.getFileNameRelativePath();
        FileReference file = new FileReference(new File(filePath));
        IInMemoryBufferCache memBufferCache = new InMemoryBufferCache(new HeapBufferAllocator(), DEFAULT_MEM_PAGE_SIZE,
                DEFAULT_MEM_NUM_PAGES, new TransientFileMapManager());
        ITypeTraits[] typeTraits = index.getTypeTraits();
        IBinaryComparatorFactory[] comparatorFactories = index.getKeyBinaryComparatorFactory();
        int[] bloomFilterKeyFields = index.getBloomFilterKeyFields();
        ITreeIndexMetaDataFrameFactory metaDataFrameFactory = new LIFOMetaDataFrameFactory();
        IInMemoryFreePageManager memFreePageManager = new InMemoryFreePageManager(DEFAULT_MEM_NUM_PAGES,
                metaDataFrameFactory);
        LSMBTree lsmBtree = null;
        long resourceID = -1;
        if (create) {
            lsmBtree = LSMBTreeUtils.createLSMTree(memBufferCache, memFreePageManager, ioManager, file, bufferCache,
                    fileMapProvider, typeTraits, comparatorFactories, bloomFilterKeyFields,
                    runtimeContext.getLSMMergePolicy(), runtimeContext.getLSMBTreeOperationTrackerFactory(),
                    runtimeContext.getLSMIOScheduler(), AsterixRuntimeComponentsProvider.LSMBTREE_PROVIDER);
            lsmBtree.create();
            resourceID = runtimeContext.getResourceIdFactory().createId();
            indexLifecycleManager.register(resourceID, lsmBtree);

            ILocalResourceMetadata localResourceMetadata = new LSMBTreeLocalResourceMetadata(typeTraits,
                    comparatorFactories, bloomFilterKeyFields, index.isPrimaryIndex(),
                    GlobalConfig.DEFAULT_INDEX_MEM_PAGE_SIZE, GlobalConfig.DEFAULT_INDEX_MEM_NUM_PAGES);
            ILocalResourceFactoryProvider localResourceFactoryProvider = new PersistentLocalResourceFactoryProvider(
                    localResourceMetadata, LocalResource.LSMBTreeResource);
            ILocalResourceFactory localResourceFactory = localResourceFactoryProvider.getLocalResourceFactory();
            localResourceRepository.insert(localResourceFactory.createLocalResource(resourceID, file.getFile()
                    .getPath(), 0));
        } else {
            resourceID = localResourceRepository.getResourceByName(file.getFile().getPath()).getResourceId();
            lsmBtree = (LSMBTree) indexLifecycleManager.getIndex(resourceID);
            if (lsmBtree == null) {
                lsmBtree = LSMBTreeUtils.createLSMTree(memBufferCache, memFreePageManager, ioManager, file,
                        bufferCache, fileMapProvider, typeTraits, comparatorFactories, bloomFilterKeyFields,
                        runtimeContext.getLSMMergePolicy(), runtimeContext.getLSMBTreeOperationTrackerFactory(),
                        runtimeContext.getLSMIOScheduler(), AsterixRuntimeComponentsProvider.LSMBTREE_PROVIDER);
                indexLifecycleManager.register(resourceID, lsmBtree);
            }
        }

        index.setResourceID(resourceID);
        index.setFile(file);
        indexLifecycleManager.open(resourceID);
    }

    public static String getOutputDir() {
        return outputDir;
    }

    public static String getMetadataNodeName() {
        return metadataNodeName;
    }

    public static void startDDLRecovery() throws RemoteException, ACIDException, MetadataException {
        //#. clean up any record which has pendingAdd/DelOp flag 
        //   as traversing all records from DATAVERSE_DATASET to DATASET_DATASET, and then to INDEX_DATASET.
        String dataverseName = null;
        String datasetName = null;
        String indexName = null;
        MetadataTransactionContext mdTxnCtx = null;

        MetadataManager.INSTANCE.acquireWriteLatch();
<<<<<<< HEAD
=======
        if (LOGGER.isLoggable(Level.INFO)) {
            LOGGER.info("Starting DDL recovery ...");
        }
>>>>>>> 07921bf4

        try {
            mdTxnCtx = MetadataManager.INSTANCE.beginTransaction();

            List<Dataverse> dataverses = MetadataManager.INSTANCE.getDataverses(mdTxnCtx);
            for (Dataverse dataverse : dataverses) {
                dataverseName = dataverse.getDataverseName();
                if (dataverse.getPendingOp() != IMetadataEntity.PENDING_NO_OP) {
                    //drop pending dataverse
                    MetadataManager.INSTANCE.dropDataverse(mdTxnCtx, dataverseName);
                    if (LOGGER.isLoggable(Level.INFO)) {
                        LOGGER.info("Dropped a pending dataverse: " + dataverseName);
                    }
                } else {
                    List<Dataset> datasets = MetadataManager.INSTANCE.getDataverseDatasets(mdTxnCtx, dataverseName);
                    for (Dataset dataset : datasets) {
                        datasetName = dataset.getDatasetName();
                        if (dataset.getPendingOp() != IMetadataEntity.PENDING_NO_OP) {
                            //drop pending dataset
                            MetadataManager.INSTANCE.dropDataset(mdTxnCtx, dataverseName, datasetName);
                            if (LOGGER.isLoggable(Level.INFO)) {
                                LOGGER.info("Dropped a pending dataset: " + dataverseName + "." + datasetName);
                            }
                        } else {
                            List<Index> indexes = MetadataManager.INSTANCE.getDatasetIndexes(mdTxnCtx, dataverseName,
                                    datasetName);
                            for (Index index : indexes) {
                                indexName = index.getIndexName();
                                if (index.getPendingOp() != IMetadataEntity.PENDING_NO_OP) {
                                    //drop pending index
                                    MetadataManager.INSTANCE.dropIndex(mdTxnCtx, dataverseName, datasetName, indexName);
                                    if (LOGGER.isLoggable(Level.INFO)) {
                                        LOGGER.info("Dropped a pending index: " + dataverseName + "." + datasetName
                                                + "." + indexName);
                                    }
                                }
                            }
                        }
                    }
                }
            }
            if (LOGGER.isLoggable(Level.INFO)) {
                LOGGER.info("Completed DDL recovery.");
            }
        } catch (Exception e) {
            try {
                MetadataManager.INSTANCE.abortTransaction(mdTxnCtx);
            } catch (Exception e2) {
                e.addSuppressed(e2);
            }
            throw new MetadataException(e);
        } finally {
            MetadataManager.INSTANCE.releaseWriteLatch();
        }
    }
}<|MERGE_RESOLUTION|>--- conflicted
+++ resolved
@@ -391,12 +391,10 @@
         MetadataTransactionContext mdTxnCtx = null;
 
         MetadataManager.INSTANCE.acquireWriteLatch();
-<<<<<<< HEAD
-=======
+
         if (LOGGER.isLoggable(Level.INFO)) {
             LOGGER.info("Starting DDL recovery ...");
         }
->>>>>>> 07921bf4
 
         try {
             mdTxnCtx = MetadataManager.INSTANCE.beginTransaction();
