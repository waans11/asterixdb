--- conflicted
+++ resolved
@@ -280,11 +280,7 @@
                 break;
             }
             case DURATION: {
-<<<<<<< HEAD
-                switch(tag2){
-=======
-                switch (tag2) {
->>>>>>> b6b73086
+                switch (tag2) {
                     case DATE:
                         unionList.add(BuiltinType.ADATE);
                         break;
@@ -301,11 +297,7 @@
                 break;
             }
             case YEARMONTHDURATION: {
-<<<<<<< HEAD
-                switch(tag2){
-=======
-                switch (tag2) {
->>>>>>> b6b73086
+                switch (tag2) {
                     case DATE:
                         unionList.add(BuiltinType.ADATE);
                         break;
@@ -325,11 +317,7 @@
                 break;
             }
             case DAYTIMEDURATION: {
-<<<<<<< HEAD
-                switch(tag2){
-=======
-                switch (tag2) {
->>>>>>> b6b73086
+                switch (tag2) {
                     case DATE:
                         unionList.add(BuiltinType.ADATE);
                         break;
