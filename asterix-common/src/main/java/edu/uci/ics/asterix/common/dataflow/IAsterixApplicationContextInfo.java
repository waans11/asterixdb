--- conflicted
+++ resolved
@@ -14,13 +14,8 @@
  */
 package edu.uci.ics.asterix.common.dataflow;
 
-<<<<<<< HEAD
+import edu.uci.ics.hyracks.api.application.ICCApplicationContext;
 import edu.uci.ics.hyracks.storage.am.common.api.IIndexLifecycleManagerProvider;
-=======
-import edu.uci.ics.hyracks.api.application.ICCApplicationContext;
-import edu.uci.ics.hyracks.storage.am.common.dataflow.IIndex;
-import edu.uci.ics.hyracks.storage.am.common.dataflow.IIndexRegistryProvider;
->>>>>>> 153992b2
 import edu.uci.ics.hyracks.storage.common.IStorageManagerInterface;
 
 /**
@@ -28,17 +23,7 @@
  * ICCApplicationContext implementation.
  */
 public interface IAsterixApplicationContextInfo {
-<<<<<<< HEAD
     public IIndexLifecycleManagerProvider getIndexLifecycleManagerProvider();
-=======
-
-    /**
-     * Returns an instance of the implementation for IIndexRegistryProvider.
-     * 
-     * @return IIndexRegistryProvider implementation instance
-     */
-    public IIndexRegistryProvider<IIndex> getIndexRegistryProvider();
->>>>>>> 153992b2
 
     /**
      * Returns an instance of the implementation for IStorageManagerInterface.
