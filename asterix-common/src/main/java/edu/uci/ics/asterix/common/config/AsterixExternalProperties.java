--- conflicted
+++ resolved
@@ -35,11 +35,7 @@
 
     private static final String EXTERNAL_NC_JAVA_OPTS_KEY = "nc.java.opts";
     private static String EXTERNAL_NC_JAVA_OPTS_DEFAULT = "-Xmx1024m";
-<<<<<<< HEAD
-    
-=======
 
->>>>>>> 0a1f2241
     private static final String EXTERNAL_MAX_WAIT_FOR_ACTIVE_CLUSTER = "max.wait.active.cluster";
     private static int EXTERNAL_MAX_WAIT_FOR_ACTIVE_CLUSTER_DEFAULT = 60;
 
@@ -76,11 +72,7 @@
         return accessor.getProperty(EXTERNAL_CC_JAVA_OPTS_KEY, EXTERNAL_CC_JAVA_OPTS_DEFAULT,
                 PropertyInterpreters.getStringPropertyInterpreter());
     }
-<<<<<<< HEAD
-    
-=======
 
->>>>>>> 0a1f2241
     public int getMaxWaitClusterActive() {
         return accessor.getProperty(EXTERNAL_MAX_WAIT_FOR_ACTIVE_CLUSTER, EXTERNAL_MAX_WAIT_FOR_ACTIVE_CLUSTER_DEFAULT,
                 PropertyInterpreters.getIntegerPropertyInterpreter());
