--- conflicted
+++ resolved
@@ -14,6 +14,8 @@
  */
 
 package edu.uci.ics.asterix.common.transactions;
+
+import java.util.concurrent.atomic.AtomicInteger;
 
 import edu.uci.ics.hyracks.dataflow.common.data.accessors.ITupleReference;
 import edu.uci.ics.hyracks.storage.am.bloomfilter.impls.MurmurHash128Bit;
@@ -35,6 +37,7 @@
         this.primaryKeyFields = primaryKeyFields;
         this.txnCtx = txnCtx;
         this.lockManager = lockManager;
+        this.transactorLocalNumActiveOperations = new AtomicInteger(0);
         this.longHashes = new long[2];
     }
 
@@ -42,8 +45,6 @@
         MurmurHash128Bit.hash3_x64_128(tuple, primaryKeyFields, SEED, longHashes);
         return Math.abs((int) longHashes[0]);
     }
-<<<<<<< HEAD
-=======
 
     public void resetLocalNumActiveOperations() {
         transactorLocalNumActiveOperations.set(0);
@@ -61,5 +62,4 @@
         transactorLocalNumActiveOperations.decrementAndGet();
     }
 
->>>>>>> b6b73086
 }