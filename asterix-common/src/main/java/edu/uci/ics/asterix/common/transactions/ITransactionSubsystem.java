--- conflicted
+++ resolved
@@ -14,11 +14,7 @@
  */
 package edu.uci.ics.asterix.common.transactions;
 
-<<<<<<< HEAD
-import edu.uci.ics.asterix.common.api.IAsterixAppRuntimeContext;
 
-=======
->>>>>>> 52d58e1d
 public interface ITransactionSubsystem {
 
     public ILogManager getLogManager();
@@ -29,15 +25,7 @@
 
     public IRecoveryManager getRecoveryManager();
 
-<<<<<<< HEAD
-    public TransactionalResourceManagerRepository getTransactionalResourceRepository();
-
-    public ILoggerRepository getTreeLoggerRepository();
-
-    public IAsterixAppRuntimeContext getAsterixAppRuntimeContext();
-=======
     public IAsterixAppRuntimeContextProvider getAsterixAppRuntimeContextProvider();
->>>>>>> 52d58e1d
 
     public String getId();
 }