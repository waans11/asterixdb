--- conflicted
+++ resolved
@@ -422,7 +422,7 @@
                             break;
                         case "txnqar": //qar represents query after recovery
                             try {
-<<<<<<< HEAD
+				/*
 
                                 ////////////// <begin of temporary fix> ////////////////////////////
                                 //TODO
@@ -444,9 +444,9 @@
                                     resultStream = executeQuery(statement);
                                 } while (resultStream.toString().contains("Connection refused to host"));
                                 ////////////// <end of temporary fix> //////////////////////////////
-=======
+				*/
                                 InputStream resultStream = executeQuery(statement);
->>>>>>> 8f576a59
+
 
 
                                 qarFile = new File(actualPath + File.separator
