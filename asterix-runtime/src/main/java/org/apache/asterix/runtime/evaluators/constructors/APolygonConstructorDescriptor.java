/*
 * Licensed to the Apache Software Foundation (ASF) under one
 * or more contributor license agreements.  See the NOTICE file
 * distributed with this work for additional information
 * regarding copyright ownership.  The ASF licenses this file
 * to you under the Apache License, Version 2.0 (the
 * "License"); you may not use this file except in compliance
 * with the License.  You may obtain a copy of the License at
 *
 *   http://www.apache.org/licenses/LICENSE-2.0
 *
 * Unless required by applicable law or agreed to in writing,
 * software distributed under the License is distributed on an
 * "AS IS" BASIS, WITHOUT WARRANTIES OR CONDITIONS OF ANY
 * KIND, either express or implied.  See the License for the
 * specific language governing permissions and limitations
 * under the License.
 */
package org.apache.asterix.runtime.evaluators.constructors;

import java.io.DataOutput;
import java.io.IOException;

import org.apache.asterix.dataflow.data.nontagged.serde.APointSerializerDeserializer;
import org.apache.asterix.formats.nontagged.AqlSerializerDeserializerProvider;
import org.apache.asterix.om.base.ANull;
import org.apache.asterix.om.functions.AsterixBuiltinFunctions;
import org.apache.asterix.om.functions.IFunctionDescriptor;
import org.apache.asterix.om.functions.IFunctionDescriptorFactory;
import org.apache.asterix.om.types.ATypeTag;
import org.apache.asterix.om.types.BuiltinType;
import org.apache.asterix.runtime.evaluators.base.AbstractScalarFunctionDynamicDescriptor;
import org.apache.hyracks.algebricks.common.exceptions.AlgebricksException;
import org.apache.hyracks.algebricks.core.algebra.functions.FunctionIdentifier;
import org.apache.hyracks.algebricks.runtime.base.ICopyEvaluator;
import org.apache.hyracks.algebricks.runtime.base.ICopyEvaluatorFactory;
import org.apache.hyracks.api.dataflow.value.ISerializerDeserializer;
import org.apache.hyracks.data.std.api.IDataOutputProvider;
import org.apache.hyracks.data.std.primitive.UTF8StringPointable;
import org.apache.hyracks.data.std.util.ArrayBackedValueStorage;
import org.apache.hyracks.dataflow.common.data.accessors.IFrameTupleReference;

public class APolygonConstructorDescriptor extends AbstractScalarFunctionDynamicDescriptor {

    private static final long serialVersionUID = 1L;
    private final static byte SER_STRING_TYPE_TAG = ATypeTag.STRING.serialize();
    private final static byte SER_POLYGON_TYPE_TAG = ATypeTag.POLYGON.serialize();
    private final static byte SER_NULL_TYPE_TAG = ATypeTag.NULL.serialize();
    public static final IFunctionDescriptorFactory FACTORY = new IFunctionDescriptorFactory() {
        public IFunctionDescriptor createFunctionDescriptor() {
            return new APolygonConstructorDescriptor();
        }
    };

    @Override
    public ICopyEvaluatorFactory createEvaluatorFactory(final ICopyEvaluatorFactory[] args) {
        return new ICopyEvaluatorFactory() {
            private static final long serialVersionUID = 1L;

            @Override
            public ICopyEvaluator createEvaluator(final IDataOutputProvider output) throws AlgebricksException {
                return new ICopyEvaluator() {

                    private DataOutput out = output.getDataOutput();

                    private ArrayBackedValueStorage outInput = new ArrayBackedValueStorage();
                    private ICopyEvaluator eval = args[0].createEvaluator(outInput);
                    private String errorMessage = "This can not be an instance of polygon";
                    @SuppressWarnings("unchecked")
                    private ISerializerDeserializer<ANull> nullSerde = AqlSerializerDeserializerProvider.INSTANCE
                            .getSerializerDeserializer(BuiltinType.ANULL);
                    private final UTF8StringPointable utf8Ptr = new UTF8StringPointable();

                    @Override
                    public void evaluate(IFrameTupleReference tuple) throws AlgebricksException {

                        try {
                            outInput.reset();
                            eval.evaluate(tuple);
                            byte[] serString = outInput.getByteArray();
                            if (serString[0] == SER_STRING_TYPE_TAG) {
<<<<<<< HEAD
                                String s = new String(serString, 3, outInput.getLength() - 3, "UTF-8");
                                s = s.replaceAll("\n\t", " ");
=======
                                utf8Ptr.set(serString, 1, outInput.getLength()-1);
                                String s = utf8Ptr.toString();
>>>>>>> 97dd45d2
                                String[] points = s.split(" ");
                                if (points.length <= 2)
                                    throw new AlgebricksException(errorMessage);
                                out.writeByte(SER_POLYGON_TYPE_TAG);
                                out.writeShort(points.length);
                                for (int i = 0; i < points.length; i++)
                                    APointSerializerDeserializer.serialize(Double.parseDouble(points[i].split(",")[0]),
                                            Double.parseDouble(points[i].split(",")[1]), out);
                            } else if (serString[0] == SER_NULL_TYPE_TAG)
                                nullSerde.serialize(ANull.NULL, out);
                            else
                                throw new AlgebricksException(errorMessage);
                        } catch (IOException e1) {
                            throw new AlgebricksException(errorMessage);
                        }
                    }
                };
            }
        };
    }

    @Override
    public FunctionIdentifier getIdentifier() {
        return AsterixBuiltinFunctions.POLYGON_CONSTRUCTOR;
    }

}<|MERGE_RESOLUTION|>--- conflicted
+++ resolved
@@ -79,13 +79,8 @@
                             eval.evaluate(tuple);
                             byte[] serString = outInput.getByteArray();
                             if (serString[0] == SER_STRING_TYPE_TAG) {
-<<<<<<< HEAD
-                                String s = new String(serString, 3, outInput.getLength() - 3, "UTF-8");
-                                s = s.replaceAll("\n\t", " ");
-=======
-                                utf8Ptr.set(serString, 1, outInput.getLength()-1);
+                                utf8Ptr.set(serString, 1, outInput.getLength() - 1);
                                 String s = utf8Ptr.toString();
->>>>>>> 97dd45d2
                                 String[] points = s.split(" ");
                                 if (points.length <= 2)
                                     throw new AlgebricksException(errorMessage);
