--- conflicted
+++ resolved
@@ -19,10 +19,7 @@
 package org.apache.asterix.runtime.evaluators.comparisons;
 
 import java.io.DataOutput;
-<<<<<<< HEAD
-=======
 import java.util.Iterator;
->>>>>>> d16adc42
 
 import org.apache.asterix.dataflow.data.nontagged.comparators.ABinaryComparator;
 import org.apache.asterix.dataflow.data.nontagged.comparators.ACirclePartialBinaryComparatorFactory;
@@ -56,10 +53,6 @@
 import org.apache.hyracks.api.dataflow.value.ISerializerDeserializer;
 import org.apache.hyracks.api.exceptions.HyracksDataException;
 import org.apache.hyracks.data.std.accessors.PointableBinaryComparatorFactory;
-<<<<<<< HEAD
-import org.apache.hyracks.data.std.accessors.PointableBinaryHashFunctionFactory;
-=======
->>>>>>> d16adc42
 import org.apache.hyracks.data.std.primitive.ByteArrayPointable;
 import org.apache.hyracks.data.std.primitive.FloatPointable;
 import org.apache.hyracks.data.std.primitive.IntegerPointable;
@@ -68,10 +61,7 @@
 import org.apache.hyracks.data.std.util.BinaryHashSet;
 import org.apache.hyracks.data.std.util.BinaryHashSet.BinaryEntry;
 import org.apache.hyracks.data.std.util.BinaryHashSet.BinaryHashSetIterator;
-<<<<<<< HEAD
-=======
 import org.apache.hyracks.data.std.accessors.PointableBinaryHashFunctionFactory;
->>>>>>> d16adc42
 import org.apache.hyracks.dataflow.common.data.accessors.IFrameTupleReference;
 import org.apache.hyracks.storage.am.lsm.invertedindex.tokenizers.IBinaryTokenizer;
 
@@ -153,585 +143,667 @@
     // keyEntry used in the hash-set
     protected BinaryEntry keyEntry = new BinaryEntry();
 
-    public AbstractComparisonEvaluator(DataOutput out, ICopyEvaluatorFactory evalLeftFactory,
-            ICopyEvaluatorFactory evalRightFactory) throws AlgebricksException {
-        this.out = out;
-        this.evalLeft = evalLeftFactory.createEvaluator(outLeft);
-        this.evalRight = evalRightFactory.createEvaluator(outRight);
-    }
-
-    protected void evalInputs(IFrameTupleReference tuple) throws AlgebricksException {
-        outLeft.reset();
-        evalLeft.evaluate(tuple);
-        outRight.reset();
-        evalRight.evaluate(tuple);
-    }
-
-    // checks whether we can apply >, >=, <, and <= operations to the given type
-    // since
-    // these operations can not be defined for certain types.
-    protected void checkTotallyOrderable() throws AlgebricksException {
-        if (outLeft.getLength() != 0) {
-            ATypeTag typeTag = EnumDeserializer.ATYPETAGDESERIALIZER.deserialize(outLeft.getByteArray()[0]);
-            switch (typeTag) {
-                case DURATION:
-                case INTERVAL:
-                case LINE:
-                case POINT:
-                case POINT3D:
-                case POLYGON:
-                case CIRCLE:
-                case RECTANGLE:
-                    throw new AlgebricksException("Comparison operations (>, >=, <, and <=) for the " + typeTag
-                            + " type are not defined.");
-                default:
-                    return;
-            }
-        }
-    }
-
-    // checks whether two types are comparable
-    protected ComparableResultCode comparabilityCheck() {
-        // just check TypeTags
-        return ABinaryComparator.isComparable(outLeft.getByteArray(), 0, 1, outRight.getByteArray(), 0, 1);
-    }
-
-    protected ComparisonResult compareResults() throws AlgebricksException {
-        boolean isLeftNull = false;
-        boolean isRightNull = false;
-        ATypeTag typeTag1 = null;
-        ATypeTag typeTag2 = null;
-
-        if (outLeft.getLength() == 0) {
-            isLeftNull = true;
-        } else {
-            typeTag1 = EnumDeserializer.ATYPETAGDESERIALIZER.deserialize(outLeft.getByteArray()[0]);
-            if (typeTag1 == ATypeTag.NULL) {
-                isLeftNull = true;
-            }
-        }
-        if (outRight.getLength() == 0) {
-            isRightNull = true;
-        } else {
-            typeTag2 = EnumDeserializer.ATYPETAGDESERIALIZER.deserialize(outRight.getByteArray()[0]);
-            if (typeTag2 == ATypeTag.NULL) {
-                isRightNull = true;
-            }
-        }
-
-        if (isLeftNull || isRightNull) {
-            return ComparisonResult.UNKNOWN;
-        }
-
-        switch (typeTag1) {
-            case INT8: {
-                return compareInt8WithArg(typeTag2);
-            }
-            case INT16: {
-                return compareInt16WithArg(typeTag2);
-            }
-            case INT32: {
-                return compareInt32WithArg(typeTag2);
-            }
-            case INT64: {
-                return compareInt64WithArg(typeTag2);
-            }
-            case FLOAT: {
-                return compareFloatWithArg(typeTag2);
-            }
-            case DOUBLE: {
-                return compareDoubleWithArg(typeTag2);
-            }
-            case STRING: {
-                return compareStringWithArg(typeTag2);
-            }
-            case BOOLEAN: {
-                return compareBooleanWithArg(typeTag2);
-            }
-
-            default: {
-                return compareStrongTypedWithArg(typeTag1, typeTag2);
-            }
-        }
-    }
-
-    // Full-text search
-    protected ComparisonResult containsResults() throws AlgebricksException {
-        boolean isLeftNull = false;
-        boolean isRightNull = false;
-        ATypeTag typeTag1 = null;
-        ATypeTag typeTag2 = null;
-
-        if (outLeft.getLength() == 0) {
-            isLeftNull = true;
-        } else {
-            typeTag1 = EnumDeserializer.ATYPETAGDESERIALIZER.deserialize(outLeft.getByteArray()[0]);
-            if (typeTag1 == ATypeTag.NULL || outLeft.getByteArray()[0] == 0) {
-                isLeftNull = true;
-            }
-        }
-        if (outRight.getLength() == 0) {
-            isRightNull = true;
-        } else {
-            typeTag2 = EnumDeserializer.ATYPETAGDESERIALIZER.deserialize(outRight.getByteArray()[0]);
-            if (typeTag2 == ATypeTag.NULL || outRight.getByteArray()[0] == 0) {
-                isRightNull = true;
-            }
-        }
-
-        if (isLeftNull || isRightNull) {
-            return ComparisonResult.UNKNOWN;
-        }
-
-        // Since the caller only requires CONTAINS as a true result,
-        // we can return any value other than CONTAINS for a false result.
-        if (typeTag1 != ATypeTag.STRING || typeTag2 != ATypeTag.STRING) {
-            if (typeTag1.ordinal() < typeTag2.ordinal()) {
-                return ComparisonResult.LESS_THAN;
-            } else if (typeTag1.ordinal() > typeTag2.ordinal()) {
-                return ComparisonResult.GREATER_THAN;
-            }
-        } else {
-            return containsString();
-        }
-        return null;
-    }
-
-    // Full-text search evaluation
-    private ComparisonResult containsString() throws AlgebricksException {
-        try {
-
-            // left: document,
-            //			leftHashSet.clear();
-            //			leftHashSet.setRefArray(outLeft.getByteArray());
-
-            // tokenizer for the given keywords in a document
-            strTokenizerForLeftArray.reset(outLeft.getByteArray(), 1, outLeft.getLength() - 1);
-
-            BinaryHashSetIterator rightHashItr = (BinaryHashSetIterator) rightHashSet.iterator();
-
-            // right: query. If the right side remains the same, we don't need to tokenize it again.
-            if (previousQueryArray != outRight.getByteArray() || previousQueryArrayLength != outRight.getLength()) {
-                rightHashSet.clear();
-                rightHashSet.setRefArray(outRight.getByteArray());
-                previousQueryArray = outRight.getByteArray();
-                previousQueryArrayLength = outRight.getLength();
-                queryTokenCount = 0;
-
-                // tokenizer for the given keywords in the given query
-                strTokenizerForRightArray.reset(outRight.getByteArray(), 1, outRight.getLength() - 1);
-
-                // Create tokens from the given query
-                while (strTokenizerForRightArray.hasNext()) {
-                    strTokenizerForRightArray.next();
-                    queryTokenCount++;
-
-                    // Record the starting position and the length of the current token in the hash set
-                    keyEntry.set(strTokenizerForRightArray.getToken().getStart(), strTokenizerForRightArray.getToken()
-                            .getTokenLength());
-                    rightHashSet.put(keyEntry);
-                }
-
-            } else {
-                // The query remains the same. However, the count of each key should be reset to zero.
-                while (rightHashItr.hasNextElement(true)) {
-                    // hasNextElement(true) will clear the count of each key.
-                    // Normal hasNext() is hasNextElement(false).
-                    // Here, just wait until this loop finishes.
-                }
-            }
-
-            int foundCount = 0;
-
-            // This is where we apply a disjunctive or disjunctive condition.
-            // Right now, it's the disjunctive condition (count:1)
-            // For the conjunctive condition, it should be the number of query tokens.
-            occurrenceThreshold = 1;
-
-            // Create tokens from a document
-            while (strTokenizerForLeftArray.hasNext()) {
-                strTokenizerForLeftArray.next();
-
-                // Checks whether this key exists in the query hash-set.
-                // Record the starting position and the length of the current token in the hash set
-                keyEntry.set(strTokenizerForLeftArray.getToken().getStart(), strTokenizerForLeftArray.getToken()
-                        .getTokenLength());
-
-                if (rightHashSet.find(keyEntry, outLeft.getByteArray()) == 1) {
-                    foundCount++;
-                    // This is where we apply a disjunctive or disjunctive condition.
-                    // Right now, it's the disjunctive condition
-                    if (foundCount >= occurrenceThreshold) {
-                        return ComparisonResult.CONTAINS;
-                    }
-                }
-            }
-
-            // Traversed all tokens. However, we couldn't find all tokens.
-            // Doesn't matter whether we return -1 or 1 as the false value.
-            return ComparisonResult.LESS_THAN;
-
-        } catch (HyracksDataException e) {
-            throw new AlgebricksException(e);
-        }
-    }
-
-    private ComparisonResult compareStrongTypedWithArg(ATypeTag expectedTypeTag, ATypeTag actualTypeTag)
-            throws AlgebricksException {
-        if (expectedTypeTag != actualTypeTag) {
-            throw new AlgebricksException("Comparison is undefined between " + expectedTypeTag + " and "
-                    + actualTypeTag + ".");
-        }
-        int result = 0;
-        try {
-            switch (actualTypeTag) {
-                case YEARMONTHDURATION:
-                case TIME:
-                case DATE:
-                    result = Integer.compare(AInt32SerializerDeserializer.getInt(outLeft.getByteArray(), 1),
-                            AInt32SerializerDeserializer.getInt(outRight.getByteArray(), 1));
-                    break;
-                case DAYTIMEDURATION:
-                case DATETIME:
-                    result = Long.compare(AInt64SerializerDeserializer.getLong(outLeft.getByteArray(), 1),
-                            AInt64SerializerDeserializer.getLong(outRight.getByteArray(), 1));
-                    break;
-                case CIRCLE:
-                    result = circleBinaryComp.compare(outLeft.getByteArray(), 1, outLeft.getLength() - 1,
-                            outRight.getByteArray(), 1, outRight.getLength() - 1);
-                    break;
-                case LINE:
-                    result = lineBinaryComparator.compare(outLeft.getByteArray(), 1, outLeft.getLength() - 1,
-                            outRight.getByteArray(), 1, outRight.getLength() - 1);
-                    break;
-                case POINT:
-                    result = pointBinaryComparator.compare(outLeft.getByteArray(), 1, outLeft.getLength() - 1,
-                            outRight.getByteArray(), 1, outRight.getLength() - 1);
-                    break;
-                case POINT3D:
-                    result = point3DBinaryComparator.compare(outLeft.getByteArray(), 1, outLeft.getLength() - 1,
-                            outRight.getByteArray(), 1, outRight.getLength() - 1);
-                    break;
-                case POLYGON:
-                    result = polygonBinaryComparator.compare(outLeft.getByteArray(), 1, outLeft.getLength() - 1,
-                            outRight.getByteArray(), 1, outRight.getLength() - 1);
-                    break;
-                case DURATION:
-                    result = durationBinaryComp.compare(outLeft.getByteArray(), 1, outLeft.getLength() - 1,
-                            outRight.getByteArray(), 1, outRight.getLength() - 1);
-                    break;
-                case INTERVAL:
-                    result = intervalBinaryComp.compare(outLeft.getByteArray(), 1, outLeft.getLength() - 1,
-                            outRight.getByteArray(), 1, outRight.getLength() - 1);
-                    break;
-                case RECTANGLE:
-                    result = rectangleBinaryComparator.compare(outLeft.getByteArray(), 1, outLeft.getLength() - 1,
-                            outRight.getByteArray(), 1, outRight.getLength() - 1);
-                    break;
-                case BINARY:
-                    result = byteArrayComparator.compare(outLeft.getByteArray(), 1, outLeft.getLength() - 1,
-                            outRight.getByteArray(), 1, outRight.getLength() - 1);
-                    break;
-                default:
-                    throw new AlgebricksException("Comparison for " + actualTypeTag + " is not supported.");
-            }
-        } catch (HyracksDataException e) {
-            throw new AlgebricksException(e);
-        }
-        if (result == 0) {
-            return ComparisonResult.EQUAL;
-        } else if (result < 0) {
-            return ComparisonResult.LESS_THAN;
-        } else {
-            return ComparisonResult.GREATER_THAN;
-        }
-    }
-
-    private ComparisonResult compareBooleanWithArg(ATypeTag typeTag2) throws AlgebricksException {
-        if (typeTag2 == ATypeTag.BOOLEAN) {
-            byte b0 = outLeft.getByteArray()[1];
-            byte b1 = outRight.getByteArray()[1];
-            return compareByte(b0, b1);
-        }
-        throw new AlgebricksException("Comparison is undefined between types ABoolean and " + typeTag2 + " .");
-    }
-
-    private ComparisonResult compareStringWithArg(ATypeTag typeTag2) throws AlgebricksException {
-        if (typeTag2 == ATypeTag.STRING) {
-            int result;
-            try {
-                result = strBinaryComp.compare(outLeft.getByteArray(), 1, outLeft.getLength() - 1,
-                        outRight.getByteArray(), 1, outRight.getLength() - 1);
-            } catch (HyracksDataException e) {
-                throw new AlgebricksException(e);
-            }
-            if (result == 0) {
-                return ComparisonResult.EQUAL;
-            } else if (result < 0) {
-                return ComparisonResult.LESS_THAN;
-            } else {
-                return ComparisonResult.GREATER_THAN;
-            }
-        }
-        throw new AlgebricksException("Comparison is undefined between types AString and " + typeTag2 + " .");
-    }
-
-    private ComparisonResult compareDoubleWithArg(ATypeTag typeTag2) throws AlgebricksException {
-        double s = ADoubleSerializerDeserializer.getDouble(outLeft.getByteArray(), 1);
-        switch (typeTag2) {
-            case INT8: {
-                byte v2 = AInt8SerializerDeserializer.getByte(outRight.getByteArray(), 1);
-                return compareDouble(s, v2);
-            }
-            case INT16: {
-                short v2 = AInt16SerializerDeserializer.getShort(outRight.getByteArray(), 1);
-                return compareDouble(s, v2);
-            }
-            case INT32: {
-                int v2 = AInt32SerializerDeserializer.getInt(outRight.getByteArray(), 1);
-                return compareDouble(s, v2);
-            }
-            case INT64: {
-                long v2 = AInt64SerializerDeserializer.getLong(outRight.getByteArray(), 1);
-                return compareDouble(s, v2);
-            }
-            case FLOAT: {
-                float v2 = AFloatSerializerDeserializer.getFloat(outRight.getByteArray(), 1);
-                return compareDouble(s, v2);
-            }
-            case DOUBLE: {
-                double v2 = ADoubleSerializerDeserializer.getDouble(outRight.getByteArray(), 1);
-                return compareDouble(s, v2);
-            }
-            default: {
-                throw new AlgebricksException("Comparison is undefined between types ADouble and " + typeTag2 + " .");
-            }
-        }
-    }
-
-    private ComparisonResult compareFloatWithArg(ATypeTag typeTag2) throws AlgebricksException {
-        float s = FloatPointable.getFloat(outLeft.getByteArray(), 1);
-        switch (typeTag2) {
-            case INT8: {
-                byte v2 = AInt8SerializerDeserializer.getByte(outRight.getByteArray(), 1);
-                return compareFloat(s, v2);
-            }
-            case INT16: {
-                short v2 = AInt16SerializerDeserializer.getShort(outRight.getByteArray(), 1);
-                return compareFloat(s, v2);
-            }
-            case INT32: {
-                int v2 = AInt32SerializerDeserializer.getInt(outRight.getByteArray(), 1);
-                return compareFloat(s, v2);
-            }
-            case INT64: {
-                long v2 = AInt64SerializerDeserializer.getLong(outRight.getByteArray(), 1);
-                return compareFloat(s, v2);
-            }
-            case FLOAT: {
-                float v2 = AFloatSerializerDeserializer.getFloat(outRight.getByteArray(), 1);
-                return compareFloat(s, v2);
-            }
-            case DOUBLE: {
-                double v2 = ADoubleSerializerDeserializer.getDouble(outRight.getByteArray(), 1);
-                return compareDouble(s, v2);
-            }
-            default: {
-                throw new AlgebricksException("Comparison is undefined between types AFloat and " + typeTag2 + " .");
-            }
-        }
-    }
-
-    private ComparisonResult compareInt64WithArg(ATypeTag typeTag2) throws AlgebricksException {
-        long s = AInt64SerializerDeserializer.getLong(outLeft.getByteArray(), 1);
-        switch (typeTag2) {
-            case INT8: {
-                byte v2 = AInt8SerializerDeserializer.getByte(outRight.getByteArray(), 1);
-                return compareLong(s, v2);
-            }
-            case INT16: {
-                short v2 = AInt16SerializerDeserializer.getShort(outRight.getByteArray(), 1);
-                return compareLong(s, v2);
-            }
-            case INT32: {
-                int v2 = AInt32SerializerDeserializer.getInt(outRight.getByteArray(), 1);
-                return compareLong(s, v2);
-            }
-            case INT64: {
-                long v2 = AInt64SerializerDeserializer.getLong(outRight.getByteArray(), 1);
-                return compareLong(s, v2);
-            }
-            case FLOAT: {
-                float v2 = AFloatSerializerDeserializer.getFloat(outRight.getByteArray(), 1);
-                return compareFloat(s, v2);
-            }
-            case DOUBLE: {
-                double v2 = ADoubleSerializerDeserializer.getDouble(outRight.getByteArray(), 1);
-                return compareDouble(s, v2);
-            }
-            default: {
-                throw new AlgebricksException("Comparison is undefined between types AInt64 and " + typeTag2 + " .");
-            }
-        }
-    }
-
-    private ComparisonResult compareInt32WithArg(ATypeTag typeTag2) throws AlgebricksException {
-        int s = IntegerPointable.getInteger(outLeft.getByteArray(), 1);
-        switch (typeTag2) {
-            case INT8: {
-                byte v2 = AInt8SerializerDeserializer.getByte(outRight.getByteArray(), 1);
-                return compareInt(s, v2);
-            }
-            case INT16: {
-                short v2 = AInt16SerializerDeserializer.getShort(outRight.getByteArray(), 1);
-                return compareInt(s, v2);
-            }
-            case INT32: {
-                int v2 = AInt32SerializerDeserializer.getInt(outRight.getByteArray(), 1);
-                return compareInt(s, v2);
-            }
-            case INT64: {
-                long v2 = AInt64SerializerDeserializer.getLong(outRight.getByteArray(), 1);
-                return compareLong(s, v2);
-            }
-            case FLOAT: {
-                float v2 = AFloatSerializerDeserializer.getFloat(outRight.getByteArray(), 1);
-                return compareFloat(s, v2);
-            }
-            case DOUBLE: {
-                double v2 = ADoubleSerializerDeserializer.getDouble(outRight.getByteArray(), 1);
-                return compareDouble(s, v2);
-            }
-            default: {
-                throw new AlgebricksException("Comparison is undefined between types AInt32 and " + typeTag2 + " .");
-            }
-        }
-    }
-
-    private ComparisonResult compareInt16WithArg(ATypeTag typeTag2) throws AlgebricksException {
-        short s = AInt16SerializerDeserializer.getShort(outLeft.getByteArray(), 1);
-        switch (typeTag2) {
-            case INT8: {
-                byte v2 = AInt8SerializerDeserializer.getByte(outRight.getByteArray(), 1);
-                return compareShort(s, v2);
-            }
-            case INT16: {
-                short v2 = AInt16SerializerDeserializer.getShort(outRight.getByteArray(), 1);
-                return compareShort(s, v2);
-            }
-            case INT32: {
-                int v2 = AInt32SerializerDeserializer.getInt(outRight.getByteArray(), 1);
-                return compareInt(s, v2);
-            }
-            case INT64: {
-                long v2 = AInt64SerializerDeserializer.getLong(outRight.getByteArray(), 1);
-                return compareLong(s, v2);
-            }
-            case FLOAT: {
-                float v2 = AFloatSerializerDeserializer.getFloat(outRight.getByteArray(), 1);
-                return compareFloat(s, v2);
-            }
-            case DOUBLE: {
-                double v2 = ADoubleSerializerDeserializer.getDouble(outRight.getByteArray(), 1);
-                return compareDouble(s, v2);
-            }
-            default: {
-                throw new AlgebricksException("Comparison is undefined between types AInt16 and " + typeTag2 + " .");
-            }
-        }
-    }
-
-    private ComparisonResult compareInt8WithArg(ATypeTag typeTag2) throws AlgebricksException {
-        byte s = AInt8SerializerDeserializer.getByte(outLeft.getByteArray(), 1);
-        switch (typeTag2) {
-            case INT8: {
-                byte v2 = AInt8SerializerDeserializer.getByte(outRight.getByteArray(), 1);
-                return compareByte(s, v2);
-            }
-            case INT16: {
-                short v2 = AInt16SerializerDeserializer.getShort(outRight.getByteArray(), 1);
-                return compareShort(s, v2);
-            }
-            case INT32: {
-                int v2 = AInt32SerializerDeserializer.getInt(outRight.getByteArray(), 1);
-                return compareInt(s, v2);
-            }
-            case INT64: {
-                long v2 = AInt64SerializerDeserializer.getLong(outRight.getByteArray(), 1);
-                return compareLong(s, v2);
-            }
-            case FLOAT: {
-                float v2 = AFloatSerializerDeserializer.getFloat(outRight.getByteArray(), 1);
-                return compareFloat(s, v2);
-            }
-            case DOUBLE: {
-                double v2 = ADoubleSerializerDeserializer.getDouble(outRight.getByteArray(), 1);
-                return compareDouble(s, v2);
-            }
-            default: {
-                throw new AlgebricksException("Comparison is undefined between types AInt16 and " + typeTag2 + " .");
-            }
-        }
-    }
-
-    private final ComparisonResult compareByte(int v1, int v2) {
-        if (v1 == v2) {
-            return ComparisonResult.EQUAL;
-        } else if (v1 < v2) {
-            return ComparisonResult.LESS_THAN;
-        } else {
-            return ComparisonResult.GREATER_THAN;
-        }
-    }
-
-    private final ComparisonResult compareShort(int v1, int v2) {
-        if (v1 == v2) {
-            return ComparisonResult.EQUAL;
-        } else if (v1 < v2) {
-            return ComparisonResult.LESS_THAN;
-        } else {
-            return ComparisonResult.GREATER_THAN;
-        }
-    }
-
-    private final ComparisonResult compareInt(int v1, int v2) {
-        if (v1 == v2) {
-            return ComparisonResult.EQUAL;
-        } else if (v1 < v2) {
-            return ComparisonResult.LESS_THAN;
-        } else {
-            return ComparisonResult.GREATER_THAN;
-        }
-    }
-
-    private final ComparisonResult compareLong(long v1, long v2) {
-        if (v1 == v2) {
-            return ComparisonResult.EQUAL;
-        } else if (v1 < v2) {
-            return ComparisonResult.LESS_THAN;
-        } else {
-            return ComparisonResult.GREATER_THAN;
-        }
-    }
-
-    private final ComparisonResult compareFloat(float v1, float v2) {
-        if (v1 == v2) {
-            return ComparisonResult.EQUAL;
-        } else if (v1 < v2) {
-            return ComparisonResult.LESS_THAN;
-        } else {
-            return ComparisonResult.GREATER_THAN;
-        }
-    }
-
-    private final ComparisonResult compareDouble(double v1, double v2) {
-        if (v1 == v2) {
-            return ComparisonResult.EQUAL;
-        } else if (v1 < v2) {
-            return ComparisonResult.LESS_THAN;
-        } else {
-            return ComparisonResult.GREATER_THAN;
-        }
-    }
+
+	public AbstractComparisonEvaluator(DataOutput out,
+			ICopyEvaluatorFactory evalLeftFactory,
+			ICopyEvaluatorFactory evalRightFactory) throws AlgebricksException {
+		this.out = out;
+		this.evalLeft = evalLeftFactory.createEvaluator(outLeft);
+		this.evalRight = evalRightFactory.createEvaluator(outRight);
+	}
+
+	protected void evalInputs(IFrameTupleReference tuple)
+			throws AlgebricksException {
+		outLeft.reset();
+		evalLeft.evaluate(tuple);
+		outRight.reset();
+		evalRight.evaluate(tuple);
+	}
+
+	// checks whether we can apply >, >=, <, and <= operations to the given type
+	// since
+	// these operations can not be defined for certain types.
+	protected void checkTotallyOrderable() throws AlgebricksException {
+		if (outLeft.getLength() != 0) {
+			ATypeTag typeTag = EnumDeserializer.ATYPETAGDESERIALIZER
+					.deserialize(outLeft.getByteArray()[0]);
+			switch (typeTag) {
+			case DURATION:
+			case INTERVAL:
+			case LINE:
+			case POINT:
+			case POINT3D:
+			case POLYGON:
+			case CIRCLE:
+			case RECTANGLE:
+				throw new AlgebricksException(
+						"Comparison operations (>, >=, <, and <=) for the "
+								+ typeTag + " type are not defined.");
+			default:
+				return;
+			}
+		}
+	}
+
+	// checks whether two types are comparable
+	protected ComparableResultCode comparabilityCheck() {
+		// just check TypeTags
+		return ABinaryComparator.isComparable(outLeft.getByteArray(), 0, 1,
+				outRight.getByteArray(), 0, 1);
+	}
+
+	protected ComparisonResult compareResults() throws AlgebricksException {
+		boolean isLeftNull = false;
+		boolean isRightNull = false;
+		ATypeTag typeTag1 = null;
+		ATypeTag typeTag2 = null;
+
+		if (outLeft.getLength() == 0) {
+			isLeftNull = true;
+		} else {
+			typeTag1 = EnumDeserializer.ATYPETAGDESERIALIZER
+					.deserialize(outLeft.getByteArray()[0]);
+			if (typeTag1 == ATypeTag.NULL) {
+				isLeftNull = true;
+			}
+		}
+		if (outRight.getLength() == 0) {
+			isRightNull = true;
+		} else {
+			typeTag2 = EnumDeserializer.ATYPETAGDESERIALIZER
+					.deserialize(outRight.getByteArray()[0]);
+			if (typeTag2 == ATypeTag.NULL) {
+				isRightNull = true;
+			}
+		}
+
+		if (isLeftNull || isRightNull) {
+			return ComparisonResult.UNKNOWN;
+		}
+
+		switch (typeTag1) {
+		case INT8: {
+			return compareInt8WithArg(typeTag2);
+		}
+		case INT16: {
+			return compareInt16WithArg(typeTag2);
+		}
+		case INT32: {
+			return compareInt32WithArg(typeTag2);
+		}
+		case INT64: {
+			return compareInt64WithArg(typeTag2);
+		}
+		case FLOAT: {
+			return compareFloatWithArg(typeTag2);
+		}
+		case DOUBLE: {
+			return compareDoubleWithArg(typeTag2);
+		}
+		case STRING: {
+			return compareStringWithArg(typeTag2);
+		}
+		case BOOLEAN: {
+			return compareBooleanWithArg(typeTag2);
+		}
+
+		default: {
+			return compareStrongTypedWithArg(typeTag1, typeTag2);
+		}
+		}
+	}
+
+	// For full-text search
+	protected ComparisonResult containsResults() throws AlgebricksException {
+		boolean isLeftNull = false;
+		boolean isRightNull = false;
+		ATypeTag typeTag1 = null;
+		ATypeTag typeTag2 = null;
+
+		if (outLeft.getLength() == 0) {
+			isLeftNull = true;
+		} else {
+			typeTag1 = EnumDeserializer.ATYPETAGDESERIALIZER
+					.deserialize(outLeft.getByteArray()[0]);
+			if (typeTag1 == ATypeTag.NULL || outLeft.getByteArray()[0] == 0) {
+				isLeftNull = true;
+			}
+		}
+		if (outRight.getLength() == 0) {
+			isRightNull = true;
+		} else {
+			typeTag2 = EnumDeserializer.ATYPETAGDESERIALIZER
+					.deserialize(outRight.getByteArray()[0]);
+			if (typeTag2 == ATypeTag.NULL || outRight.getByteArray()[0] == 0) {
+				isRightNull = true;
+			}
+		}
+
+		if (isLeftNull || isRightNull) {
+			return ComparisonResult.UNKNOWN;
+		}
+
+		// Since the caller only requires CONTAINS as a true result,
+		// we can return any value other than CONTAINS for a false result.
+		if (typeTag1 != ATypeTag.STRING || typeTag2 != ATypeTag.STRING) {
+			if (typeTag1.ordinal() < typeTag2.ordinal()) {
+				return ComparisonResult.LESS_THAN;
+			} else if (typeTag1.ordinal() > typeTag2.ordinal()) {
+				return ComparisonResult.GREATER_THAN;
+			}
+		} else {
+			return containsString();
+		}
+		return null;
+	}
+
+	// Full-text search evaluation
+	private ComparisonResult containsString() throws AlgebricksException {
+		try {
+
+			// left: document,
+//			leftHashSet.clear();
+//			leftHashSet.setRefArray(outLeft.getByteArray());
+
+			// tokenizer for the given keywords in a document
+			strTokenizerForLeftArray.reset(outLeft.getByteArray(), 1, outLeft.getLength() - 1);
+
+			BinaryHashSetIterator rightHashItr = (BinaryHashSetIterator) rightHashSet.iterator();
+
+			// right: query. If the right side remains the same, we don't need to tokenize it again.
+			if (previousQueryArray != outRight.getByteArray() || previousQueryArrayLength != outRight.getLength()) {
+				rightHashSet.clear();
+				rightHashSet.setRefArray(outRight.getByteArray());
+				previousQueryArray = outRight.getByteArray();
+				previousQueryArrayLength = outRight.getLength();
+				queryTokenCount = 0;
+
+				// tokenizer for the given keywords in the given query
+				strTokenizerForRightArray.reset(outRight.getByteArray(), 1, outRight.getLength() - 1);
+
+				// Create tokens from the given query
+				while (strTokenizerForRightArray.hasNext()) {
+					strTokenizerForRightArray.next();
+					queryTokenCount++;
+
+					// Record the starting position and the length of the current token in the hash set
+					keyEntry.set(strTokenizerForRightArray.getToken().getStart(), strTokenizerForRightArray.getToken().getTokenLength());
+					rightHashSet.put(keyEntry);
+				}
+
+			// The query remains the same. However, the count of each key should be reset to zero.
+			} else {
+				while (rightHashItr.hasNextElement(true)) {
+					// hasNextElement(true) will clear the count of each key.
+					// Normal hasNext() is hasNextElement(false).
+					// Here, just wait until this loop finishes.
+					}
+			}
+
+			int foundCount = 0;
+
+			// Create tokens from a document
+			while (strTokenizerForLeftArray.hasNext()) {
+				strTokenizerForLeftArray.next();
+
+				// Checks whether this key exists in the query hash-set.
+				// Record the starting position and the length of the current token in the hash set
+				keyEntry.set(strTokenizerForLeftArray.getToken().getStart(), strTokenizerForLeftArray.getToken().getTokenLength());
+
+				if (rightHashSet.find(keyEntry, outLeft.getByteArray()) == 1) {
+					foundCount++;
+					if (foundCount == queryTokenCount) {
+						return ComparisonResult.CONTAINS;
+					}
+				}
+			}
+
+			// Traversed all tokens. However, we couldn't find all tokens.
+			// Doesn't matter whether we return -1 or 1 as the false value.
+			return ComparisonResult.LESS_THAN;
+
+		} catch (HyracksDataException e) {
+			throw new AlgebricksException(e);
+		}
+	}
+
+	private ComparisonResult compareStrongTypedWithArg(
+			ATypeTag expectedTypeTag, ATypeTag actualTypeTag)
+			throws AlgebricksException {
+		if (expectedTypeTag != actualTypeTag) {
+			throw new AlgebricksException("Comparison is undefined between "
+					+ expectedTypeTag + " and " + actualTypeTag + ".");
+		}
+		int result = 0;
+		try {
+			switch (actualTypeTag) {
+			case YEARMONTHDURATION:
+			case TIME:
+			case DATE:
+				result = Integer.compare(
+						AInt32SerializerDeserializer.getInt(
+								outLeft.getByteArray(), 1),
+						AInt32SerializerDeserializer.getInt(
+								outRight.getByteArray(), 1));
+				break;
+			case DAYTIMEDURATION:
+			case DATETIME:
+				result = Long.compare(
+						AInt64SerializerDeserializer.getLong(
+								outLeft.getByteArray(), 1),
+						AInt64SerializerDeserializer.getLong(
+								outRight.getByteArray(), 1));
+				break;
+			case CIRCLE:
+				result = circleBinaryComp.compare(outLeft.getByteArray(), 1,
+						outLeft.getLength() - 1, outRight.getByteArray(), 1,
+						outRight.getLength() - 1);
+				break;
+			case LINE:
+				result = lineBinaryComparator.compare(outLeft.getByteArray(),
+						1, outLeft.getLength() - 1, outRight.getByteArray(), 1,
+						outRight.getLength() - 1);
+				break;
+			case POINT:
+				result = pointBinaryComparator.compare(outLeft.getByteArray(),
+						1, outLeft.getLength() - 1, outRight.getByteArray(), 1,
+						outRight.getLength() - 1);
+				break;
+			case POINT3D:
+				result = point3DBinaryComparator.compare(
+						outLeft.getByteArray(), 1, outLeft.getLength() - 1,
+						outRight.getByteArray(), 1, outRight.getLength() - 1);
+				break;
+			case POLYGON:
+				result = polygonBinaryComparator.compare(
+						outLeft.getByteArray(), 1, outLeft.getLength() - 1,
+						outRight.getByteArray(), 1, outRight.getLength() - 1);
+				break;
+			case DURATION:
+				result = durationBinaryComp.compare(outLeft.getByteArray(), 1,
+						outLeft.getLength() - 1, outRight.getByteArray(), 1,
+						outRight.getLength() - 1);
+				break;
+			case INTERVAL:
+				result = intervalBinaryComp.compare(outLeft.getByteArray(), 1,
+						outLeft.getLength() - 1, outRight.getByteArray(), 1,
+						outRight.getLength() - 1);
+				break;
+			case RECTANGLE:
+				result = rectangleBinaryComparator.compare(
+						outLeft.getByteArray(), 1, outLeft.getLength() - 1,
+						outRight.getByteArray(), 1, outRight.getLength() - 1);
+				break;
+			case BINARY:
+				result = byteArrayComparator.compare(outLeft.getByteArray(), 1,
+						outLeft.getLength() - 1, outRight.getByteArray(), 1,
+						outRight.getLength() - 1);
+				break;
+			default:
+				throw new AlgebricksException("Comparison for " + actualTypeTag
+						+ " is not supported.");
+			}
+		} catch (HyracksDataException e) {
+			throw new AlgebricksException(e);
+		}
+		if (result == 0) {
+			return ComparisonResult.EQUAL;
+		} else if (result < 0) {
+			return ComparisonResult.LESS_THAN;
+		} else {
+			return ComparisonResult.GREATER_THAN;
+		}
+	}
+
+	private ComparisonResult compareBooleanWithArg(ATypeTag typeTag2)
+			throws AlgebricksException {
+		if (typeTag2 == ATypeTag.BOOLEAN) {
+			byte b0 = outLeft.getByteArray()[1];
+			byte b1 = outRight.getByteArray()[1];
+			return compareByte(b0, b1);
+		}
+		throw new AlgebricksException(
+				"Comparison is undefined between types ABoolean and "
+						+ typeTag2 + " .");
+	}
+
+	private ComparisonResult compareStringWithArg(ATypeTag typeTag2)
+			throws AlgebricksException {
+		if (typeTag2 == ATypeTag.STRING) {
+			int result;
+			try {
+				result = strBinaryComp.compare(outLeft.getByteArray(), 1,
+						outLeft.getLength() - 1, outRight.getByteArray(), 1,
+						outRight.getLength() - 1);
+			} catch (HyracksDataException e) {
+				throw new AlgebricksException(e);
+			}
+			if (result == 0) {
+				return ComparisonResult.EQUAL;
+			} else if (result < 0) {
+				return ComparisonResult.LESS_THAN;
+			} else {
+				return ComparisonResult.GREATER_THAN;
+			}
+		}
+		throw new AlgebricksException(
+				"Comparison is undefined between types AString and " + typeTag2
+						+ " .");
+	}
+
+	private ComparisonResult compareDoubleWithArg(ATypeTag typeTag2)
+			throws AlgebricksException {
+		double s = ADoubleSerializerDeserializer.getDouble(
+				outLeft.getByteArray(), 1);
+		switch (typeTag2) {
+		case INT8: {
+			byte v2 = AInt8SerializerDeserializer.getByte(
+					outRight.getByteArray(), 1);
+			return compareDouble(s, v2);
+		}
+		case INT16: {
+			short v2 = AInt16SerializerDeserializer.getShort(
+					outRight.getByteArray(), 1);
+			return compareDouble(s, v2);
+		}
+		case INT32: {
+			int v2 = AInt32SerializerDeserializer.getInt(
+					outRight.getByteArray(), 1);
+			return compareDouble(s, v2);
+		}
+		case INT64: {
+			long v2 = AInt64SerializerDeserializer.getLong(
+					outRight.getByteArray(), 1);
+			return compareDouble(s, v2);
+		}
+		case FLOAT: {
+			float v2 = AFloatSerializerDeserializer.getFloat(
+					outRight.getByteArray(), 1);
+			return compareDouble(s, v2);
+		}
+		case DOUBLE: {
+			double v2 = ADoubleSerializerDeserializer.getDouble(
+					outRight.getByteArray(), 1);
+			return compareDouble(s, v2);
+		}
+		default: {
+			throw new AlgebricksException(
+					"Comparison is undefined between types ADouble and "
+							+ typeTag2 + " .");
+		}
+		}
+	}
+
+	private ComparisonResult compareFloatWithArg(ATypeTag typeTag2)
+			throws AlgebricksException {
+		float s = FloatPointable.getFloat(outLeft.getByteArray(), 1);
+		switch (typeTag2) {
+		case INT8: {
+			byte v2 = AInt8SerializerDeserializer.getByte(
+					outRight.getByteArray(), 1);
+			return compareFloat(s, v2);
+		}
+		case INT16: {
+			short v2 = AInt16SerializerDeserializer.getShort(
+					outRight.getByteArray(), 1);
+			return compareFloat(s, v2);
+		}
+		case INT32: {
+			int v2 = AInt32SerializerDeserializer.getInt(
+					outRight.getByteArray(), 1);
+			return compareFloat(s, v2);
+		}
+		case INT64: {
+			long v2 = AInt64SerializerDeserializer.getLong(
+					outRight.getByteArray(), 1);
+			return compareFloat(s, v2);
+		}
+		case FLOAT: {
+			float v2 = AFloatSerializerDeserializer.getFloat(
+					outRight.getByteArray(), 1);
+			return compareFloat(s, v2);
+		}
+		case DOUBLE: {
+			double v2 = ADoubleSerializerDeserializer.getDouble(
+					outRight.getByteArray(), 1);
+			return compareDouble(s, v2);
+		}
+		default: {
+			throw new AlgebricksException(
+					"Comparison is undefined between types AFloat and "
+							+ typeTag2 + " .");
+		}
+		}
+	}
+
+	private ComparisonResult compareInt64WithArg(ATypeTag typeTag2)
+			throws AlgebricksException {
+		long s = AInt64SerializerDeserializer
+				.getLong(outLeft.getByteArray(), 1);
+		switch (typeTag2) {
+		case INT8: {
+			byte v2 = AInt8SerializerDeserializer.getByte(
+					outRight.getByteArray(), 1);
+			return compareLong(s, v2);
+		}
+		case INT16: {
+			short v2 = AInt16SerializerDeserializer.getShort(
+					outRight.getByteArray(), 1);
+			return compareLong(s, v2);
+		}
+		case INT32: {
+			int v2 = AInt32SerializerDeserializer.getInt(
+					outRight.getByteArray(), 1);
+			return compareLong(s, v2);
+		}
+		case INT64: {
+			long v2 = AInt64SerializerDeserializer.getLong(
+					outRight.getByteArray(), 1);
+			return compareLong(s, v2);
+		}
+		case FLOAT: {
+			float v2 = AFloatSerializerDeserializer.getFloat(
+					outRight.getByteArray(), 1);
+			return compareFloat(s, v2);
+		}
+		case DOUBLE: {
+			double v2 = ADoubleSerializerDeserializer.getDouble(
+					outRight.getByteArray(), 1);
+			return compareDouble(s, v2);
+		}
+		default: {
+			throw new AlgebricksException(
+					"Comparison is undefined between types AInt64 and "
+							+ typeTag2 + " .");
+		}
+		}
+	}
+
+	private ComparisonResult compareInt32WithArg(ATypeTag typeTag2)
+			throws AlgebricksException {
+		int s = IntegerPointable.getInteger(outLeft.getByteArray(), 1);
+		switch (typeTag2) {
+		case INT8: {
+			byte v2 = AInt8SerializerDeserializer.getByte(
+					outRight.getByteArray(), 1);
+			return compareInt(s, v2);
+		}
+		case INT16: {
+			short v2 = AInt16SerializerDeserializer.getShort(
+					outRight.getByteArray(), 1);
+			return compareInt(s, v2);
+		}
+		case INT32: {
+			int v2 = AInt32SerializerDeserializer.getInt(
+					outRight.getByteArray(), 1);
+			return compareInt(s, v2);
+		}
+		case INT64: {
+			long v2 = AInt64SerializerDeserializer.getLong(
+					outRight.getByteArray(), 1);
+			return compareLong(s, v2);
+		}
+		case FLOAT: {
+			float v2 = AFloatSerializerDeserializer.getFloat(
+					outRight.getByteArray(), 1);
+			return compareFloat(s, v2);
+		}
+		case DOUBLE: {
+			double v2 = ADoubleSerializerDeserializer.getDouble(
+					outRight.getByteArray(), 1);
+			return compareDouble(s, v2);
+		}
+		default: {
+			throw new AlgebricksException(
+					"Comparison is undefined between types AInt32 and "
+							+ typeTag2 + " .");
+		}
+		}
+	}
+
+	private ComparisonResult compareInt16WithArg(ATypeTag typeTag2)
+			throws AlgebricksException {
+		short s = AInt16SerializerDeserializer.getShort(outLeft.getByteArray(),
+				1);
+		switch (typeTag2) {
+		case INT8: {
+			byte v2 = AInt8SerializerDeserializer.getByte(
+					outRight.getByteArray(), 1);
+			return compareShort(s, v2);
+		}
+		case INT16: {
+			short v2 = AInt16SerializerDeserializer.getShort(
+					outRight.getByteArray(), 1);
+			return compareShort(s, v2);
+		}
+		case INT32: {
+			int v2 = AInt32SerializerDeserializer.getInt(
+					outRight.getByteArray(), 1);
+			return compareInt(s, v2);
+		}
+		case INT64: {
+			long v2 = AInt64SerializerDeserializer.getLong(
+					outRight.getByteArray(), 1);
+			return compareLong(s, v2);
+		}
+		case FLOAT: {
+			float v2 = AFloatSerializerDeserializer.getFloat(
+					outRight.getByteArray(), 1);
+			return compareFloat(s, v2);
+		}
+		case DOUBLE: {
+			double v2 = ADoubleSerializerDeserializer.getDouble(
+					outRight.getByteArray(), 1);
+			return compareDouble(s, v2);
+		}
+		default: {
+			throw new AlgebricksException(
+					"Comparison is undefined between types AInt16 and "
+							+ typeTag2 + " .");
+		}
+		}
+	}
+
+	private ComparisonResult compareInt8WithArg(ATypeTag typeTag2)
+			throws AlgebricksException {
+		byte s = AInt8SerializerDeserializer.getByte(outLeft.getByteArray(), 1);
+		switch (typeTag2) {
+		case INT8: {
+			byte v2 = AInt8SerializerDeserializer.getByte(
+					outRight.getByteArray(), 1);
+			return compareByte(s, v2);
+		}
+		case INT16: {
+			short v2 = AInt16SerializerDeserializer.getShort(
+					outRight.getByteArray(), 1);
+			return compareShort(s, v2);
+		}
+		case INT32: {
+			int v2 = AInt32SerializerDeserializer.getInt(
+					outRight.getByteArray(), 1);
+			return compareInt(s, v2);
+		}
+		case INT64: {
+			long v2 = AInt64SerializerDeserializer.getLong(
+					outRight.getByteArray(), 1);
+			return compareLong(s, v2);
+		}
+		case FLOAT: {
+			float v2 = AFloatSerializerDeserializer.getFloat(
+					outRight.getByteArray(), 1);
+			return compareFloat(s, v2);
+		}
+		case DOUBLE: {
+			double v2 = ADoubleSerializerDeserializer.getDouble(
+					outRight.getByteArray(), 1);
+			return compareDouble(s, v2);
+		}
+		default: {
+			throw new AlgebricksException(
+					"Comparison is undefined between types AInt16 and "
+							+ typeTag2 + " .");
+		}
+		}
+	}
+
+	private final ComparisonResult compareByte(int v1, int v2) {
+		if (v1 == v2) {
+			return ComparisonResult.EQUAL;
+		} else if (v1 < v2) {
+			return ComparisonResult.LESS_THAN;
+		} else {
+			return ComparisonResult.GREATER_THAN;
+		}
+	}
+
+	private final ComparisonResult compareShort(int v1, int v2) {
+		if (v1 == v2) {
+			return ComparisonResult.EQUAL;
+		} else if (v1 < v2) {
+			return ComparisonResult.LESS_THAN;
+		} else {
+			return ComparisonResult.GREATER_THAN;
+		}
+	}
+
+	private final ComparisonResult compareInt(int v1, int v2) {
+		if (v1 == v2) {
+			return ComparisonResult.EQUAL;
+		} else if (v1 < v2) {
+			return ComparisonResult.LESS_THAN;
+		} else {
+			return ComparisonResult.GREATER_THAN;
+		}
+	}
+
+	private final ComparisonResult compareLong(long v1, long v2) {
+		if (v1 == v2) {
+			return ComparisonResult.EQUAL;
+		} else if (v1 < v2) {
+			return ComparisonResult.LESS_THAN;
+		} else {
+			return ComparisonResult.GREATER_THAN;
+		}
+	}
+
+	private final ComparisonResult compareFloat(float v1, float v2) {
+		if (v1 == v2) {
+			return ComparisonResult.EQUAL;
+		} else if (v1 < v2) {
+			return ComparisonResult.LESS_THAN;
+		} else {
+			return ComparisonResult.GREATER_THAN;
+		}
+	}
+
+	private final ComparisonResult compareDouble(double v1, double v2) {
+		if (v1 == v2) {
+			return ComparisonResult.EQUAL;
+		} else if (v1 < v2) {
+			return ComparisonResult.LESS_THAN;
+		} else {
+			return ComparisonResult.GREATER_THAN;
+		}
+	}
 
 }