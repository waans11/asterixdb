package edu.uci.ics.asterix.runtime.evaluators.functions;

import java.io.DataOutput;

import edu.uci.ics.asterix.dataflow.data.nontagged.Coordinate;
import edu.uci.ics.asterix.dataflow.data.nontagged.serde.ACircleSerializerDeserializer;
import edu.uci.ics.asterix.dataflow.data.nontagged.serde.ADoubleSerializerDeserializer;
import edu.uci.ics.asterix.dataflow.data.nontagged.serde.AInt16SerializerDeserializer;
import edu.uci.ics.asterix.dataflow.data.nontagged.serde.ALineSerializerDeserializer;
import edu.uci.ics.asterix.dataflow.data.nontagged.serde.AObjectSerializerDeserializer;
import edu.uci.ics.asterix.dataflow.data.nontagged.serde.APointSerializerDeserializer;
import edu.uci.ics.asterix.dataflow.data.nontagged.serde.APolygonSerializerDeserializer;
import edu.uci.ics.asterix.dataflow.data.nontagged.serde.ARectangleSerializerDeserializer;
import edu.uci.ics.asterix.formats.nontagged.AqlBinaryComparatorFactoryProvider;
import edu.uci.ics.asterix.om.base.ABoolean;
import edu.uci.ics.asterix.om.functions.AsterixBuiltinFunctions;
import edu.uci.ics.asterix.om.functions.IFunctionDescriptor;
import edu.uci.ics.asterix.om.functions.IFunctionDescriptorFactory;
import edu.uci.ics.asterix.om.types.ATypeTag;
import edu.uci.ics.asterix.om.types.EnumDeserializer;
import edu.uci.ics.asterix.runtime.evaluators.base.AbstractScalarFunctionDynamicDescriptor;
import edu.uci.ics.asterix.runtime.evaluators.common.DoubleArray;
import edu.uci.ics.asterix.runtime.evaluators.common.SpatialUtils;
import edu.uci.ics.fuzzyjoin.IntArray;
import edu.uci.ics.hyracks.algebricks.common.exceptions.AlgebricksException;
import edu.uci.ics.hyracks.algebricks.common.exceptions.NotImplementedException;
import edu.uci.ics.hyracks.algebricks.core.algebra.functions.FunctionIdentifier;
import edu.uci.ics.hyracks.algebricks.runtime.base.ICopyEvaluator;
import edu.uci.ics.hyracks.algebricks.runtime.base.ICopyEvaluatorFactory;
import edu.uci.ics.hyracks.api.dataflow.value.IBinaryComparator;
import edu.uci.ics.hyracks.api.exceptions.HyracksDataException;
import edu.uci.ics.hyracks.data.std.api.IDataOutputProvider;
import edu.uci.ics.hyracks.data.std.util.ArrayBackedValueStorage;
import edu.uci.ics.hyracks.dataflow.common.data.accessors.IFrameTupleReference;

public class SpatialIntersectDescriptor extends AbstractScalarFunctionDynamicDescriptor {

    private static final long serialVersionUID = 1L;

    public static final IFunctionDescriptorFactory FACTORY = new IFunctionDescriptorFactory() {
        public IFunctionDescriptor createFunctionDescriptor() {
            return new SpatialIntersectDescriptor();
        }
    };

    @Override
    public ICopyEvaluatorFactory createEvaluatorFactory(final ICopyEvaluatorFactory[] args) throws AlgebricksException {
        return new ICopyEvaluatorFactory() {
            private static final long serialVersionUID = 1L;

            @Override
            public ICopyEvaluator createEvaluator(final IDataOutputProvider output) throws AlgebricksException {
                return new ICopyEvaluator() {

                    private final DataOutput out = output.getDataOutput();
                    private final ArrayBackedValueStorage outInput0 = new ArrayBackedValueStorage();
                    private final ArrayBackedValueStorage outInput1 = new ArrayBackedValueStorage();
                    private final ICopyEvaluator eval0 = args[0].createEvaluator(outInput0);
                    private final ICopyEvaluator eval1 = args[1].createEvaluator(outInput1);
                    private final IBinaryComparator ascDoubleComp = AqlBinaryComparatorFactoryProvider.DOUBLE_POINTABLE_INSTANCE
                            .createBinaryComparator();
                    private final SpatialUtils spatialUtils = new SpatialUtils();
                    private final IntArray pointsOffsets0 = new IntArray();
                    private final IntArray pointsOffsets1 = new IntArray();
                    private final DoubleArray trianglesX0 = new DoubleArray();
                    private final DoubleArray trianglesY0 = new DoubleArray();
                    private final DoubleArray trianglesX1 = new DoubleArray();
                    private final DoubleArray trianglesY1 = new DoubleArray();

<<<<<<< HEAD
                    private boolean pointOnLine(double pX, double pY, double startX, double startY, double endX,
                            double endY) throws HyracksDataException {
=======
                    private boolean pointOnLine(byte[] bytes0, byte[] bytes1) throws HyracksDataException {

                        double startX = ADoubleSerializerDeserializer.getDouble(bytes0,
                                ALineSerializerDeserializer.getStartPointCoordinateOffset(Coordinate.X));
                        double startY = ADoubleSerializerDeserializer.getDouble(bytes0,
                                ALineSerializerDeserializer.getStartPointCoordinateOffset(Coordinate.Y));
                        double endX = ADoubleSerializerDeserializer.getDouble(bytes0,
                                ALineSerializerDeserializer.getEndPointCoordinateOffset(Coordinate.X));
                        double endY = ADoubleSerializerDeserializer.getDouble(bytes0,
                                ALineSerializerDeserializer.getEndPointCoordinateOffset(Coordinate.Y));

                        double pX = ADoubleSerializerDeserializer.getDouble(bytes1,
                                APointSerializerDeserializer.getCoordinateOffset(Coordinate.X));
                        double pY = ADoubleSerializerDeserializer.getDouble(bytes1,
                                APointSerializerDeserializer.getCoordinateOffset(Coordinate.Y));

>>>>>>> 16a9720e
                        double crossProduct = SpatialUtils.crossProduct(pY - startY, pX - startX, endY - startY, endX
                                - startX);
                        if (Math.abs(crossProduct) > SpatialUtils.doubleEpsilon()) { // crossProduct != 0
                            return false;
                        }

                        double dotProduct = SpatialUtils.dotProduct((pX - startX), (pY - startY), (endX - startX),
                                (endY - startY));
                        if (dotProduct < 0.0) {
                            return false;
                        }

                        double squaredLengthBA = (endX - startX) * (endX - startX) + (endY - startY) * (endY - startY);
                        if (dotProduct > squaredLengthBA) {
                            return false;
                        }
                        return true;
                    }

                    private boolean pointInPolygon(byte[] bytes0, byte[] bytes1) throws HyracksDataException { // ray casting

                        double pX = ADoubleSerializerDeserializer.getDouble(bytes0,
                                APointSerializerDeserializer.getCoordinateOffset(Coordinate.X));
                        double pY = ADoubleSerializerDeserializer.getDouble(bytes0,
                                APointSerializerDeserializer.getCoordinateOffset(Coordinate.Y));
                        int numOfPoints1 = AInt16SerializerDeserializer.getShort(bytes1,
                                APolygonSerializerDeserializer.getNumberOfPointsOffset());

                        if (numOfPoints1 < 3) {
                            throw new HyracksDataException(AsterixBuiltinFunctions.SPATIAL_INTERSECT.getName()
                                    + ": polygon must have at least 3 points.");
                        }

                        int counter = 0;
                        double xInters;
                        double x1, x2, y1, y2;
                        x1 = ADoubleSerializerDeserializer.getDouble(bytes1,
                                APolygonSerializerDeserializer.getCoordinateOffset(0, Coordinate.X));
                        y1 = ADoubleSerializerDeserializer.getDouble(bytes1,
                                APolygonSerializerDeserializer.getCoordinateOffset(0, Coordinate.Y));

                        for (int i = 1; i <= numOfPoints1; i++) {
                            if (i == numOfPoints1) {
                                x2 = ADoubleSerializerDeserializer.getDouble(bytes1,
                                        APolygonSerializerDeserializer.getCoordinateOffset(0, Coordinate.X));
                                y2 = ADoubleSerializerDeserializer.getDouble(bytes1,
                                        APolygonSerializerDeserializer.getCoordinateOffset(0, Coordinate.Y));
                            } else {
                                x2 = ADoubleSerializerDeserializer.getDouble(bytes1,
                                        APolygonSerializerDeserializer.getCoordinateOffset(i, Coordinate.X));
                                y2 = ADoubleSerializerDeserializer.getDouble(bytes1,
                                        APolygonSerializerDeserializer.getCoordinateOffset(i, Coordinate.Y));
                            }

                            if (!pointOnLine(pX, pY, x1, y1, x2, y2)) {
                                if (pY > Math.min(y1, y2)) {
                                    if (pY <= Math.max(y1, y2)) {
                                        if (pX <= Math.max(x1, x2)) {
                                            if (y1 != y2) {
                                                xInters = (pY - y1) * (x2 - x1) / (y2 - y1) + x1;
                                                if (x1 == x2 || pX <= xInters) {
                                                    counter++;
                                                }
                                            }
                                        }
                                    }
                                }
                            }
                            x1 = x2;
                            y1 = y2;
                        }
                        if (counter % 2 == 1) {
                            return true;
                        } else {
                            return false;
                        }
                    }

                    private boolean pointInCircle(byte[] bytes0, byte[] bytes1) throws HyracksDataException {
                        double x = ADoubleSerializerDeserializer.getDouble(bytes0,
                                APointSerializerDeserializer.getCoordinateOffset(Coordinate.X));
                        double y = ADoubleSerializerDeserializer.getDouble(bytes0,
                                APointSerializerDeserializer.getCoordinateOffset(Coordinate.Y));

                        double cX = ADoubleSerializerDeserializer.getDouble(bytes1,
                                ACircleSerializerDeserializer.getCenterPointCoordinateOffset(Coordinate.X));
                        double cY = ADoubleSerializerDeserializer.getDouble(bytes1,
                                ACircleSerializerDeserializer.getCenterPointCoordinateOffset(Coordinate.Y));
                        double radius = ADoubleSerializerDeserializer.getDouble(bytes1,
                                ACircleSerializerDeserializer.getRadiusOffset());

                        if ((x - cX) * (x - cX) + (y - cY) * (y - cY) <= (radius * radius)) {
                            return true;
                        }
                        return false;
                    }

                    private boolean lineLineIntersection(double startX1, double startY1, double endX1, double endY1,
                            double startX2, double startY2, double endX2, double endY2) {
                        double A1 = endY1 - startY1;
                        double B1 = startX1 - endX1;
                        double C1 = A1 * startX1 + B1 * startY1;

                        double A2 = endY2 - startY2;
                        double B2 = startX2 - endX2;
                        double C2 = A2 * startX2 + B2 * startY2;

                        double det = (A1 * B2) - (A2 * B1);
                        if (Math.abs(det) > SpatialUtils.doubleEpsilon()) { // det != 0
                            double x = (B2 * C1 - B1 * C2) / det;
                            double y = (A1 * C2 - A2 * C1) / det;

                            if ((x >= Math.min(startX1, endX1) && x <= Math.max(startX1, endX1))
                                    && (y >= Math.min(startY1, endY1) && y <= Math.max(startY1, endY1))) {
                                if ((x >= Math.min(startX2, endX2) && x <= Math.max(startX2, endX2))
                                        && (y >= Math.min(startY2, endY2) && y <= Math.max(startY2, endY2))) {
                                    return true;
                                }
                            }
                        }
                        return false;
                    }

                    private boolean linePolygonIntersection(byte[] bytes0, byte[] bytes1) throws HyracksDataException {
                        double startX1 = ADoubleSerializerDeserializer.getDouble(bytes0,
                                ALineSerializerDeserializer.getStartPointCoordinateOffset(Coordinate.X));
                        double startY1 = ADoubleSerializerDeserializer.getDouble(bytes0,
                                ALineSerializerDeserializer.getStartPointCoordinateOffset(Coordinate.Y));
                        double endX1 = ADoubleSerializerDeserializer.getDouble(bytes0,
                                ALineSerializerDeserializer.getEndPointCoordinateOffset(Coordinate.X));
                        double endY1 = ADoubleSerializerDeserializer.getDouble(bytes0,
                                ALineSerializerDeserializer.getEndPointCoordinateOffset(Coordinate.Y));

                        int numOfPoints1 = AInt16SerializerDeserializer.getShort(bytes1,
                                APolygonSerializerDeserializer.getNumberOfPointsOffset());

                        if (numOfPoints1 < 3) {
                            throw new HyracksDataException(AsterixBuiltinFunctions.SPATIAL_INTERSECT.getName()
                                    + ": polygon must have at least 3 points.");
                        }
                        for (int i = 0; i < numOfPoints1; i++) {
                            double startX2 = ADoubleSerializerDeserializer.getDouble(bytes1,
                                    APolygonSerializerDeserializer.getCoordinateOffset(i, Coordinate.X));
                            double startY2 = ADoubleSerializerDeserializer.getDouble(bytes1,
                                    APolygonSerializerDeserializer.getCoordinateOffset(i, Coordinate.Y));

                            double endX2;
                            double endY2;
                            if (i + 1 == numOfPoints1) {
                                endX2 = ADoubleSerializerDeserializer.getDouble(bytes1,
                                        APolygonSerializerDeserializer.getCoordinateOffset(0, Coordinate.X));
                                endY2 = ADoubleSerializerDeserializer.getDouble(bytes1,
                                        APolygonSerializerDeserializer.getCoordinateOffset(0, Coordinate.Y));
                            } else {
                                endX2 = ADoubleSerializerDeserializer.getDouble(bytes1,
                                        APolygonSerializerDeserializer.getCoordinateOffset(i + 1, Coordinate.X));
                                endY2 = ADoubleSerializerDeserializer.getDouble(bytes1,
                                        APolygonSerializerDeserializer.getCoordinateOffset(i + 1, Coordinate.Y));
                            }

                            boolean intersect = lineLineIntersection(startX1, startY1, endX1, endY1, startX2, startY2,
                                    endX2, endY2);
                            if (intersect) {
                                return true;
                            }
                        }
                        return false;
                    }

                    private boolean lineRectangleIntersection(byte[] bytes0, byte[] bytes1) throws HyracksDataException {
                        double startX1 = ADoubleSerializerDeserializer.getDouble(bytes0,
                                ALineSerializerDeserializer.getStartPointCoordinateOffset(Coordinate.X));
                        double startY1 = ADoubleSerializerDeserializer.getDouble(bytes0,
                                ALineSerializerDeserializer.getStartPointCoordinateOffset(Coordinate.Y));
                        double endX1 = ADoubleSerializerDeserializer.getDouble(bytes0,
                                ALineSerializerDeserializer.getEndPointCoordinateOffset(Coordinate.X));
                        double endY1 = ADoubleSerializerDeserializer.getDouble(bytes0,
                                ALineSerializerDeserializer.getEndPointCoordinateOffset(Coordinate.Y));

                        double x1 = ADoubleSerializerDeserializer.getDouble(bytes1,
                                ARectangleSerializerDeserializer.getBottomLeftCoordinateOffset(Coordinate.X));
                        double y1 = ADoubleSerializerDeserializer.getDouble(bytes1,
                                ARectangleSerializerDeserializer.getBottomLeftCoordinateOffset(Coordinate.Y));

                        double x2 = ADoubleSerializerDeserializer.getDouble(bytes1,
                                ARectangleSerializerDeserializer.getUpperRightCoordinateOffset(Coordinate.X));
                        double y2 = ADoubleSerializerDeserializer.getDouble(bytes1,
                                ARectangleSerializerDeserializer.getUpperRightCoordinateOffset(Coordinate.Y));

                        if (lineLineIntersection(startX1, startY1, endX1, endY1, x1, y1, x1, y2)
                                || lineLineIntersection(startX1, startY1, endX1, endY1, x1, y2, x2, y2)
                                || lineLineIntersection(startX1, startY1, endX1, endY1, x2, y2, x2, y1)
                                || lineLineIntersection(startX1, startY1, endX1, endY1, x2, y1, x1, y1)) {
                            return true;
                        }
                        return false;

                    }

                    private boolean lineCircleIntersection(byte[] bytes0, byte[] bytes1) throws HyracksDataException {
                        double startX = ADoubleSerializerDeserializer.getDouble(bytes0,
                                ALineSerializerDeserializer.getStartPointCoordinateOffset(Coordinate.X));
                        double startY = ADoubleSerializerDeserializer.getDouble(bytes0,
                                ALineSerializerDeserializer.getStartPointCoordinateOffset(Coordinate.Y));
                        double endX = ADoubleSerializerDeserializer.getDouble(bytes0,
                                ALineSerializerDeserializer.getEndPointCoordinateOffset(Coordinate.X));
                        double endY = ADoubleSerializerDeserializer.getDouble(bytes0,
                                ALineSerializerDeserializer.getEndPointCoordinateOffset(Coordinate.Y));

                        double cX = ADoubleSerializerDeserializer.getDouble(bytes1,
                                ACircleSerializerDeserializer.getCenterPointCoordinateOffset(Coordinate.X));
                        double cY = ADoubleSerializerDeserializer.getDouble(bytes1,
                                ACircleSerializerDeserializer.getCenterPointCoordinateOffset(Coordinate.Y));
                        double radius = ADoubleSerializerDeserializer.getDouble(bytes1,
                                ACircleSerializerDeserializer.getRadiusOffset());

                        double dx = endX - startX;
                        double dy = endY - startY;
                        double t = -((startX - cX) * dx + (startY - cY) * dy) / ((dx * dx) + (dy * dy));

                        if (t < 0.0) {
                            t = 0.0;
                        } else if (t > 1.0) {
                            t = 1.0;
                        }

                        dx = (startX + t * (endX - startX)) - cX;
                        dy = (startY + t * (endY - startY)) - cY;
                        double rt = (dx * dx) + (dy * dy);
                        if (rt <= (radius * radius)) {
                            return true;
                        }
                        return false;
                    }

                    private boolean findEar(byte[] bytes, int u, int v, int w, int n, IntArray pointsOffsets)
                            throws HyracksDataException {
                        int p;
                        double Ax, Ay, Bx, By, Cx, Cy, Px, Py;

                        Ax = ADoubleSerializerDeserializer.getDouble(bytes,
                                APolygonSerializerDeserializer.getCoordinateOffset(pointsOffsets.get(u), Coordinate.X));
                        Ay = ADoubleSerializerDeserializer.getDouble(bytes,
                                APolygonSerializerDeserializer.getCoordinateOffset(pointsOffsets.get(u), Coordinate.Y));

                        Bx = ADoubleSerializerDeserializer.getDouble(bytes,
                                APolygonSerializerDeserializer.getCoordinateOffset(pointsOffsets.get(v), Coordinate.X));
                        By = ADoubleSerializerDeserializer.getDouble(bytes,
                                APolygonSerializerDeserializer.getCoordinateOffset(pointsOffsets.get(v), Coordinate.Y));

                        Cx = ADoubleSerializerDeserializer.getDouble(bytes,
                                APolygonSerializerDeserializer.getCoordinateOffset(pointsOffsets.get(w), Coordinate.X));
                        Cy = ADoubleSerializerDeserializer.getDouble(bytes,
                                APolygonSerializerDeserializer.getCoordinateOffset(pointsOffsets.get(w), Coordinate.Y));

                        if (SpatialUtils.doubleEpsilon() > (((Bx - Ax) * (Cy - Ay)) - ((By - Ay) * (Cx - Ax)))) {

                            return false;
                        }

                        for (p = 0; p < n; p++) {
                            if ((p == u) || (p == v) || (p == w)) {
                                continue;
                            }
                            Px = ADoubleSerializerDeserializer.getDouble(bytes, APolygonSerializerDeserializer
                                    .getCoordinateOffset(pointsOffsets.get(p), Coordinate.X));
                            Py = ADoubleSerializerDeserializer.getDouble(bytes, APolygonSerializerDeserializer
                                    .getCoordinateOffset(pointsOffsets.get(p), Coordinate.Y));
                            if (pointInsideTriangle(Ax, Ay, Bx, By, Cx, Cy, Px, Py)) {
                                return false;
                            }
                        }

                        return true;
                    }

                    private int triangulatePolygon(byte[] bytes, int numOfPoints, IntArray pointsOffsets,
                            DoubleArray trianglesX, DoubleArray trianglesY, int triangleId,
                            int nonSimplePolygonDetection, int middleVertex) throws HyracksDataException { // Ear clipping

                        if (numOfPoints < 3) {
                            return -1;
                        }

                        boolean foundEar = false;
                        int v = middleVertex;
                        while (!foundEar) {
                            if (0 >= (nonSimplePolygonDetection--)) {
                                throw new HyracksDataException(AsterixBuiltinFunctions.SPATIAL_INTERSECT.getName()
                                        + ": non-simple polygons are not supported.");
                            }
                            int u = v;
                            if (numOfPoints <= u) {
                                u = 0;
                            }
                            v = u + 1;
                            if (numOfPoints <= v) {
                                v = 0;
                            }
                            int w = v + 1;
                            if (numOfPoints <= w) {
                                w = 0;
                            }

                            if (findEar(bytes, u, v, w, numOfPoints, pointsOffsets)) {
                                int s, t;

                                addRectangle(trianglesX, trianglesY);

                                SpatialUtils.setTriangleXCoordinate(trianglesX, triangleId, 0,
                                        ADoubleSerializerDeserializer.getDouble(bytes, APolygonSerializerDeserializer
                                                .getCoordinateOffset(pointsOffsets.get(u), Coordinate.X)));

                                SpatialUtils.setTriangleYCoordinate(trianglesY, triangleId, 0,
                                        ADoubleSerializerDeserializer.getDouble(bytes, APolygonSerializerDeserializer
                                                .getCoordinateOffset(pointsOffsets.get(u), Coordinate.Y)));

                                SpatialUtils.setTriangleXCoordinate(trianglesX, triangleId, 1,
                                        ADoubleSerializerDeserializer.getDouble(bytes, APolygonSerializerDeserializer
                                                .getCoordinateOffset(pointsOffsets.get(v), Coordinate.X)));

                                SpatialUtils.setTriangleYCoordinate(trianglesY, triangleId, 1,
                                        ADoubleSerializerDeserializer.getDouble(bytes, APolygonSerializerDeserializer
                                                .getCoordinateOffset(pointsOffsets.get(v), Coordinate.Y)));

                                SpatialUtils.setTriangleXCoordinate(trianglesX, triangleId, 2,
                                        ADoubleSerializerDeserializer.getDouble(bytes, APolygonSerializerDeserializer
                                                .getCoordinateOffset(pointsOffsets.get(w), Coordinate.X)));

                                SpatialUtils.setTriangleYCoordinate(trianglesY, triangleId, 2,
                                        ADoubleSerializerDeserializer.getDouble(bytes, APolygonSerializerDeserializer
                                                .getCoordinateOffset(pointsOffsets.get(w), Coordinate.Y)));

                                // remove v from polygon
                                for (s = v, t = v + 1; t < numOfPoints; s++, t++) {
                                    pointsOffsets.get()[s] = pointsOffsets.get(t);
                                }
                                foundEar = true;
                            }
                        }

                        return v;
                    }

                    private boolean triangleTriangleIntersection(DoubleArray trianglesX0, DoubleArray trianglesY0,
                            int triangleId0, DoubleArray trianglesX1, DoubleArray trianglesY1, int triangleId1)
                            throws HyracksDataException { // separating axis theorem

                        for (int side = 0; side < 3; side++) {
                            spatialUtils.findNormals(trianglesX0, trianglesY0, triangleId0, side);
                            spatialUtils.projectPolygon(trianglesX0, trianglesY0, triangleId0, spatialUtils.getXAxis(),
                                    spatialUtils.getYAxis());
                            double min1 = spatialUtils.getMinProjection();
                            double max1 = spatialUtils.getMaxProjection();
                            spatialUtils.projectPolygon(trianglesX1, trianglesY1, triangleId1, spatialUtils.getXAxis(),
                                    spatialUtils.getYAxis());
                            double min2 = spatialUtils.getMinProjection();
                            double max2 = spatialUtils.getMaxProjection();

                            if (max1 < min2 || min1 > max2) {
                                return false;
                            }
                        }
                        return true;
                    }

                    private boolean pointInsideTriangle(double x1, double y1, double x2, double y2, double x3,
                            double y3, double pX, double pY) {
                        return pointsOnSameSide(pX, pY, x1, y1, x2, y2, x3, y3)
                                && pointsOnSameSide(pX, pY, x2, y2, x1, y1, x3, y3)
                                && pointsOnSameSide(pX, pY, x3, y3, x1, y1, x2, y2);
                    }

                    private boolean pointsOnSameSide(double pX, double pY, double x1, double y1, double x2, double y2,
                            double x3, double y3) {
                        double cp1 = SpatialUtils.crossProduct(x3 - x2, y3 - y2, pX - x2, pY - y2);
                        double cp2 = SpatialUtils.crossProduct(x3 - x2, y3 - y2, x1 - x2, y1 - y2);
                        return (cp1 * cp2) >= 0.0;
                    }

                    private boolean circleTriangleIntersection(byte[] bytes0, DoubleArray trianglesX,
                            DoubleArray trianglesY, int triangleId) throws HyracksDataException { // separating axis theorem

                        double cX = ADoubleSerializerDeserializer.getDouble(bytes0,
                                ACircleSerializerDeserializer.getCenterPointCoordinateOffset(Coordinate.X));
                        double cY = ADoubleSerializerDeserializer.getDouble(bytes0,
                                ACircleSerializerDeserializer.getCenterPointCoordinateOffset(Coordinate.Y));
                        double radius = ADoubleSerializerDeserializer.getDouble(bytes0,
                                ACircleSerializerDeserializer.getRadiusOffset());

                        double distance = Double.MAX_VALUE;
                        double distanceSquared;

                        double temp;
                        double closestPointX = 0.0;
                        double closestPointY = 0.0;
                        for (int i = 0; i < 3; i++) {
                            double pX = SpatialUtils.getTriangleXCoordinate(trianglesX, triangleId, i);
                            double pY = SpatialUtils.getTriangleXCoordinate(trianglesY, triangleId, i);

                            distanceSquared = (cX - pX) * (cX - pX) + (cY - pY) * (cY - pY);
                            if (distanceSquared < distance) {
                                distance = distanceSquared;
                                closestPointX = pX;
                                closestPointY = pY;
                            }
                        }

                        double x = Math.abs(cX - closestPointX);
                        double y = Math.abs(cY - closestPointY);

                        temp = Math.sqrt(SpatialUtils.dotProduct(x, y, x, y));
                        x /= temp;
                        y /= temp;

                        spatialUtils.projectPolygon(trianglesX, trianglesY, triangleId, x, y);

                        double min1 = spatialUtils.getMinProjection();
                        double max1 = spatialUtils.getMaxProjection();

                        double dotProduct = SpatialUtils.dotProduct(x, y, cX, cY);
                        double max2 = dotProduct + radius;
                        double min2 = dotProduct - radius;

                        if (max1 < min2 || min1 > max2) {
                            return false;
                        }

                        for (int side = 0; side < 3; side++) {
                            spatialUtils.findNormals(trianglesX, trianglesY, triangleId, side);
                            spatialUtils.projectPolygon(trianglesX, trianglesY, triangleId, spatialUtils.getXAxis(),
                                    spatialUtils.getYAxis());
                            min1 = spatialUtils.getMinProjection();
                            max1 = spatialUtils.getMaxProjection();

                            dotProduct = SpatialUtils.dotProduct(spatialUtils.getXAxis(), spatialUtils.getYAxis(), cX,
                                    cY);
                            max2 = dotProduct + radius;
                            min2 = dotProduct - radius;

                            if (max1 < min2 || min1 > max2) {
                                return false;
                            }
                        }
                        return true;
                    }

                    private boolean circleCircleIntersection(byte[] bytes0, byte[] bytes1) throws HyracksDataException {
                        double cX0 = ADoubleSerializerDeserializer.getDouble(bytes0,
                                ACircleSerializerDeserializer.getCenterPointCoordinateOffset(Coordinate.X));
                        double cY0 = ADoubleSerializerDeserializer.getDouble(bytes0,
                                ACircleSerializerDeserializer.getCenterPointCoordinateOffset(Coordinate.Y));
                        double radius0 = ADoubleSerializerDeserializer.getDouble(bytes0,
                                ACircleSerializerDeserializer.getRadiusOffset());

                        double cX1 = ADoubleSerializerDeserializer.getDouble(bytes1,
                                ACircleSerializerDeserializer.getCenterPointCoordinateOffset(Coordinate.X));
                        double cY1 = ADoubleSerializerDeserializer.getDouble(bytes1,
                                ACircleSerializerDeserializer.getCenterPointCoordinateOffset(Coordinate.Y));
                        double radius1 = ADoubleSerializerDeserializer.getDouble(bytes1,
                                ACircleSerializerDeserializer.getRadiusOffset());

                        double distanceSquared = SpatialUtils.dotProduct(cX0 - cX1, cY0 - cY1, cX0 - cX1, cY0 - cY1);
                        double radiusDistanceSquared = (radius0 + radius1) * (radius0 + radius1);
                        if (distanceSquared <= radiusDistanceSquared) {
                            return true;
                        }
                        return false;
                    }

                    private void getCounterClockWisePolygon(byte[] bytes, IntArray pointsOffsets, int numOfPoints)
                            throws HyracksDataException {
                        pointsOffsets.reset();
                        if (SpatialUtils.polygonArea(bytes, numOfPoints) > 0.0) {
                            for (int i = 0; i < numOfPoints; i++) {
                                pointsOffsets.add(i);
                            }
                        } else {
                            for (int i = 0; i < numOfPoints; i++) {
                                pointsOffsets.add((numOfPoints - 1) - i);
                            }
                        }
                    }

                    private boolean pointInRectangle(byte[] bytes0, byte[] bytes1) throws HyracksDataException {

                        double pX = ADoubleSerializerDeserializer.getDouble(bytes0,
                                APointSerializerDeserializer.getCoordinateOffset(Coordinate.X));
                        double pY = ADoubleSerializerDeserializer.getDouble(bytes0,
                                APointSerializerDeserializer.getCoordinateOffset(Coordinate.Y));

                        double x1 = ADoubleSerializerDeserializer.getDouble(bytes1,
                                ARectangleSerializerDeserializer.getBottomLeftCoordinateOffset(Coordinate.X));
                        double y1 = ADoubleSerializerDeserializer.getDouble(bytes1,
                                ARectangleSerializerDeserializer.getBottomLeftCoordinateOffset(Coordinate.Y));

                        double x2 = ADoubleSerializerDeserializer.getDouble(bytes1,
                                ARectangleSerializerDeserializer.getUpperRightCoordinateOffset(Coordinate.X));
                        double y2 = ADoubleSerializerDeserializer.getDouble(bytes1,
                                ARectangleSerializerDeserializer.getUpperRightCoordinateOffset(Coordinate.Y));

                        if (pointInsideTriangle(x1, y1, x1, y2, x2, y2, pX, pY)
                                || pointInsideTriangle(x1, y1, x2, y1, x2, y2, pX, pY)) {
                            return true;
                        }
                        return false;

                    }

                    private void addRectangle(DoubleArray trianglesX, DoubleArray trianglesY) {
                        for (int i = 0; i < 3; i++) {
                            double temp = 0;
                            trianglesX.add(temp);
                            trianglesY.add(temp);
                        }
                    }

                    private boolean rectangleCircleIntersection(byte[] bytes0, byte[] bytes1)
                            throws HyracksDataException {
                        triangulateRectangle(bytes0, trianglesX0, trianglesY0);
                        boolean res = false;
                        // 2 triangles in a rectangle
                        for (int i = 0; i < 2; i++) {
                            res = circleTriangleIntersection(bytes1, trianglesX0, trianglesY0, i);
                            if (res) {
                                break;
                            }
                        }
                        return res;
                    }

                    private void triangulateRectangle(byte[] bytes, DoubleArray trianglesX, DoubleArray trianglesY)
                            throws HyracksDataException {
                        double x1 = ADoubleSerializerDeserializer.getDouble(bytes,
                                ARectangleSerializerDeserializer.getBottomLeftCoordinateOffset(Coordinate.X));
                        double y1 = ADoubleSerializerDeserializer.getDouble(bytes,
                                ARectangleSerializerDeserializer.getBottomLeftCoordinateOffset(Coordinate.Y));

                        double x2 = ADoubleSerializerDeserializer.getDouble(bytes,
                                ARectangleSerializerDeserializer.getUpperRightCoordinateOffset(Coordinate.X));
                        double y2 = ADoubleSerializerDeserializer.getDouble(bytes,
                                ARectangleSerializerDeserializer.getUpperRightCoordinateOffset(Coordinate.Y));
                        trianglesX.reset();
                        trianglesY.reset();

                        addRectangle(trianglesX, trianglesY);
                        addRectangle(trianglesX, trianglesY);

                        SpatialUtils.setTriangleXCoordinate(trianglesX, 0, 0, x1);
                        SpatialUtils.setTriangleYCoordinate(trianglesY, 0, 0, y1);

                        SpatialUtils.setTriangleXCoordinate(trianglesX, 0, 1, x2);
                        SpatialUtils.setTriangleYCoordinate(trianglesY, 0, 1, y1);

                        SpatialUtils.setTriangleXCoordinate(trianglesX, 0, 2, x2);
                        SpatialUtils.setTriangleYCoordinate(trianglesY, 0, 2, y2);

                        SpatialUtils.setTriangleXCoordinate(trianglesX, 1, 0, x2);
                        SpatialUtils.setTriangleYCoordinate(trianglesY, 1, 0, y2);

                        SpatialUtils.setTriangleXCoordinate(trianglesX, 1, 1, x1);
                        SpatialUtils.setTriangleYCoordinate(trianglesY, 1, 1, y2);

                        SpatialUtils.setTriangleXCoordinate(trianglesX, 1, 2, x1);
                        SpatialUtils.setTriangleYCoordinate(trianglesY, 1, 2, y1);
                    }

                    private boolean rectanglePolygonIntersection(byte[] bytes0, byte[] bytes1)
                            throws HyracksDataException, AlgebricksException {
                        int numOfPoints1 = AInt16SerializerDeserializer.getShort(bytes1,
                                APolygonSerializerDeserializer.getNumberOfPointsOffset());

                        if (numOfPoints1 < 3) {
                            throw new HyracksDataException(AsterixBuiltinFunctions.SPATIAL_INTERSECT.getName()
                                    + ": polygon must have at least 3 points.");
                        }

                        getCounterClockWisePolygon(bytes1, pointsOffsets1, numOfPoints1);
                        int nonSimplePolygonDetection1 = 2 * numOfPoints1;
                        int middleVertex1 = numOfPoints1 - 1;
                        int numOfTriangles1 = 0;

                        trianglesX1.reset();
                        trianglesY1.reset();
                        while (true) {
                            middleVertex1 = triangulatePolygon(bytes1, numOfPoints1, pointsOffsets1, trianglesX1,
                                    trianglesY1, numOfTriangles1, nonSimplePolygonDetection1, middleVertex1);

                            if (middleVertex1 == -1) {
                                break;
                            }

                            numOfPoints1--;
                            nonSimplePolygonDetection1 = 2 * numOfPoints1;
                            numOfTriangles1++;
                        }

                        triangulateRectangle(bytes0, trianglesX0, trianglesY0);
                        boolean res = false;
                        // 2 triangles in a rectangle
                        for (int j = 0; j < 2; j++) {
                            for (int i = 0; i < numOfTriangles1; i++) {

                                res = triangleTriangleIntersection(trianglesX1, trianglesY1, i, trianglesX0,
                                        trianglesY0, j);

                                if (res) {
                                    res = triangleTriangleIntersection(trianglesX0, trianglesY0, j, trianglesX1,
                                            trianglesY1, i);

                                    if (res) {
                                        return true;
                                    }
                                }
                            }
                        }
                        return false;
                    }

                    private boolean polygonCircleIntersection(byte[] bytes0, byte[] bytes1)
                            throws HyracksDataException, AlgebricksException {
                        int numOfPoints = AInt16SerializerDeserializer.getShort(bytes0,
                                APolygonSerializerDeserializer.getNumberOfPointsOffset());

                        if (numOfPoints < 3) {
                            throw new HyracksDataException(AsterixBuiltinFunctions.SPATIAL_INTERSECT.getName()
                                    + ": polygon must have at least 3 points.");
                        }

                        getCounterClockWisePolygon(bytes0, pointsOffsets0, numOfPoints);
                        int nonSimplePolygonDetection = 2 * numOfPoints;
                        int middleVertex = numOfPoints - 1;
                        int numOfTriangles = 0;

                        trianglesX0.reset();
                        trianglesY0.reset();
                        boolean res = false;
                        while (true) {
                            middleVertex = triangulatePolygon(bytes0, numOfPoints, pointsOffsets0, trianglesX0,
                                    trianglesY0, numOfTriangles, nonSimplePolygonDetection, middleVertex);

                            if (middleVertex == -1) {
                                break;
                            }
                            numOfPoints--;
                            nonSimplePolygonDetection = 2 * numOfPoints;
                            numOfTriangles++;
                            int lastTriangle = (trianglesX0.length() / 3) - 1;

                            res = circleTriangleIntersection(bytes1, trianglesX0, trianglesY0, lastTriangle);
                            if (res) {
                                return true;
                            }
                        }
                        return false;
                    }

                    @Override
                    public void evaluate(IFrameTupleReference tuple) throws AlgebricksException {
                        outInput0.reset();
                        eval0.evaluate(tuple);
                        outInput1.reset();
                        eval1.evaluate(tuple);

                        try {
                            boolean res = false;
                            ATypeTag tag0 = EnumDeserializer.ATYPETAGDESERIALIZER
                                    .deserialize(outInput0.getByteArray()[0]);
                            ATypeTag tag1 = EnumDeserializer.ATYPETAGDESERIALIZER
                                    .deserialize(outInput1.getByteArray()[0]);

                            switch (tag0) {
                                case POINT:
                                    switch (tag1) {
                                        case POINT:
                                            if (ascDoubleComp.compare(outInput0.getByteArray(),
                                                    APointSerializerDeserializer.getCoordinateOffset(Coordinate.X), 8,
                                                    outInput1.getByteArray(),
                                                    APointSerializerDeserializer.getCoordinateOffset(Coordinate.X), 8) == 0) {
                                                if (ascDoubleComp.compare(outInput0.getByteArray(),
                                                        APointSerializerDeserializer.getCoordinateOffset(Coordinate.Y),
                                                        8, outInput1.getByteArray(),
                                                        APointSerializerDeserializer.getCoordinateOffset(Coordinate.Y),
                                                        8) == 0) {
                                                    res = true;
                                                }
                                            }
                                            break;
                                        case LINE:
                                            double pX = ADoubleSerializerDeserializer.getDouble(
                                                    outInput0.getByteArray(),
                                                    APointSerializerDeserializer.getCoordinateOffset(Coordinate.X));
                                            double pY = ADoubleSerializerDeserializer.getDouble(
                                                    outInput0.getByteArray(),
                                                    APointSerializerDeserializer.getCoordinateOffset(Coordinate.Y));

                                            double startX = ADoubleSerializerDeserializer.getDouble(outInput1
                                                    .getByteArray(), ALineSerializerDeserializer
                                                    .getStartPointCoordinateOffset(Coordinate.X));
                                            double startY = ADoubleSerializerDeserializer.getDouble(outInput1
                                                    .getByteArray(), ALineSerializerDeserializer
                                                    .getStartPointCoordinateOffset(Coordinate.Y));
                                            double endX = ADoubleSerializerDeserializer.getDouble(outInput1
                                                    .getByteArray(), ALineSerializerDeserializer
                                                    .getEndPointCoordinateOffset(Coordinate.X));
                                            double endY = ADoubleSerializerDeserializer.getDouble(outInput1
                                                    .getByteArray(), ALineSerializerDeserializer
                                                    .getEndPointCoordinateOffset(Coordinate.Y));

                                            res = pointOnLine(pX, pY, startX, startY, endX, endY);
                                            break;
                                        case POLYGON:
                                            res = pointInPolygon(outInput0.getByteArray(), outInput1.getByteArray());
                                            break;
                                        case CIRCLE:
                                            res = pointInCircle(outInput0.getByteArray(), outInput1.getByteArray());
                                            break;
                                        case RECTANGLE:
                                            res = pointInRectangle(outInput0.getByteArray(), outInput1.getByteArray());
                                            break;
                                        case NULL:
                                            res = false;
                                            break;
                                        default:
                                            throw new NotImplementedException(
                                                    AsterixBuiltinFunctions.SPATIAL_INTERSECT.getName()
                                                            + ": does not support the type: "
                                                            + tag1
                                                            + "; it is only implemented for POINT, ALINE, POLYGON, and CIRCLE.");
                                    }
                                    break;
                                case LINE:
                                    switch (tag1) {
                                        case POINT:
                                            double pX = ADoubleSerializerDeserializer.getDouble(
                                                    outInput1.getByteArray(),
                                                    APointSerializerDeserializer.getCoordinateOffset(Coordinate.X));
                                            double pY = ADoubleSerializerDeserializer.getDouble(
                                                    outInput1.getByteArray(),
                                                    APointSerializerDeserializer.getCoordinateOffset(Coordinate.Y));

                                            double startX = ADoubleSerializerDeserializer.getDouble(outInput0
                                                    .getByteArray(), ALineSerializerDeserializer
                                                    .getStartPointCoordinateOffset(Coordinate.X));
                                            double startY = ADoubleSerializerDeserializer.getDouble(outInput0
                                                    .getByteArray(), ALineSerializerDeserializer
                                                    .getStartPointCoordinateOffset(Coordinate.Y));
                                            double endX = ADoubleSerializerDeserializer.getDouble(outInput0
                                                    .getByteArray(), ALineSerializerDeserializer
                                                    .getEndPointCoordinateOffset(Coordinate.X));
                                            double endY = ADoubleSerializerDeserializer.getDouble(outInput0
                                                    .getByteArray(), ALineSerializerDeserializer
                                                    .getEndPointCoordinateOffset(Coordinate.Y));

                                            res = pointOnLine(pX, pY, startX, startY, endX, endY);
                                            break;
                                        case LINE:
                                            double startX1 = ADoubleSerializerDeserializer.getDouble(outInput0
                                                    .getByteArray(), ALineSerializerDeserializer
                                                    .getStartPointCoordinateOffset(Coordinate.X));
                                            double startY1 = ADoubleSerializerDeserializer.getDouble(outInput0
                                                    .getByteArray(), ALineSerializerDeserializer
                                                    .getStartPointCoordinateOffset(Coordinate.Y));
                                            double endX1 = ADoubleSerializerDeserializer.getDouble(outInput0
                                                    .getByteArray(), ALineSerializerDeserializer
                                                    .getEndPointCoordinateOffset(Coordinate.X));
                                            double endY1 = ADoubleSerializerDeserializer.getDouble(outInput0
                                                    .getByteArray(), ALineSerializerDeserializer
                                                    .getEndPointCoordinateOffset(Coordinate.Y));

                                            double startX2 = ADoubleSerializerDeserializer.getDouble(outInput1
                                                    .getByteArray(), ALineSerializerDeserializer
                                                    .getStartPointCoordinateOffset(Coordinate.X));
                                            double startY2 = ADoubleSerializerDeserializer.getDouble(outInput1
                                                    .getByteArray(), ALineSerializerDeserializer
                                                    .getStartPointCoordinateOffset(Coordinate.Y));
                                            double endX2 = ADoubleSerializerDeserializer.getDouble(outInput1
                                                    .getByteArray(), ALineSerializerDeserializer
                                                    .getEndPointCoordinateOffset(Coordinate.X));
                                            double endY2 = ADoubleSerializerDeserializer.getDouble(outInput1
                                                    .getByteArray(), ALineSerializerDeserializer
                                                    .getEndPointCoordinateOffset(Coordinate.Y));
                                            res = lineLineIntersection(startX1, startY1, endX1, endY1, startX2,
                                                    startY2, endX2, endY2);
                                            break;
                                        case POLYGON:
                                            res = linePolygonIntersection(outInput0.getByteArray(),
                                                    outInput1.getByteArray());
                                            break;
                                        case CIRCLE:
                                            res = lineCircleIntersection(outInput0.getByteArray(),
                                                    outInput1.getByteArray());
                                            break;
                                        case RECTANGLE:
                                            res = lineRectangleIntersection(outInput0.getByteArray(),
                                                    outInput1.getByteArray());
                                            break;
                                        case NULL:
                                            res = false;
                                            break;
                                        default:
                                            throw new NotImplementedException(
                                                    AsterixBuiltinFunctions.SPATIAL_INTERSECT.getName()
                                                            + ": does not support the type: "
                                                            + tag1
                                                            + "; it is only implemented for POINT, ALINE, POLYGON, and CIRCLE.");
                                    }
                                    break;
                                case POLYGON:
                                    switch (tag1) {
                                        case POINT:
                                            res = pointInPolygon(outInput1.getByteArray(), outInput0.getByteArray());
                                            break;
                                        case LINE:
                                            res = linePolygonIntersection(outInput1.getByteArray(),
                                                    outInput0.getByteArray());
                                            break;
                                        case POLYGON:
                                            int numOfPoints0 = AInt16SerializerDeserializer.getShort(
                                                    outInput0.getByteArray(),
                                                    APolygonSerializerDeserializer.getNumberOfPointsOffset());
                                            int numOfPoints1 = AInt16SerializerDeserializer.getShort(
                                                    outInput1.getByteArray(),
                                                    APolygonSerializerDeserializer.getNumberOfPointsOffset());

                                            if (numOfPoints0 < 3 || numOfPoints1 < 3) {
                                                throw new AlgebricksException("Polygon must have at least 3 points.");
                                            }

                                            getCounterClockWisePolygon(outInput0.getByteArray(), pointsOffsets0,
                                                    numOfPoints0);
                                            getCounterClockWisePolygon(outInput1.getByteArray(), pointsOffsets1,
                                                    numOfPoints1);
                                            int nonSimplePolygonDetection0 = 2 * numOfPoints0;
                                            int nonSimplePolygonDetection1 = 2 * numOfPoints1;
                                            boolean intersect = false;
                                            int middleVertex0 = numOfPoints0 - 1;

                                            int numOfTriangles1 = 0;
                                            int middleVertex1 = numOfPoints1 - 1;
                                            trianglesX1.reset();
                                            trianglesY1.reset();
                                            while (true) {
                                                middleVertex1 = triangulatePolygon(outInput1.getByteArray(),
                                                        numOfPoints1, pointsOffsets1, trianglesX1, trianglesY1,
                                                        numOfTriangles1, nonSimplePolygonDetection1, middleVertex1);

                                                if (middleVertex1 == -1) {
                                                    break;
                                                }

                                                numOfPoints1--;
                                                nonSimplePolygonDetection1 = 2 * numOfPoints1;
                                                numOfTriangles1++;
                                            }
                                            int numOfTriangles0 = 0;
                                            trianglesX0.reset();
                                            trianglesY0.reset();
                                            while (true) {
                                                middleVertex0 = triangulatePolygon(outInput0.getByteArray(),
                                                        numOfPoints0, pointsOffsets0, trianglesX0, trianglesY0,
                                                        numOfTriangles0, nonSimplePolygonDetection0, middleVertex0);

                                                if (middleVertex0 == -1) {
                                                    break;
                                                }
                                                numOfPoints0--;
                                                nonSimplePolygonDetection0 = 2 * numOfPoints0;
                                                numOfTriangles0++;
                                                int lastTriangle = (trianglesX0.length() / 3) - 1;

                                                for (int i = 0; i < numOfTriangles1; i++) {

                                                    res = triangleTriangleIntersection(trianglesX0, trianglesY0,
                                                            lastTriangle, trianglesX1, trianglesY1, i);

                                                    if (res) {
                                                        res = triangleTriangleIntersection(trianglesX1, trianglesY1, i,
                                                                trianglesX0, trianglesY0, lastTriangle);

                                                        if (res) {
                                                            intersect = true;
                                                            break;
                                                        }
                                                    }
                                                }
                                                if (intersect) {
                                                    break;
                                                }
                                            }
                                            break;
                                        case CIRCLE:
                                            res = polygonCircleIntersection(outInput0.getByteArray(),
                                                    outInput1.getByteArray());
                                            break;
                                        case RECTANGLE:
                                            res = rectanglePolygonIntersection(outInput1.getByteArray(),
                                                    outInput0.getByteArray());
                                            break;
                                        case NULL:
                                            res = false;
                                            break;
                                        default:
                                            throw new NotImplementedException(
                                                    AsterixBuiltinFunctions.SPATIAL_INTERSECT.getName()
                                                            + ": does not support the type: "
                                                            + tag1
                                                            + "; it is only implemented for POINT, ALINE, POLYGON, and CIRCLE.");
                                    }
                                    break;
                                case CIRCLE:
                                    switch (tag1) {
                                        case POINT:
                                            res = pointInCircle(outInput1.getByteArray(), outInput0.getByteArray());
                                            break;
                                        case LINE:
                                            res = lineCircleIntersection(outInput1.getByteArray(),
                                                    outInput0.getByteArray());
                                            break;
                                        case POLYGON:
                                            res = polygonCircleIntersection(outInput1.getByteArray(),
                                                    outInput0.getByteArray());
                                            break;
                                        case CIRCLE:
                                            res = circleCircleIntersection(outInput0.getByteArray(),
                                                    outInput1.getByteArray());
                                            break;
                                        case RECTANGLE:
                                            res = rectangleCircleIntersection(outInput1.getByteArray(),
                                                    outInput0.getByteArray());
                                            break;
                                        case NULL:
                                            res = false;
                                            break;
                                        default:
                                            throw new NotImplementedException(
                                                    AsterixBuiltinFunctions.SPATIAL_INTERSECT.getName()
                                                            + ": does not support the type: "
                                                            + tag1
                                                            + "; it is only implemented for POINT, ALINE, POLYGON, and CIRCLE.");
                                    }
                                    break;
                                case RECTANGLE:
                                    switch (tag1) {
                                        case POINT:
                                            res = pointInRectangle(outInput1.getByteArray(), outInput0.getByteArray());
                                            break;
                                        case LINE:
                                            res = lineRectangleIntersection(outInput1.getByteArray(),
                                                    outInput0.getByteArray());
                                            break;
                                        case POLYGON:
                                            res = rectanglePolygonIntersection(outInput0.getByteArray(),
                                                    outInput1.getByteArray());
                                            break;
                                        case CIRCLE:
                                            res = rectangleCircleIntersection(outInput0.getByteArray(),
                                                    outInput1.getByteArray());
                                            break;
                                        case RECTANGLE:
                                            triangulateRectangle(outInput0.getByteArray(), trianglesX0, trianglesY0);
                                            triangulateRectangle(outInput1.getByteArray(), trianglesX1, trianglesY1);

                                            boolean intersect = false;
                                            // 2 triangles in a rectangle
                                            for (int j = 0; j < 2; j++) {
                                                for (int i = 0; i < 2; i++) {

                                                    res = triangleTriangleIntersection(trianglesX1, trianglesY1, i,
                                                            trianglesX0, trianglesY0, j);

                                                    if (res) {
                                                        res = triangleTriangleIntersection(trianglesX0, trianglesY0, j,
                                                                trianglesX1, trianglesY1, i);

                                                        if (res) {
                                                            intersect = true;
                                                            break;
                                                        }
                                                    }
                                                }
                                                if (intersect) {
                                                    break;
                                                }
                                            }
                                            break;
                                        case NULL:
                                            res = false;
                                            break;
                                        default:
                                            throw new NotImplementedException(
                                                    AsterixBuiltinFunctions.SPATIAL_INTERSECT.getName()
                                                            + ": does not support the type: "
                                                            + tag1
                                                            + "; it is only implemented for POINT, ALINE, POLYGON, and CIRCLE.");
                                    }
                                    break;
                                case NULL:
                                    res = false;
                                    break;
                                default:
                                    throw new NotImplementedException(
                                            AsterixBuiltinFunctions.SPATIAL_INTERSECT.getName()
                                                    + ": does not support the type: " + tag1
                                                    + "; it is only implemented for POINT, ALINE, POLYGON, and CIRCLE.");
                            }

                            ABoolean aResult = res ? (ABoolean.TRUE) : (ABoolean.FALSE);
                            AObjectSerializerDeserializer.INSTANCE.serialize(aResult, out);
                        } catch (HyracksDataException hde) {
                            throw new AlgebricksException(hde);
                        }
                    }
                };
            }
        };
    }

    @Override
    public FunctionIdentifier getIdentifier() {
        return AsterixBuiltinFunctions.SPATIAL_INTERSECT;
    }
}<|MERGE_RESOLUTION|>--- conflicted
+++ resolved
@@ -67,27 +67,8 @@
                     private final DoubleArray trianglesX1 = new DoubleArray();
                     private final DoubleArray trianglesY1 = new DoubleArray();
 
-<<<<<<< HEAD
                     private boolean pointOnLine(double pX, double pY, double startX, double startY, double endX,
                             double endY) throws HyracksDataException {
-=======
-                    private boolean pointOnLine(byte[] bytes0, byte[] bytes1) throws HyracksDataException {
-
-                        double startX = ADoubleSerializerDeserializer.getDouble(bytes0,
-                                ALineSerializerDeserializer.getStartPointCoordinateOffset(Coordinate.X));
-                        double startY = ADoubleSerializerDeserializer.getDouble(bytes0,
-                                ALineSerializerDeserializer.getStartPointCoordinateOffset(Coordinate.Y));
-                        double endX = ADoubleSerializerDeserializer.getDouble(bytes0,
-                                ALineSerializerDeserializer.getEndPointCoordinateOffset(Coordinate.X));
-                        double endY = ADoubleSerializerDeserializer.getDouble(bytes0,
-                                ALineSerializerDeserializer.getEndPointCoordinateOffset(Coordinate.Y));
-
-                        double pX = ADoubleSerializerDeserializer.getDouble(bytes1,
-                                APointSerializerDeserializer.getCoordinateOffset(Coordinate.X));
-                        double pY = ADoubleSerializerDeserializer.getDouble(bytes1,
-                                APointSerializerDeserializer.getCoordinateOffset(Coordinate.Y));
-
->>>>>>> 16a9720e
                         double crossProduct = SpatialUtils.crossProduct(pY - startY, pX - startX, endY - startY, endX
                                 - startX);
                         if (Math.abs(crossProduct) > SpatialUtils.doubleEpsilon()) { // crossProduct != 0
