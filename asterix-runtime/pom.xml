--- conflicted
+++ resolved
@@ -139,11 +139,7 @@
 		<dependency>
 			<groupId>edu.uci.ics.asterix</groupId>
 			<artifactId>asterix-fuzzyjoin</artifactId>
-<<<<<<< HEAD
-			<version>0.8.4-SNAPSHOT</version>
-=======
 			<version>0.8.6-SNAPSHOT</version>
->>>>>>> 9a409e26
 			<scope>compile</scope>
 		</dependency>
 		<dependency>
