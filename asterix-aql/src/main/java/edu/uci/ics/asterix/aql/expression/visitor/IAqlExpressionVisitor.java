/*
 * Copyright 2009-2013 by The Regents of the University of California
 * Licensed under the Apache License, Version 2.0 (the "License");
 * you may not use this file except in compliance with the License.
 * you may obtain a copy of the License from
 * 
 *     http://www.apache.org/licenses/LICENSE-2.0
 * 
 * Unless required by applicable law or agreed to in writing, software
 * distributed under the License is distributed on an "AS IS" BASIS,
 * WITHOUT WARRANTIES OR CONDITIONS OF ANY KIND, either express or implied.
 * See the License for the specific language governing permissions and
 * limitations under the License.
 */
package edu.uci.ics.asterix.aql.expression.visitor;

import edu.uci.ics.asterix.aql.expression.CallExpr;
<<<<<<< HEAD
import edu.uci.ics.asterix.aql.expression.ConnectFeedStatement;
=======
import edu.uci.ics.asterix.aql.expression.CompactStatement;
import edu.uci.ics.asterix.aql.expression.ControlFeedStatement;
>>>>>>> 119f8c9d
import edu.uci.ics.asterix.aql.expression.CreateDataverseStatement;
import edu.uci.ics.asterix.aql.expression.CreateFeedStatement;
import edu.uci.ics.asterix.aql.expression.CreateFunctionStatement;
import edu.uci.ics.asterix.aql.expression.CreateIndexStatement;
import edu.uci.ics.asterix.aql.expression.DatasetDecl;
import edu.uci.ics.asterix.aql.expression.DataverseDecl;
import edu.uci.ics.asterix.aql.expression.DataverseDropStatement;
import edu.uci.ics.asterix.aql.expression.DeleteStatement;
import edu.uci.ics.asterix.aql.expression.DisconnectFeedStatement;
import edu.uci.ics.asterix.aql.expression.DistinctClause;
import edu.uci.ics.asterix.aql.expression.FeedDropStatement;
import edu.uci.ics.asterix.aql.expression.DropStatement;
import edu.uci.ics.asterix.aql.expression.FLWOGRExpression;
import edu.uci.ics.asterix.aql.expression.FieldAccessor;
import edu.uci.ics.asterix.aql.expression.ForClause;
import edu.uci.ics.asterix.aql.expression.FunctionDecl;
import edu.uci.ics.asterix.aql.expression.FunctionDropStatement;
import edu.uci.ics.asterix.aql.expression.GroupbyClause;
import edu.uci.ics.asterix.aql.expression.IfExpr;
import edu.uci.ics.asterix.aql.expression.IndexAccessor;
import edu.uci.ics.asterix.aql.expression.IndexDropStatement;
import edu.uci.ics.asterix.aql.expression.InsertStatement;
import edu.uci.ics.asterix.aql.expression.LetClause;
import edu.uci.ics.asterix.aql.expression.LimitClause;
import edu.uci.ics.asterix.aql.expression.ListConstructor;
import edu.uci.ics.asterix.aql.expression.LiteralExpr;
import edu.uci.ics.asterix.aql.expression.LoadFromFileStatement;
import edu.uci.ics.asterix.aql.expression.NodeGroupDropStatement;
import edu.uci.ics.asterix.aql.expression.NodegroupDecl;
import edu.uci.ics.asterix.aql.expression.OperatorExpr;
import edu.uci.ics.asterix.aql.expression.OrderbyClause;
import edu.uci.ics.asterix.aql.expression.OrderedListTypeDefinition;
import edu.uci.ics.asterix.aql.expression.QuantifiedExpression;
import edu.uci.ics.asterix.aql.expression.Query;
import edu.uci.ics.asterix.aql.expression.RecordConstructor;
import edu.uci.ics.asterix.aql.expression.RecordTypeDefinition;
import edu.uci.ics.asterix.aql.expression.SetStatement;
import edu.uci.ics.asterix.aql.expression.TypeDecl;
import edu.uci.ics.asterix.aql.expression.TypeDropStatement;
import edu.uci.ics.asterix.aql.expression.TypeReferenceExpression;
import edu.uci.ics.asterix.aql.expression.UnaryExpr;
import edu.uci.ics.asterix.aql.expression.UnionExpr;
import edu.uci.ics.asterix.aql.expression.UnorderedListTypeDefinition;
import edu.uci.ics.asterix.aql.expression.UpdateClause;
import edu.uci.ics.asterix.aql.expression.UpdateStatement;
import edu.uci.ics.asterix.aql.expression.VariableExpr;
import edu.uci.ics.asterix.aql.expression.WhereClause;
import edu.uci.ics.asterix.aql.expression.WriteStatement;
import edu.uci.ics.asterix.common.exceptions.AsterixException;

public interface IAqlExpressionVisitor<R, T> {

    R visitQuery(Query q, T arg) throws AsterixException;

    R visitFunctionDecl(FunctionDecl fd, T arg) throws AsterixException;

    R visitTypeDecl(TypeDecl td, T arg) throws AsterixException;

    R visitNodegroupDecl(NodegroupDecl ngd, T arg) throws AsterixException;

    R visitDatasetDecl(DatasetDecl dd, T arg) throws AsterixException;

    R visitLoadFromFileStatement(LoadFromFileStatement stmtLoad, T arg) throws AsterixException;

    R visitDropStatement(DropStatement del, T arg) throws AsterixException;

    R visitInsertStatement(InsertStatement insert, T arg) throws AsterixException;

    R visitDeleteStatement(DeleteStatement del, T arg) throws AsterixException;

    R visitUpdateStatement(UpdateStatement update, T arg) throws AsterixException;

    R visitUpdateClause(UpdateClause del, T arg) throws AsterixException;

    R visitTypeReferenceExpression(TypeReferenceExpression tre, T arg) throws AsterixException;

    R visitRecordTypeDefiniton(RecordTypeDefinition tre, T arg) throws AsterixException;

    R visitOrderedListTypeDefiniton(OrderedListTypeDefinition olte, T arg) throws AsterixException;

    R visitUnorderedListTypeDefiniton(UnorderedListTypeDefinition ulte, T arg) throws AsterixException;

    R visitLiteralExpr(LiteralExpr l, T arg) throws AsterixException;

    R visitVariableExpr(VariableExpr v, T arg) throws AsterixException;

    R visitListConstructor(ListConstructor lc, T arg) throws AsterixException;

    R visitRecordConstructor(RecordConstructor rc, T arg) throws AsterixException;

    R visitOperatorExpr(OperatorExpr ifbo, T arg) throws AsterixException;

    R visitFieldAccessor(FieldAccessor fa, T arg) throws AsterixException;

    R visitIndexAccessor(IndexAccessor ia, T arg) throws AsterixException;

    R visitIfExpr(IfExpr ifexpr, T arg) throws AsterixException;

    R visitFlworExpression(FLWOGRExpression flwor, T arg) throws AsterixException;

    R visitQuantifiedExpression(QuantifiedExpression qe, T arg) throws AsterixException;

    R visitForClause(ForClause fc, T arg) throws AsterixException;

    R visitLetClause(LetClause lc, T arg) throws AsterixException;

    R visitWhereClause(WhereClause wc, T arg) throws AsterixException;

    R visitOrderbyClause(OrderbyClause oc, T arg) throws AsterixException;

    R visitGroupbyClause(GroupbyClause gc, T arg) throws AsterixException;

    R visitLimitClause(LimitClause lc, T arg) throws AsterixException;

    R visitDistinctClause(DistinctClause dc, T arg) throws AsterixException;

    R visitUnaryExpr(UnaryExpr u, T arg) throws AsterixException;

    R visitUnionExpr(UnionExpr u, T arg) throws AsterixException;

    R visitCreateIndexStatement(CreateIndexStatement cis, T arg) throws AsterixException;

    R visitCreateDataverseStatement(CreateDataverseStatement del, T arg) throws AsterixException;

    R visitIndexDropStatement(IndexDropStatement del, T arg) throws AsterixException;

    R visitNodeGroupDropStatement(NodeGroupDropStatement del, T arg) throws AsterixException;

    R visitDataverseDropStatement(DataverseDropStatement del, T arg) throws AsterixException;

    R visitTypeDropStatement(TypeDropStatement del, T arg) throws AsterixException;

    R visitWriteStatement(WriteStatement ws, T arg) throws AsterixException;

    R visitSetStatement(SetStatement ss, T arg) throws AsterixException;

    R visitDisconnectFeedStatement(DisconnectFeedStatement del, T arg) throws AsterixException;

    R visitConnectFeedStatement(ConnectFeedStatement del, T arg) throws AsterixException;

    R visitCreateFeedStatement(CreateFeedStatement del, T arg) throws AsterixException;

    R visitDropFeedStatement(FeedDropStatement del, T arg) throws AsterixException;

    R visitCallExpr(CallExpr pf, T arg) throws AsterixException;

    R visitDataverseDecl(DataverseDecl dv, T arg) throws AsterixException;

    R visit(CreateFunctionStatement cfs, T arg) throws AsterixException;

    R visitFunctionDropStatement(FunctionDropStatement del, T arg) throws AsterixException;

    R visitCompactStatement(CompactStatement del, T arg) throws AsterixException;

}<|MERGE_RESOLUTION|>--- conflicted
+++ resolved
@@ -15,12 +15,8 @@
 package edu.uci.ics.asterix.aql.expression.visitor;
 
 import edu.uci.ics.asterix.aql.expression.CallExpr;
-<<<<<<< HEAD
 import edu.uci.ics.asterix.aql.expression.ConnectFeedStatement;
-=======
 import edu.uci.ics.asterix.aql.expression.CompactStatement;
-import edu.uci.ics.asterix.aql.expression.ControlFeedStatement;
->>>>>>> 119f8c9d
 import edu.uci.ics.asterix.aql.expression.CreateDataverseStatement;
 import edu.uci.ics.asterix.aql.expression.CreateFeedStatement;
 import edu.uci.ics.asterix.aql.expression.CreateFunctionStatement;
@@ -73,106 +69,128 @@
 
 public interface IAqlExpressionVisitor<R, T> {
 
-    R visitQuery(Query q, T arg) throws AsterixException;
+	R visitQuery(Query q, T arg) throws AsterixException;
 
-    R visitFunctionDecl(FunctionDecl fd, T arg) throws AsterixException;
+	R visitFunctionDecl(FunctionDecl fd, T arg) throws AsterixException;
 
-    R visitTypeDecl(TypeDecl td, T arg) throws AsterixException;
+	R visitTypeDecl(TypeDecl td, T arg) throws AsterixException;
 
-    R visitNodegroupDecl(NodegroupDecl ngd, T arg) throws AsterixException;
+	R visitNodegroupDecl(NodegroupDecl ngd, T arg) throws AsterixException;
 
-    R visitDatasetDecl(DatasetDecl dd, T arg) throws AsterixException;
+	R visitDatasetDecl(DatasetDecl dd, T arg) throws AsterixException;
 
-    R visitLoadFromFileStatement(LoadFromFileStatement stmtLoad, T arg) throws AsterixException;
+	R visitLoadFromFileStatement(LoadFromFileStatement stmtLoad, T arg)
+			throws AsterixException;
 
-    R visitDropStatement(DropStatement del, T arg) throws AsterixException;
+	R visitDropStatement(DropStatement del, T arg) throws AsterixException;
 
-    R visitInsertStatement(InsertStatement insert, T arg) throws AsterixException;
+	R visitInsertStatement(InsertStatement insert, T arg)
+			throws AsterixException;
 
-    R visitDeleteStatement(DeleteStatement del, T arg) throws AsterixException;
+	R visitDeleteStatement(DeleteStatement del, T arg) throws AsterixException;
 
-    R visitUpdateStatement(UpdateStatement update, T arg) throws AsterixException;
+	R visitUpdateStatement(UpdateStatement update, T arg)
+			throws AsterixException;
 
-    R visitUpdateClause(UpdateClause del, T arg) throws AsterixException;
+	R visitUpdateClause(UpdateClause del, T arg) throws AsterixException;
 
-    R visitTypeReferenceExpression(TypeReferenceExpression tre, T arg) throws AsterixException;
+	R visitTypeReferenceExpression(TypeReferenceExpression tre, T arg)
+			throws AsterixException;
 
-    R visitRecordTypeDefiniton(RecordTypeDefinition tre, T arg) throws AsterixException;
+	R visitRecordTypeDefiniton(RecordTypeDefinition tre, T arg)
+			throws AsterixException;
 
-    R visitOrderedListTypeDefiniton(OrderedListTypeDefinition olte, T arg) throws AsterixException;
+	R visitOrderedListTypeDefiniton(OrderedListTypeDefinition olte, T arg)
+			throws AsterixException;
 
-    R visitUnorderedListTypeDefiniton(UnorderedListTypeDefinition ulte, T arg) throws AsterixException;
+	R visitUnorderedListTypeDefiniton(UnorderedListTypeDefinition ulte, T arg)
+			throws AsterixException;
 
-    R visitLiteralExpr(LiteralExpr l, T arg) throws AsterixException;
+	R visitLiteralExpr(LiteralExpr l, T arg) throws AsterixException;
 
-    R visitVariableExpr(VariableExpr v, T arg) throws AsterixException;
+	R visitVariableExpr(VariableExpr v, T arg) throws AsterixException;
 
-    R visitListConstructor(ListConstructor lc, T arg) throws AsterixException;
+	R visitListConstructor(ListConstructor lc, T arg) throws AsterixException;
 
-    R visitRecordConstructor(RecordConstructor rc, T arg) throws AsterixException;
+	R visitRecordConstructor(RecordConstructor rc, T arg)
+			throws AsterixException;
 
-    R visitOperatorExpr(OperatorExpr ifbo, T arg) throws AsterixException;
+	R visitOperatorExpr(OperatorExpr ifbo, T arg) throws AsterixException;
 
-    R visitFieldAccessor(FieldAccessor fa, T arg) throws AsterixException;
+	R visitFieldAccessor(FieldAccessor fa, T arg) throws AsterixException;
 
-    R visitIndexAccessor(IndexAccessor ia, T arg) throws AsterixException;
+	R visitIndexAccessor(IndexAccessor ia, T arg) throws AsterixException;
 
-    R visitIfExpr(IfExpr ifexpr, T arg) throws AsterixException;
+	R visitIfExpr(IfExpr ifexpr, T arg) throws AsterixException;
 
-    R visitFlworExpression(FLWOGRExpression flwor, T arg) throws AsterixException;
+	R visitFlworExpression(FLWOGRExpression flwor, T arg)
+			throws AsterixException;
 
-    R visitQuantifiedExpression(QuantifiedExpression qe, T arg) throws AsterixException;
+	R visitQuantifiedExpression(QuantifiedExpression qe, T arg)
+			throws AsterixException;
 
-    R visitForClause(ForClause fc, T arg) throws AsterixException;
+	R visitForClause(ForClause fc, T arg) throws AsterixException;
 
-    R visitLetClause(LetClause lc, T arg) throws AsterixException;
+	R visitLetClause(LetClause lc, T arg) throws AsterixException;
 
-    R visitWhereClause(WhereClause wc, T arg) throws AsterixException;
+	R visitWhereClause(WhereClause wc, T arg) throws AsterixException;
 
-    R visitOrderbyClause(OrderbyClause oc, T arg) throws AsterixException;
+	R visitOrderbyClause(OrderbyClause oc, T arg) throws AsterixException;
 
-    R visitGroupbyClause(GroupbyClause gc, T arg) throws AsterixException;
+	R visitGroupbyClause(GroupbyClause gc, T arg) throws AsterixException;
 
-    R visitLimitClause(LimitClause lc, T arg) throws AsterixException;
+	R visitLimitClause(LimitClause lc, T arg) throws AsterixException;
 
-    R visitDistinctClause(DistinctClause dc, T arg) throws AsterixException;
+	R visitDistinctClause(DistinctClause dc, T arg) throws AsterixException;
 
-    R visitUnaryExpr(UnaryExpr u, T arg) throws AsterixException;
+	R visitUnaryExpr(UnaryExpr u, T arg) throws AsterixException;
 
-    R visitUnionExpr(UnionExpr u, T arg) throws AsterixException;
+	R visitUnionExpr(UnionExpr u, T arg) throws AsterixException;
 
-    R visitCreateIndexStatement(CreateIndexStatement cis, T arg) throws AsterixException;
+	R visitCreateIndexStatement(CreateIndexStatement cis, T arg)
+			throws AsterixException;
 
-    R visitCreateDataverseStatement(CreateDataverseStatement del, T arg) throws AsterixException;
+	R visitCreateDataverseStatement(CreateDataverseStatement del, T arg)
+			throws AsterixException;
 
-    R visitIndexDropStatement(IndexDropStatement del, T arg) throws AsterixException;
+	R visitIndexDropStatement(IndexDropStatement del, T arg)
+			throws AsterixException;
 
-    R visitNodeGroupDropStatement(NodeGroupDropStatement del, T arg) throws AsterixException;
+	R visitNodeGroupDropStatement(NodeGroupDropStatement del, T arg)
+			throws AsterixException;
 
-    R visitDataverseDropStatement(DataverseDropStatement del, T arg) throws AsterixException;
+	R visitDataverseDropStatement(DataverseDropStatement del, T arg)
+			throws AsterixException;
 
-    R visitTypeDropStatement(TypeDropStatement del, T arg) throws AsterixException;
+	R visitTypeDropStatement(TypeDropStatement del, T arg)
+			throws AsterixException;
 
-    R visitWriteStatement(WriteStatement ws, T arg) throws AsterixException;
+	R visitWriteStatement(WriteStatement ws, T arg) throws AsterixException;
 
-    R visitSetStatement(SetStatement ss, T arg) throws AsterixException;
+	R visitSetStatement(SetStatement ss, T arg) throws AsterixException;
 
-    R visitDisconnectFeedStatement(DisconnectFeedStatement del, T arg) throws AsterixException;
+	R visitDisconnectFeedStatement(DisconnectFeedStatement del, T arg)
+			throws AsterixException;
 
-    R visitConnectFeedStatement(ConnectFeedStatement del, T arg) throws AsterixException;
+	R visitConnectFeedStatement(ConnectFeedStatement del, T arg)
+			throws AsterixException;
 
-    R visitCreateFeedStatement(CreateFeedStatement del, T arg) throws AsterixException;
+	R visitCreateFeedStatement(CreateFeedStatement del, T arg)
+			throws AsterixException;
 
-    R visitDropFeedStatement(FeedDropStatement del, T arg) throws AsterixException;
+	R visitDropFeedStatement(FeedDropStatement del, T arg)
+			throws AsterixException;
 
-    R visitCallExpr(CallExpr pf, T arg) throws AsterixException;
+	R visitCallExpr(CallExpr pf, T arg) throws AsterixException;
 
-    R visitDataverseDecl(DataverseDecl dv, T arg) throws AsterixException;
+	R visitDataverseDecl(DataverseDecl dv, T arg) throws AsterixException;
 
-    R visit(CreateFunctionStatement cfs, T arg) throws AsterixException;
+	R visit(CreateFunctionStatement cfs, T arg) throws AsterixException;
 
-    R visitFunctionDropStatement(FunctionDropStatement del, T arg) throws AsterixException;
+	R visitFunctionDropStatement(FunctionDropStatement del, T arg)
+			throws AsterixException;
 
-    R visitCompactStatement(CompactStatement del, T arg) throws AsterixException;
+	R visitCompactStatement(CompactStatement del, T arg)
+			throws AsterixException;
 
 }