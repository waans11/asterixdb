--- conflicted
+++ resolved
@@ -22,13 +22,9 @@
 import edu.uci.ics.asterix.aql.base.Expression;
 import edu.uci.ics.asterix.aql.base.Literal;
 import edu.uci.ics.asterix.aql.expression.CallExpr;
-<<<<<<< HEAD
 import edu.uci.ics.asterix.aql.expression.ConnectFeedStatement;
 import edu.uci.ics.asterix.aql.expression.DisconnectFeedStatement;
-=======
 import edu.uci.ics.asterix.aql.expression.CompactStatement;
-import edu.uci.ics.asterix.aql.expression.ControlFeedStatement;
->>>>>>> 119f8c9d
 import edu.uci.ics.asterix.aql.expression.CreateDataverseStatement;
 import edu.uci.ics.asterix.aql.expression.CreateFeedStatement;
 import edu.uci.ics.asterix.aql.expression.CreateFunctionStatement;
@@ -88,471 +84,517 @@
 import edu.uci.ics.asterix.common.exceptions.AsterixException;
 
 public class AQLPrintVisitor implements IAqlVisitorWithVoidReturn<Integer> {
-    // private int level =0;
-    private final PrintWriter out;
-
-    public AQLPrintVisitor() {
-        out = new PrintWriter(System.out);
-    }
-
-    public AQLPrintVisitor(PrintWriter out) {
-        this.out = out;
-    }
-
-    private String skip(int step) {
-        StringBuffer sb = new StringBuffer();
-        for (int i = 0; i < step; i++)
-            sb.append("  ");
-        return sb.toString();
-    }
-
-    @Override
-    public void visit(Query q, Integer step) throws AsterixException {
-        if (q.getBody() != null) {
-            out.println("Query:");
-            q.getBody().accept(this, step);
-        } else {
-            out.println("No query.");
-        }
-    }
-
-    @Override
-    public void visit(LiteralExpr l, Integer step) {
-        Literal lc = l.getValue();
-        if (lc.getLiteralType().equals(Literal.Type.TRUE) || lc.getLiteralType().equals(Literal.Type.FALSE)
-                || lc.getLiteralType().equals(Literal.Type.NULL)) {
-            out.println(skip(step) + "LiteralExpr [" + l.getValue().getLiteralType() + "]");
-        } else {
-            out.println(skip(step) + "LiteralExpr [" + l.getValue().getLiteralType() + "] ["
-                    + l.getValue().getStringValue() + "] ");
-        }
-    }
-
-    @Override
-    public void visit(VariableExpr v, Integer step) {
-        out.println(skip(step) + "Variable [ Name=" + v.getVar().getValue() + " Id=" + v.getVar().getId() + " ]");
-    }
-
-    @Override
-    public void visit(ListConstructor lc, Integer step) throws AsterixException {
-        boolean ordered = false;
-        if (lc.getType().equals(ListConstructor.Type.ORDERED_LIST_CONSTRUCTOR)) {
-            ordered = true;
-        }
-
-        out.println(skip(step) + (ordered == true ? "OrderedListConstructor " : "UnorderedListConstructor ") + "[");
-        for (Expression e : lc.getExprList()) {
-            e.accept(this, step + 1);
-        }
-        out.println(skip(step) + "]");
-    }
-
-    @Override
-    public void visit(RecordConstructor rc, Integer step) throws AsterixException {
-        out.println(skip(step) + "RecordConstructor [");
-        // fbList accept visitor
-        for (FieldBinding fb : rc.getFbList()) {
-            out.println(skip(step + 1) + "(");
-            fb.getLeftExpr().accept(this, step + 2);
-            out.println(skip(step + 2) + ":");
-            fb.getRightExpr().accept(this, step + 2);
-            out.println(skip(step + 1) + ")");
-        }
-        out.println(skip(step) + "]");
-    }
-
-    @Override
-    public void visit(CallExpr pf, Integer step) throws AsterixException {
-        out.println(skip(step) + "FunctionCall " + pf.getFunctionSignature().toString() + "[");
-        for (Expression expr : pf.getExprList()) {
-            expr.accept(this, step + 1);
-        }
-        out.println(skip(step) + "]");
-    }
-
-    @Override
-    public void visit(OperatorExpr ifbo, Integer step) throws AsterixException {
-        List<Expression> exprList = ifbo.getExprList();
-        List<OperatorType> opList = ifbo.getOpList();
-        if (ifbo.isCurrentop()) {
-            out.println(skip(step) + "OperatorExpr [");
-            exprList.get(0).accept(this, step + 1);
-            for (int i = 1; i < exprList.size(); i++) {
-                out.println(skip(step + 1) + opList.get(i - 1));
-                exprList.get(i).accept(this, step + 1);
-            }
-            out.println(skip(step) + "]");
-        } else {
-            exprList.get(0).accept(this, step);
-        }
-
-    }
-
-    @Override
-    public void visit(IfExpr ifexpr, Integer step) throws AsterixException {
-        out.println(skip(step) + "IfExpr [");
-        out.println(skip(step + 1) + "Condition:");
-        ifexpr.getCondExpr().accept(this, step + 2);
-        out.println(skip(step + 1) + "Then:");
-        ifexpr.getThenExpr().accept(this, step + 2);
-        out.println(skip(step + 1) + "Else:");
-        ifexpr.getElseExpr().accept(this, step + 2);
-        out.println(skip(step) + "]");
-    }
-
-    @Override
-    public void visit(FLWOGRExpression flwor, Integer step) throws AsterixException {
-        out.println(skip(step) + "FLWOGR [");
-        for (Clause cl : flwor.getClauseList()) {
-            cl.accept(this, step + 1);
-        }
-        out.println(skip(step + 1) + "Return");
-        flwor.getReturnExpr().accept(this, step + 2);
-        out.println(skip(step) + "]");
-    }
-
-    @Override
-    public void visit(QuantifiedExpression qe, Integer step) throws AsterixException {
-        out.println(skip(step) + "QuantifiedExpression " + qe.getQuantifier() + " [");
-        // quantifiedList accept visitor
-        for (QuantifiedPair pair : qe.getQuantifiedList()) {
-            out.print(skip(step + 1) + "[");
-            pair.getVarExpr().accept(this, 0);
-            out.println(skip(step + 1) + "In");
-            pair.getExpr().accept(this, step + 2);
-            out.println(skip(step + 1) + "]");
-        }
-        out.println(skip(step + 1) + "Satifies [");
-        qe.getSatisfiesExpr().accept(this, step + 2);
-        out.println(skip(step + 1) + "]");// for satifies
-        out.println(skip(step) + "]");// for quantifiedExpr
-    }
-
-    @Override
-    public void visit(ForClause fc, Integer step) throws AsterixException {
-        out.print(skip(step) + "For ");
-        fc.getVarExpr().accept(this, 0);
-        out.println(skip(step + 1) + "In ");
-        fc.getInExpr().accept(this, step + 1);
-    }
-
-    @Override
-    public void visit(LetClause lc, Integer step) throws AsterixException {
-        out.print(skip(step) + "Let ");
-        lc.getVarExpr().accept(this, 0);
-        out.println(skip(step + 1) + ":= ");
-        lc.getBindingExpr().accept(this, step + 1);
-    }
-
-    @Override
-    public void visit(WhereClause wc, Integer step) throws AsterixException {
-        out.println(skip(step) + "Where ");
-        wc.getWhereExpr().accept(this, step + 1);
-    }
-
-    @Override
-    public void visit(OrderbyClause oc, Integer step) throws AsterixException {
-        out.println(skip(step) + "Orderby");
-        List<OrderModifier> mlist = oc.getModifierList();
-        List<Expression> list = oc.getOrderbyList();
-        for (int i = 0; i < list.size(); i++) {
-            list.get(i).accept(this, step + 1);
-            out.println(skip(step + 1) + mlist.get(i).toString());
-        }
-        out.println(skip(step));
-    }
-
-    @Override
-    public void visit(GroupbyClause gc, Integer step) throws AsterixException {
-        out.println(skip(step) + "Groupby");
-        for (GbyVariableExpressionPair pair : gc.getGbyPairList()) {
-
-            if (pair.getVar() != null) {
-                pair.getVar().accept(this, step + 1);
-                out.println(skip(step + 1) + ":=");
-            }
-
-            pair.getExpr().accept(this, step + 1);
-        }
-        if (!gc.getDecorPairList().isEmpty()) {
-            out.println(skip(step + 1) + "Decor");
-            for (GbyVariableExpressionPair pair : gc.getDecorPairList()) {
-                if (pair.getVar() != null) {
-                    pair.getVar().accept(this, step + 1);
-                    out.println(skip(step + 1) + ":=");
-                }
-                pair.getExpr().accept(this, step + 1);
-            }
-        }
-        out.println(skip(step + 1) + "With");
-        for (VariableExpr exp : gc.getWithVarList()) {
-            exp.accept(this, step + 1);
-        }
-        out.println(skip(step));
-    }
-
-    @Override
-    public void visit(LimitClause lc, Integer step) throws AsterixException {
-        out.println(skip(step) + "Limit");
-        lc.getLimitExpr().accept(this, step + 1);
-        if (lc.getOffset() != null) {
-            out.println(skip(step + 1) + "Offset");
-            lc.getOffset().accept(this, step + 2);
-        }
-    }
-
-    @Override
-    public void visit(FunctionDecl fd, Integer step) throws AsterixException {
-        out.println(skip(step) + "FunctionDecl " + fd.getSignature().getName() + "(" + fd.getParamList().toString()
-                + ") {");
-        fd.getFuncBody().accept(this, step + 1);
-        out.println(skip(step) + "}");
-        out.println();
-    }
-
-    @Override
-    public void visit(UnaryExpr u, Integer step) throws AsterixException {
-        if (u.getSign() != null) {
-            out.print(skip(step) + u.getSign() + " ");
-            u.getExpr().accept(this, 0);
-        } else
-            u.getExpr().accept(this, step);
-    }
-
-    @Override
-    public void visit(FieldAccessor fa, Integer step) throws AsterixException {
-        out.println(skip(step) + "FieldAccessor [");
-        fa.getExpr().accept(this, step + 1);
-        out.println(skip(step + 1) + "Field=" + ((FieldAccessor) fa).getIdent().getValue());
-        out.println(skip(step) + "]");
-
-    }
-
-    @Override
-    public void visit(IndexAccessor fa, Integer step) throws AsterixException {
-        out.println(skip(step) + "IndexAccessor [");
-        fa.getExpr().accept(this, step + 1);
-        out.print(skip(step + 1) + "Index: ");
-        out.println((((IndexAccessor) fa).isAny() ? "ANY" : ((IndexAccessor) fa).getIndex()));
-
-        out.println(skip(step) + "]");
-
-    }
-
-    @Override
-    public void visit(TypeDecl t, Integer step) throws AsterixException {
-        out.println(skip(step) + "TypeDecl " + t.getIdent() + " [");
-        t.getTypeDef().accept(this, step + 1);
-        out.println(skip(step) + "]");
-    }
-
-    @Override
-    public void visit(TypeReferenceExpression t, Integer arg) throws AsterixException {
-        out.print(t.getIdent());
-    }
-
-    @Override
-    public void visit(RecordTypeDefinition r, Integer step) throws AsterixException {
-        if (r.getRecordKind() == RecordKind.CLOSED) {
-            out.print(skip(step) + "closed ");
-        } else {
-            out.print(skip(step) + "open ");
-        }
-        out.println("RecordType {");
-        Iterator<String> nameIter = r.getFieldNames().iterator();
-        Iterator<TypeExpression> typeIter = r.getFieldTypes().iterator();
-        Iterator<Boolean> isnullableIter = r.getNullableFields().iterator();
-        boolean first = true;
-        while (nameIter.hasNext()) {
-            if (first) {
-                first = false;
-            } else {
-                out.println(",");
-            }
-            String name = nameIter.next();
-            TypeExpression texp = typeIter.next();
-            Boolean isNullable = isnullableIter.next();
-            out.print(skip(step + 1) + name + " : ");
-            texp.accept(this, step + 2);
-            if (isNullable) {
-                out.print("?");
-            }
-        }
-        out.println();
-        out.println(skip(step) + "}");
-    }
-
-    @Override
-    public void visit(OrderedListTypeDefinition x, Integer step) throws AsterixException {
-        out.print("OrderedList [");
-        x.getItemTypeExpression().accept(this, step + 2);
-        out.println("]");
-    }
-
-    @Override
-    public void visit(UnorderedListTypeDefinition x, Integer step) throws AsterixException {
-        out.print("UnorderedList <");
-        x.getItemTypeExpression().accept(this, step + 2);
-        out.println(">");
-    }
-
-    @Override
-    public void visit(DatasetDecl dd, Integer step) throws AsterixException {
-        if (dd.getDatasetType() == DatasetType.INTERNAL) {
-            out.println(skip(step) + "DatasetDecl" + dd.getName() + "(" + dd.getItemTypeName() + ")"
-                    + " partitioned by " + ((InternalDetailsDecl) dd.getDatasetDetailsDecl()).getPartitioningExprs());
-        } else if (dd.getDatasetType() == DatasetType.EXTERNAL) {
-            out.println(skip(step) + "DatasetDecl" + dd.getName() + "(" + dd.getItemTypeName() + ")"
-                    + "is an external dataset");
-        }
-    }
-
-    @Override
-    public void visit(DataverseDecl dv, Integer step) throws AsterixException {
-        out.println(skip(step) + "DataverseUse " + dv.getDataverseName());
-    }
-
-    @Override
-    public void visit(NodegroupDecl ngd, Integer step) throws AsterixException {
-        out.println(skip(step) + "Nodegroup " + ngd.getNodeControllerNames());
-    }
-
-    @Override
-    public void visit(LoadFromFileStatement stmtLoad, Integer arg) throws AsterixException {
-        // TODO Auto-generated method stub
-
-    }
-
-    @Override
-    public void visit(DropStatement stmtDel, Integer arg) throws AsterixException {
-        // TODO Auto-generated method stub
-
-    }
-
-    @Override
-    public void visit(WriteStatement ws, Integer step) throws AsterixException {
-        out.print(skip(step) + "WriteOutputTo " + ws.getNcName() + ":" + ws.getFileName());
-        if (ws.getWriterClassName() != null) {
-            out.print(" using " + ws.getWriterClassName());
-        }
-        out.println();
-    }
-
-    @Override
-    public void visit(SetStatement ss, Integer step) throws AsterixException {
-        out.println(skip(step) + "Set " + ss.getPropName() + "=" + ss.getPropValue());
-    }
-
-    @Override
-    public void visit(CreateIndexStatement cis, Integer arg) throws AsterixException {
-        // TODO Auto-generated method stub
-
-    }
-
-    @Override
-    public void visit(DisconnectFeedStatement ss, Integer step) throws AsterixException {
-        out.println(skip(step) + skip(step) + ss.getFeedName() + skip(step) + ss.getDatasetName());
-    }
-
-    @Override
-    public void visit(UnionExpr u, Integer step) throws AsterixException {
-        out.println(skip(step) + "Union [");
-        for (Expression expr : u.getExprs()) {
-            expr.accept(this, step + 1);
-        }
-        out.println(skip(step) + "]");
-    }
-
-    @Override
-    public void visit(DistinctClause dc, Integer step) throws AsterixException {
-        out.print(skip(step) + "Distinct ");
-        for (Expression expr : dc.getDistinctByExpr())
-            expr.accept(this, step + 1);
-    }
-
-    @Override
-    public void visit(InsertStatement stmtDel, Integer arg) throws AsterixException {
-        // TODO Auto-generated method stub
-
-    }
-
-    @Override
-    public void visit(DeleteStatement stmtDel, Integer arg) throws AsterixException {
-        // TODO Auto-generated method stub
-
-    }
-
-    @Override
-    public void visit(UpdateStatement stmtDel, Integer arg) throws AsterixException {
-        // TODO Auto-generated method stub
-
-    }
-
-    @Override
-    public void visit(UpdateClause updateClause, Integer arg) throws AsterixException {
-        // TODO Auto-generated method stub
-
-    }
-
-    @Override
-    public void visit(CreateDataverseStatement stmtDel, Integer arg) throws AsterixException {
-        // TODO Auto-generated method stub
-    }
-
-    @Override
-    public void visit(IndexDropStatement stmtDel, Integer arg) throws AsterixException {
-        // TODO Auto-generated method stub
-    }
-
-    @Override
-    public void visit(NodeGroupDropStatement deleteStatement, Integer arg) throws AsterixException {
-        // TODO Auto-generated method stub
-    }
-
-    @Override
-    public void visit(DataverseDropStatement deleteStatement, Integer arg) throws AsterixException {
-        // TODO Auto-generated method stub
-    }
-
-    @Override
-    public void visit(TypeDropStatement deleteStatement, Integer arg) throws AsterixException {
-        // TODO Auto-generated method stub
-    }
-
-    @Override
-    public void visit(CreateFunctionStatement cfs, Integer arg) throws AsterixException {
-        // TODO Auto-generated method stub
-
-    }
-
-    @Override
-    public void visit(FunctionDropStatement fds, Integer arg) throws AsterixException {
-        // TODO Auto-generated method stub
-
-    }
-
-    @Override
-    public void visit(CreateFeedStatement stmtDel, Integer arg) throws AsterixException {
-        // TODO Auto-generated method stub
-
-    }
-
-    @Override
-    public void visit(ConnectFeedStatement stmtDel, Integer arg) throws AsterixException {
-        // TODO Auto-generated method stub
-
-    }
-
-    @Override
-    public void visit(FeedDropStatement stmt, Integer arg) throws AsterixException {
-        // TODO Auto-generated method stub
-
-    }
-
-    @Override
-    public void visit(CompactStatement fds, Integer arg) throws AsterixException {
-        // TODO Auto-generated method stub
-        
-    }
+	// private int level =0;
+	private final PrintWriter out;
+
+	public AQLPrintVisitor() {
+		out = new PrintWriter(System.out);
+	}
+
+	public AQLPrintVisitor(PrintWriter out) {
+		this.out = out;
+	}
+
+	private String skip(int step) {
+		StringBuffer sb = new StringBuffer();
+		for (int i = 0; i < step; i++)
+			sb.append("  ");
+		return sb.toString();
+	}
+
+	@Override
+	public void visit(Query q, Integer step) throws AsterixException {
+		if (q.getBody() != null) {
+			out.println("Query:");
+			q.getBody().accept(this, step);
+		} else {
+			out.println("No query.");
+		}
+	}
+
+	@Override
+	public void visit(LiteralExpr l, Integer step) {
+		Literal lc = l.getValue();
+		if (lc.getLiteralType().equals(Literal.Type.TRUE)
+				|| lc.getLiteralType().equals(Literal.Type.FALSE)
+				|| lc.getLiteralType().equals(Literal.Type.NULL)) {
+			out.println(skip(step) + "LiteralExpr ["
+					+ l.getValue().getLiteralType() + "]");
+		} else {
+			out.println(skip(step) + "LiteralExpr ["
+					+ l.getValue().getLiteralType() + "] ["
+					+ l.getValue().getStringValue() + "] ");
+		}
+	}
+
+	@Override
+	public void visit(VariableExpr v, Integer step) {
+		out.println(skip(step) + "Variable [ Name=" + v.getVar().getValue()
+				+ " Id=" + v.getVar().getId() + " ]");
+	}
+
+	@Override
+	public void visit(ListConstructor lc, Integer step) throws AsterixException {
+		boolean ordered = false;
+		if (lc.getType().equals(ListConstructor.Type.ORDERED_LIST_CONSTRUCTOR)) {
+			ordered = true;
+		}
+
+		out.println(skip(step)
+				+ (ordered == true ? "OrderedListConstructor "
+						: "UnorderedListConstructor ") + "[");
+		for (Expression e : lc.getExprList()) {
+			e.accept(this, step + 1);
+		}
+		out.println(skip(step) + "]");
+	}
+
+	@Override
+	public void visit(RecordConstructor rc, Integer step)
+			throws AsterixException {
+		out.println(skip(step) + "RecordConstructor [");
+		// fbList accept visitor
+		for (FieldBinding fb : rc.getFbList()) {
+			out.println(skip(step + 1) + "(");
+			fb.getLeftExpr().accept(this, step + 2);
+			out.println(skip(step + 2) + ":");
+			fb.getRightExpr().accept(this, step + 2);
+			out.println(skip(step + 1) + ")");
+		}
+		out.println(skip(step) + "]");
+	}
+
+	@Override
+	public void visit(CallExpr pf, Integer step) throws AsterixException {
+		out.println(skip(step) + "FunctionCall "
+				+ pf.getFunctionSignature().toString() + "[");
+		for (Expression expr : pf.getExprList()) {
+			expr.accept(this, step + 1);
+		}
+		out.println(skip(step) + "]");
+	}
+
+	@Override
+	public void visit(OperatorExpr ifbo, Integer step) throws AsterixException {
+		List<Expression> exprList = ifbo.getExprList();
+		List<OperatorType> opList = ifbo.getOpList();
+		if (ifbo.isCurrentop()) {
+			out.println(skip(step) + "OperatorExpr [");
+			exprList.get(0).accept(this, step + 1);
+			for (int i = 1; i < exprList.size(); i++) {
+				out.println(skip(step + 1) + opList.get(i - 1));
+				exprList.get(i).accept(this, step + 1);
+			}
+			out.println(skip(step) + "]");
+		} else {
+			exprList.get(0).accept(this, step);
+		}
+
+	}
+
+	@Override
+	public void visit(IfExpr ifexpr, Integer step) throws AsterixException {
+		out.println(skip(step) + "IfExpr [");
+		out.println(skip(step + 1) + "Condition:");
+		ifexpr.getCondExpr().accept(this, step + 2);
+		out.println(skip(step + 1) + "Then:");
+		ifexpr.getThenExpr().accept(this, step + 2);
+		out.println(skip(step + 1) + "Else:");
+		ifexpr.getElseExpr().accept(this, step + 2);
+		out.println(skip(step) + "]");
+	}
+
+	@Override
+	public void visit(FLWOGRExpression flwor, Integer step)
+			throws AsterixException {
+		out.println(skip(step) + "FLWOGR [");
+		for (Clause cl : flwor.getClauseList()) {
+			cl.accept(this, step + 1);
+		}
+		out.println(skip(step + 1) + "Return");
+		flwor.getReturnExpr().accept(this, step + 2);
+		out.println(skip(step) + "]");
+	}
+
+	@Override
+	public void visit(QuantifiedExpression qe, Integer step)
+			throws AsterixException {
+		out.println(skip(step) + "QuantifiedExpression " + qe.getQuantifier()
+				+ " [");
+		// quantifiedList accept visitor
+		for (QuantifiedPair pair : qe.getQuantifiedList()) {
+			out.print(skip(step + 1) + "[");
+			pair.getVarExpr().accept(this, 0);
+			out.println(skip(step + 1) + "In");
+			pair.getExpr().accept(this, step + 2);
+			out.println(skip(step + 1) + "]");
+		}
+		out.println(skip(step + 1) + "Satifies [");
+		qe.getSatisfiesExpr().accept(this, step + 2);
+		out.println(skip(step + 1) + "]");// for satifies
+		out.println(skip(step) + "]");// for quantifiedExpr
+	}
+
+	@Override
+	public void visit(ForClause fc, Integer step) throws AsterixException {
+		out.print(skip(step) + "For ");
+		fc.getVarExpr().accept(this, 0);
+		out.println(skip(step + 1) + "In ");
+		fc.getInExpr().accept(this, step + 1);
+	}
+
+	@Override
+	public void visit(LetClause lc, Integer step) throws AsterixException {
+		out.print(skip(step) + "Let ");
+		lc.getVarExpr().accept(this, 0);
+		out.println(skip(step + 1) + ":= ");
+		lc.getBindingExpr().accept(this, step + 1);
+	}
+
+	@Override
+	public void visit(WhereClause wc, Integer step) throws AsterixException {
+		out.println(skip(step) + "Where ");
+		wc.getWhereExpr().accept(this, step + 1);
+	}
+
+	@Override
+	public void visit(OrderbyClause oc, Integer step) throws AsterixException {
+		out.println(skip(step) + "Orderby");
+		List<OrderModifier> mlist = oc.getModifierList();
+		List<Expression> list = oc.getOrderbyList();
+		for (int i = 0; i < list.size(); i++) {
+			list.get(i).accept(this, step + 1);
+			out.println(skip(step + 1) + mlist.get(i).toString());
+		}
+		out.println(skip(step));
+	}
+
+	@Override
+	public void visit(GroupbyClause gc, Integer step) throws AsterixException {
+		out.println(skip(step) + "Groupby");
+		for (GbyVariableExpressionPair pair : gc.getGbyPairList()) {
+
+			if (pair.getVar() != null) {
+				pair.getVar().accept(this, step + 1);
+				out.println(skip(step + 1) + ":=");
+			}
+
+			pair.getExpr().accept(this, step + 1);
+		}
+		if (!gc.getDecorPairList().isEmpty()) {
+			out.println(skip(step + 1) + "Decor");
+			for (GbyVariableExpressionPair pair : gc.getDecorPairList()) {
+				if (pair.getVar() != null) {
+					pair.getVar().accept(this, step + 1);
+					out.println(skip(step + 1) + ":=");
+				}
+				pair.getExpr().accept(this, step + 1);
+			}
+		}
+		out.println(skip(step + 1) + "With");
+		for (VariableExpr exp : gc.getWithVarList()) {
+			exp.accept(this, step + 1);
+		}
+		out.println(skip(step));
+	}
+
+	@Override
+	public void visit(LimitClause lc, Integer step) throws AsterixException {
+		out.println(skip(step) + "Limit");
+		lc.getLimitExpr().accept(this, step + 1);
+		if (lc.getOffset() != null) {
+			out.println(skip(step + 1) + "Offset");
+			lc.getOffset().accept(this, step + 2);
+		}
+	}
+
+	@Override
+	public void visit(FunctionDecl fd, Integer step) throws AsterixException {
+		out.println(skip(step) + "FunctionDecl " + fd.getSignature().getName()
+				+ "(" + fd.getParamList().toString() + ") {");
+		fd.getFuncBody().accept(this, step + 1);
+		out.println(skip(step) + "}");
+		out.println();
+	}
+
+	@Override
+	public void visit(UnaryExpr u, Integer step) throws AsterixException {
+		if (u.getSign() != null) {
+			out.print(skip(step) + u.getSign() + " ");
+			u.getExpr().accept(this, 0);
+		} else
+			u.getExpr().accept(this, step);
+	}
+
+	@Override
+	public void visit(FieldAccessor fa, Integer step) throws AsterixException {
+		out.println(skip(step) + "FieldAccessor [");
+		fa.getExpr().accept(this, step + 1);
+		out.println(skip(step + 1) + "Field="
+				+ ((FieldAccessor) fa).getIdent().getValue());
+		out.println(skip(step) + "]");
+
+	}
+
+	@Override
+	public void visit(IndexAccessor fa, Integer step) throws AsterixException {
+		out.println(skip(step) + "IndexAccessor [");
+		fa.getExpr().accept(this, step + 1);
+		out.print(skip(step + 1) + "Index: ");
+		out.println((((IndexAccessor) fa).isAny() ? "ANY"
+				: ((IndexAccessor) fa).getIndex()));
+
+		out.println(skip(step) + "]");
+
+	}
+
+	@Override
+	public void visit(TypeDecl t, Integer step) throws AsterixException {
+		out.println(skip(step) + "TypeDecl " + t.getIdent() + " [");
+		t.getTypeDef().accept(this, step + 1);
+		out.println(skip(step) + "]");
+	}
+
+	@Override
+	public void visit(TypeReferenceExpression t, Integer arg)
+			throws AsterixException {
+		out.print(t.getIdent());
+	}
+
+	@Override
+	public void visit(RecordTypeDefinition r, Integer step)
+			throws AsterixException {
+		if (r.getRecordKind() == RecordKind.CLOSED) {
+			out.print(skip(step) + "closed ");
+		} else {
+			out.print(skip(step) + "open ");
+		}
+		out.println("RecordType {");
+		Iterator<String> nameIter = r.getFieldNames().iterator();
+		Iterator<TypeExpression> typeIter = r.getFieldTypes().iterator();
+		Iterator<Boolean> isnullableIter = r.getNullableFields().iterator();
+		boolean first = true;
+		while (nameIter.hasNext()) {
+			if (first) {
+				first = false;
+			} else {
+				out.println(",");
+			}
+			String name = nameIter.next();
+			TypeExpression texp = typeIter.next();
+			Boolean isNullable = isnullableIter.next();
+			out.print(skip(step + 1) + name + " : ");
+			texp.accept(this, step + 2);
+			if (isNullable) {
+				out.print("?");
+			}
+		}
+		out.println();
+		out.println(skip(step) + "}");
+	}
+
+	@Override
+	public void visit(OrderedListTypeDefinition x, Integer step)
+			throws AsterixException {
+		out.print("OrderedList [");
+		x.getItemTypeExpression().accept(this, step + 2);
+		out.println("]");
+	}
+
+	@Override
+	public void visit(UnorderedListTypeDefinition x, Integer step)
+			throws AsterixException {
+		out.print("UnorderedList <");
+		x.getItemTypeExpression().accept(this, step + 2);
+		out.println(">");
+	}
+
+	@Override
+	public void visit(DatasetDecl dd, Integer step) throws AsterixException {
+		if (dd.getDatasetType() == DatasetType.INTERNAL) {
+			out.println(skip(step)
+					+ "DatasetDecl"
+					+ dd.getName()
+					+ "("
+					+ dd.getItemTypeName()
+					+ ")"
+					+ " partitioned by "
+					+ ((InternalDetailsDecl) dd.getDatasetDetailsDecl())
+							.getPartitioningExprs());
+		} else if (dd.getDatasetType() == DatasetType.EXTERNAL) {
+			out.println(skip(step) + "DatasetDecl" + dd.getName() + "("
+					+ dd.getItemTypeName() + ")" + "is an external dataset");
+		}
+	}
+
+	@Override
+	public void visit(DataverseDecl dv, Integer step) throws AsterixException {
+		out.println(skip(step) + "DataverseUse " + dv.getDataverseName());
+	}
+
+	@Override
+	public void visit(NodegroupDecl ngd, Integer step) throws AsterixException {
+		out.println(skip(step) + "Nodegroup " + ngd.getNodeControllerNames());
+	}
+
+	@Override
+	public void visit(LoadFromFileStatement stmtLoad, Integer arg)
+			throws AsterixException {
+		// TODO Auto-generated method stub
+
+	}
+
+	@Override
+	public void visit(DropStatement stmtDel, Integer arg)
+			throws AsterixException {
+		// TODO Auto-generated method stub
+
+	}
+
+	@Override
+	public void visit(WriteStatement ws, Integer step) throws AsterixException {
+		out.print(skip(step) + "WriteOutputTo " + ws.getNcName() + ":"
+				+ ws.getFileName());
+		if (ws.getWriterClassName() != null) {
+			out.print(" using " + ws.getWriterClassName());
+		}
+		out.println();
+	}
+
+	@Override
+	public void visit(SetStatement ss, Integer step) throws AsterixException {
+		out.println(skip(step) + "Set " + ss.getPropName() + "="
+				+ ss.getPropValue());
+	}
+
+	@Override
+	public void visit(CreateIndexStatement cis, Integer arg)
+			throws AsterixException {
+		// TODO Auto-generated method stub
+
+	}
+
+	@Override
+	public void visit(DisconnectFeedStatement ss, Integer step)
+			throws AsterixException {
+		out.println(skip(step) + skip(step) + ss.getFeedName() + skip(step)
+				+ ss.getDatasetName());
+	}
+
+	@Override
+	public void visit(UnionExpr u, Integer step) throws AsterixException {
+		out.println(skip(step) + "Union [");
+		for (Expression expr : u.getExprs()) {
+			expr.accept(this, step + 1);
+		}
+		out.println(skip(step) + "]");
+	}
+
+	@Override
+	public void visit(DistinctClause dc, Integer step) throws AsterixException {
+		out.print(skip(step) + "Distinct ");
+		for (Expression expr : dc.getDistinctByExpr())
+			expr.accept(this, step + 1);
+	}
+
+	@Override
+	public void visit(InsertStatement stmtDel, Integer arg)
+			throws AsterixException {
+		// TODO Auto-generated method stub
+
+	}
+
+	@Override
+	public void visit(DeleteStatement stmtDel, Integer arg)
+			throws AsterixException {
+		// TODO Auto-generated method stub
+
+	}
+
+	@Override
+	public void visit(UpdateStatement stmtDel, Integer arg)
+			throws AsterixException {
+		// TODO Auto-generated method stub
+
+	}
+
+	@Override
+	public void visit(UpdateClause updateClause, Integer arg)
+			throws AsterixException {
+		// TODO Auto-generated method stub
+
+	}
+
+	@Override
+	public void visit(CreateDataverseStatement stmtDel, Integer arg)
+			throws AsterixException {
+		// TODO Auto-generated method stub
+	}
+
+	@Override
+	public void visit(IndexDropStatement stmtDel, Integer arg)
+			throws AsterixException {
+		// TODO Auto-generated method stub
+	}
+
+	@Override
+	public void visit(NodeGroupDropStatement deleteStatement, Integer arg)
+			throws AsterixException {
+		// TODO Auto-generated method stub
+	}
+
+	@Override
+	public void visit(DataverseDropStatement deleteStatement, Integer arg)
+			throws AsterixException {
+		// TODO Auto-generated method stub
+	}
+
+	@Override
+	public void visit(TypeDropStatement deleteStatement, Integer arg)
+			throws AsterixException {
+		// TODO Auto-generated method stub
+	}
+
+	@Override
+	public void visit(CreateFunctionStatement cfs, Integer arg)
+			throws AsterixException {
+		// TODO Auto-generated method stub
+
+	}
+
+	@Override
+	public void visit(FunctionDropStatement fds, Integer arg)
+			throws AsterixException {
+		// TODO Auto-generated method stub
+
+	}
+
+	@Override
+	public void visit(CreateFeedStatement stmtDel, Integer arg)
+			throws AsterixException {
+		// TODO Auto-generated method stub
+
+	}
+
+	@Override
+	public void visit(ConnectFeedStatement stmtDel, Integer arg)
+			throws AsterixException {
+		// TODO Auto-generated method stub
+
+	}
+
+	@Override
+	public void visit(FeedDropStatement stmt, Integer arg)
+			throws AsterixException {
+		// TODO Auto-generated method stub
+
+	}
+
+	@Override
+	public void visit(CompactStatement fds, Integer arg)
+			throws AsterixException {
+		// TODO Auto-generated method stub
+
+	}
 
 }