--- conflicted
+++ resolved
@@ -71,13 +71,8 @@
     public void customerOrderCIDJoin() throws Exception {
         JobSpecification spec = new JobSpecification();
 
-<<<<<<< HEAD
-        FileSplit[] custSplits = new FileSplit[] {
-                new FileSplit(NC1_ID, new FileReference(new File("data/tpch0.001/customer.tbl"))) };
-=======
         FileSplit[] custSplits = new FileSplit[] { new FileSplit(NC1_ID, new File(
                 "data/tpch0.001/customer.tbl").getAbsolutePath(), false) };
->>>>>>> 3584bdde
         IFileSplitProvider custSplitsProvider = new ConstantFileSplitProvider(custSplits);
         RecordDescriptor custDesc = new RecordDescriptor(new ISerializerDeserializer[] {
                 new UTF8StringSerializerDeserializer(), new UTF8StringSerializerDeserializer(),
@@ -85,13 +80,8 @@
                 new UTF8StringSerializerDeserializer(), new UTF8StringSerializerDeserializer(),
                 new UTF8StringSerializerDeserializer(), new UTF8StringSerializerDeserializer() });
 
-<<<<<<< HEAD
-        FileSplit[] ordersSplits = new FileSplit[] {
-                new FileSplit(NC2_ID, new FileReference(new File("data/tpch0.001/orders.tbl"))) };
-=======
         FileSplit[] ordersSplits = new FileSplit[] { new FileSplit(NC2_ID, new File(
                 "data/tpch0.001/orders.tbl").getAbsolutePath(), false) };
->>>>>>> 3584bdde
         IFileSplitProvider ordersSplitsProvider = new ConstantFileSplitProvider(ordersSplits);
         RecordDescriptor ordersDesc = new RecordDescriptor(
                 new ISerializerDeserializer[] { new UTF8StringSerializerDeserializer(),
@@ -134,11 +124,7 @@
                 new int[] { 0 },
                 new IBinaryHashFunctionFactory[] { PointableBinaryHashFunctionFactory.of(UTF8StringPointable.FACTORY) },
                 new IBinaryComparatorFactory[] { PointableBinaryComparatorFactory.of(UTF8StringPointable.FACTORY) },
-<<<<<<< HEAD
                 custOrderJoinDesc, 128, null, 128);
-=======
-                custOrderJoinDesc, 128, null);
->>>>>>> 3584bdde
         PartitionConstraintHelper.addAbsoluteLocationConstraint(spec, join, NC1_ID);
 
         ResultSetId rsId = new ResultSetId(1);
@@ -248,13 +234,8 @@
     public void customerOrderCIDInMemoryHashLeftOuterJoin() throws Exception {
         JobSpecification spec = new JobSpecification();
 
-<<<<<<< HEAD
-        FileSplit[] custSplits = new FileSplit[] {
-                new FileSplit(NC1_ID, new FileReference(new File("data/tpch0.001/customer.tbl"))) };
-=======
         FileSplit[] custSplits = new FileSplit[] { new FileSplit(NC1_ID, new File(
                 "data/tpch0.001/customer.tbl").getAbsolutePath(), false) };
->>>>>>> 3584bdde
         IFileSplitProvider custSplitsProvider = new ConstantFileSplitProvider(custSplits);
         RecordDescriptor custDesc = new RecordDescriptor(new ISerializerDeserializer[] {
                 new UTF8StringSerializerDeserializer(), new UTF8StringSerializerDeserializer(),
@@ -262,13 +243,8 @@
                 new UTF8StringSerializerDeserializer(), new UTF8StringSerializerDeserializer(),
                 new UTF8StringSerializerDeserializer(), new UTF8StringSerializerDeserializer() });
 
-<<<<<<< HEAD
-        FileSplit[] ordersSplits = new FileSplit[] {
-                new FileSplit(NC2_ID, new FileReference(new File("data/tpch0.001/orders.tbl"))) };
-=======
         FileSplit[] ordersSplits = new FileSplit[] { new FileSplit(NC2_ID, new File(
                 "data/tpch0.001/orders.tbl").getAbsolutePath(), false) };
->>>>>>> 3584bdde
         IFileSplitProvider ordersSplitsProvider = new ConstantFileSplitProvider(ordersSplits);
         RecordDescriptor ordersDesc = new RecordDescriptor(
                 new ISerializerDeserializer[] { new UTF8StringSerializerDeserializer(),
@@ -316,11 +292,7 @@
                 new int[] { 1 },
                 new IBinaryHashFunctionFactory[] { PointableBinaryHashFunctionFactory.of(UTF8StringPointable.FACTORY) },
                 new IBinaryComparatorFactory[] { PointableBinaryComparatorFactory.of(UTF8StringPointable.FACTORY) },
-<<<<<<< HEAD
                 null, custOrderJoinDesc, true, nonMatchWriterFactories, 128, 128);
-=======
-                null, custOrderJoinDesc, true, nonMatchWriterFactories, 128);
->>>>>>> 3584bdde
         PartitionConstraintHelper.addAbsoluteLocationConstraint(spec, join, NC1_ID);
 
         ResultSetId rsId = new ResultSetId(1);
@@ -347,13 +319,8 @@
     public void customerOrderCIDHybridHashLeftOuterJoin() throws Exception {
         JobSpecification spec = new JobSpecification();
 
-<<<<<<< HEAD
-        FileSplit[] custSplits = new FileSplit[] {
-                new FileSplit(NC1_ID, new FileReference(new File("data/tpch0.001/customer.tbl"))) };
-=======
         FileSplit[] custSplits = new FileSplit[] { new FileSplit(NC1_ID, new File(
                 "data/tpch0.001/customer.tbl").getAbsolutePath(), false) };
->>>>>>> 3584bdde
         IFileSplitProvider custSplitsProvider = new ConstantFileSplitProvider(custSplits);
         RecordDescriptor custDesc = new RecordDescriptor(new ISerializerDeserializer[] {
                 new UTF8StringSerializerDeserializer(), new UTF8StringSerializerDeserializer(),
@@ -361,13 +328,8 @@
                 new UTF8StringSerializerDeserializer(), new UTF8StringSerializerDeserializer(),
                 new UTF8StringSerializerDeserializer(), new UTF8StringSerializerDeserializer() });
 
-<<<<<<< HEAD
-        FileSplit[] ordersSplits = new FileSplit[] {
-                new FileSplit(NC2_ID, new FileReference(new File("data/tpch0.001/orders.tbl"))) };
-=======
         FileSplit[] ordersSplits = new FileSplit[] { new FileSplit(NC2_ID, new File(
                 "data/tpch0.001/orders.tbl").getAbsolutePath(), false) };
->>>>>>> 3584bdde
         IFileSplitProvider ordersSplitsProvider = new ConstantFileSplitProvider(ordersSplits);
         RecordDescriptor ordersDesc = new RecordDescriptor(
                 new ISerializerDeserializer[] { new UTF8StringSerializerDeserializer(),
@@ -497,11 +459,7 @@
                 new int[] { 0 },
                 new IBinaryHashFunctionFactory[] { PointableBinaryHashFunctionFactory.of(UTF8StringPointable.FACTORY) },
                 new IBinaryComparatorFactory[] { PointableBinaryComparatorFactory.of(UTF8StringPointable.FACTORY) },
-<<<<<<< HEAD
                 custOrderJoinDesc, 128, null, 128);
-=======
-                custOrderJoinDesc, 128, null);
->>>>>>> 3584bdde
         PartitionConstraintHelper.addAbsoluteLocationConstraint(spec, join, NC1_ID, NC2_ID);
 
         ResultSetId rsId = new ResultSetId(1);
@@ -512,15 +470,6 @@
         PartitionConstraintHelper.addAbsoluteLocationConstraint(spec, printer, NC1_ID);
 
         IConnectorDescriptor ordJoinConn = new MToNPartitioningConnectorDescriptor(spec,
-<<<<<<< HEAD
-                new FieldHashPartitionComputerFactory(new int[] { 1 }, new IBinaryHashFunctionFactory[] {
-                        PointableBinaryHashFunctionFactory.of(UTF8StringPointable.FACTORY) }));
-        spec.connect(ordJoinConn, ordScanner, 0, join, 0);
-
-        IConnectorDescriptor custJoinConn = new MToNPartitioningConnectorDescriptor(spec,
-                new FieldHashPartitionComputerFactory(new int[] { 0 }, new IBinaryHashFunctionFactory[] {
-                        PointableBinaryHashFunctionFactory.of(UTF8StringPointable.FACTORY) }));
-=======
                 new FieldHashPartitionComputerFactory(new int[] { 1 },
                         new IBinaryHashFunctionFactory[] { PointableBinaryHashFunctionFactory
                                 .of(UTF8StringPointable.FACTORY) }));
@@ -530,7 +479,6 @@
                 new FieldHashPartitionComputerFactory(new int[] { 0 },
                         new IBinaryHashFunctionFactory[] { PointableBinaryHashFunctionFactory
                                 .of(UTF8StringPointable.FACTORY) }));
->>>>>>> 3584bdde
         spec.connect(custJoinConn, custScanner, 0, join, 1);
 
         IConnectorDescriptor joinPrinterConn = new MToNBroadcastConnectorDescriptor(spec);
