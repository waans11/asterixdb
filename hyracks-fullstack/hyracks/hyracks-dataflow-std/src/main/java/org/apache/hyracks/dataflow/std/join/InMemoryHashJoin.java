--- conflicted
+++ resolved
@@ -37,8 +37,6 @@
 import org.apache.hyracks.dataflow.common.comm.io.FrameTupleAccessor;
 import org.apache.hyracks.dataflow.common.comm.io.FrameTupleAppender;
 import org.apache.hyracks.dataflow.common.comm.util.FrameUtils;
-import org.apache.hyracks.dataflow.std.buffermanager.ISimpleFrameBufferManager;
-import org.apache.hyracks.dataflow.std.buffermanager.TupleInFrameListAccessor;
 import org.apache.hyracks.dataflow.std.structures.ISerializableTable;
 import org.apache.hyracks.dataflow.std.structures.TuplePointer;
 import org.apache.hyracks.dataflow.std.util.FrameTuplePairComparator;
@@ -60,13 +58,10 @@
     private final TuplePointer storedTuplePointer;
     private final boolean reverseOutputOrder; //Should we reverse the order of tuples, we are writing in output
     private final IPredicateEvaluator predEvaluator;
-<<<<<<< HEAD
     private TupleInFrameListAccessor tupleAccessor;
     // To release frames
     ISimpleFrameBufferManager bufferManager;
-=======
     private final boolean isTableCapacityNotZero;
->>>>>>> d810df79
 
     private static final Logger LOGGER = Logger.getLogger(InMemoryHashJoin.class.getName());
 
@@ -111,16 +106,13 @@
             missingTupleBuild = null;
         }
         reverseOutputOrder = reverse;
-<<<<<<< HEAD
         this.tupleAccessor = new TupleInFrameListAccessor(rDBuild, buffers);
         this.bufferManager = bufferManager;
-=======
         if (tableSize != 0) {
             isTableCapacityNotZero = true;
         } else {
             isTableCapacityNotZero = false;
         }
->>>>>>> d810df79
         LOGGER.fine("InMemoryHashJoin has been created for a table size of " + tableSize + " for Thread ID "
                 + Thread.currentThread().getId() + ".");
     }
@@ -208,7 +200,6 @@
     public void closeJoin(IFrameWriter writer) throws HyracksDataException {
         appender.write(writer, true);
         int nFrames = buffers.size();
-<<<<<<< HEAD
         // Frames assigned to the data table will be released here.
         if (bufferManager != null) {
             for (int i = 0; i < nFrames; i++) {
@@ -216,17 +207,6 @@
             }
         }
         buffers.clear();
-        if (bufferManager == null) {
-            ctx.deallocateFrames(nFrames);
-        }
-=======
-        int totalSize = 0;
-        for (int i = 0; i < nFrames; i++) {
-            totalSize += buffers.get(i).capacity();
-        }
-        buffers.clear();
-        ctx.deallocateFrames(totalSize);
->>>>>>> d810df79
         LOGGER.fine("InMemoryHashJoin has finished using " + nFrames + " frames for Thread ID "
                 + Thread.currentThread().getId() + ".");
     }
