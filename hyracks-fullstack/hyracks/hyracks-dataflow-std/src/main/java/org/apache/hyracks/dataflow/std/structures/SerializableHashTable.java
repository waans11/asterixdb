/*
 * Licensed to the Apache Software Foundation (ASF) under one
 * or more contributor license agreements.  See the NOTICE file
 * distributed with this work for additional information
 * regarding copyright ownership.  The ASF licenses this file
 * to you under the Apache License, Version 2.0 (the
 * "License"); you may not use this file except in compliance
 * with the License.  You may obtain a copy of the License at
 *
 *   http://www.apache.org/licenses/LICENSE-2.0
 *
 * Unless required by applicable law or agreed to in writing,
 * software distributed under the License is distributed on an
 * "AS IS" BASIS, WITHOUT WARRANTIES OR CONDITIONS OF ANY
 * KIND, either express or implied.  See the License for the
 * specific language governing permissions and limitations
 * under the License.
 */
package org.apache.hyracks.dataflow.std.structures;

import java.nio.ByteBuffer;

import org.apache.hyracks.api.context.IHyracksFrameMgrContext;
import org.apache.hyracks.api.dataflow.value.ITuplePartitionComputer;
import org.apache.hyracks.api.exceptions.HyracksDataException;
import org.apache.hyracks.dataflow.std.buffermanager.ISimpleFrameBufferManager;
import org.apache.hyracks.dataflow.std.buffermanager.ITuplePointerAccessor;

/**
 * This is an extension of SimpleSerializableHashTable class.
 * A buffer manager needs to be assigned to allocate/release frames for this table so that
 * the maximum memory usage can be bounded under the certain limit.
 */
public class SerializableHashTable extends SimpleSerializableHashTable {

    protected double garbageCollectionThreshold;
    protected int wastedIntSpaceCount = 0;
    protected ISimpleFrameBufferManager bufferManager;

    public SerializableHashTable(int tableSize, final IHyracksFrameMgrContext ctx,
            ISimpleFrameBufferManager bufferManager) throws HyracksDataException {
        this(tableSize, ctx, bufferManager, 0.1);
    }

    public SerializableHashTable(int tableSize, final IHyracksFrameMgrContext ctx,
            ISimpleFrameBufferManager bufferManager, double garbageCollectionThreshold)
            throws HyracksDataException {
        super(tableSize, ctx, false);
        this.bufferManager = bufferManager;

        ByteBuffer newFrame = getFrame(frameSize);
        if (newFrame == null) {
            throw new HyracksDataException("Can't allocate a frame for Hash Table. Please allocate more budget.");
        }
        IntSerDeBuffer frame = new IntSerDeBuffer(newFrame);
        frameCapacity = frame.capacity();
        contents.add(frame);
        currentOffsetInEachFrameList.add(0);
        this.garbageCollectionThreshold = garbageCollectionThreshold;
    }

    @Override
    ByteBuffer getFrame(int size) throws HyracksDataException {
        ByteBuffer newFrame = bufferManager.acquireFrame(size);
        if (newFrame != null) {
            currentByteSize += size;
        }
        return newFrame;
    }

    @Override
    void increaseWastedSpace(int size) {
        wastedIntSpaceCount += size;
    }

    @Override
    public void reset() {
        super.reset();
        currentByteSize = 0;
    }

    @Override
    public void close() {
        for (int i = 0; i < headers.length; i++) {
            if (headers[i] != null) {
                bufferManager.releaseFrame(headers[i].getByteBuffer());
                headers[i] = null;
            }
        }
        for (int i = 0; i < contents.size(); i++) {
            bufferManager.releaseFrame(contents.get(i).getByteBuffer());
        }
        contents.clear();
        currentOffsetInEachFrameList.clear();
        tupleCount = 0;
        currentByteSize = 0;
        currentLargestFrameNumber = 0;
    }

    @Override
    public boolean isGarbageCollectionNeeded() {
        return wastedIntSpaceCount > frameCapacity * (currentLargestFrameNumber + 1) * garbageCollectionThreshold;
    }

    /**
     * Conduct a garbage collection. The steps are as follows.
     * #1. Initialize the Reader and Writer. The frame index is zero at this moment.
     * #2. Read a content frame. Find and read a slot data. Check the number of used count for the slot.
     * If it's not -1 (meaning that it is being used now), we move it to to the
     * current offset of the Writer frame. Update the corresponding h() value pointer for this location
     * in the header frame. We can find the h() value of the slot using a first tuple pointer in the slot.
     * If the number is -1 (meaning that it is migrated to a new place due to an overflow or deleted),
     * just reclaim the space.
     * #3. Once a Reader reaches the end of a frame, read next frame. This applies to the Writer, too.
     * #4. Repeat #1 ~ #3 until all frames are read.
     *
     * @return the number of frames that are reclaimed. The value -1 is returned when no space was reclaimed.
     */
    @Override
    public int collectGarbage(ITuplePointerAccessor bufferAccessor, ITuplePartitionComputer tpc)
            throws HyracksDataException {
        // Keeps the garbage collection related variable
        GarbageCollectionInfo gcInfo = new GarbageCollectionInfo();

        int slotCapacity;
        int slotUsedCount;
        int capacityInIntCount;
        int nextSlotIntPosInPageForGC;
        boolean currentPageChanged;
        IntSerDeBuffer currentReadContentFrameForGC;
        IntSerDeBuffer currentWriteContentFrameForGC = contents.get(gcInfo.currentGCWritePageForGC);
        int lastOffsetInLastFrame = currentOffsetInEachFrameList.get(contents.size() - 1);

        // Step #1. Read a content frame until it reaches the end of content frames.
        while (gcInfo.currentReadPageForGC <= currentLargestFrameNumber) {

            gcInfo.currentReadIntOffsetInPageForGC = 0;
            currentReadContentFrameForGC = contents.get(gcInfo.currentReadPageForGC);

            // Step #2. Advance the reader until it hits the end of the given frame.
            while (gcInfo.currentReadIntOffsetInPageForGC < frameCapacity) {
                nextSlotIntPosInPageForGC = findNextSlotInPage(currentReadContentFrameForGC,
                        gcInfo.currentReadIntOffsetInPageForGC);

                if (nextSlotIntPosInPageForGC == INVALID_VALUE) {
                    // There isn't a valid slot in the page. Exit the loop #2 and read the next frame.
                    break;
                }

                // Valid slot found. Read the given slot information
                slotCapacity = currentReadContentFrameForGC.getInt(nextSlotIntPosInPageForGC);
                slotUsedCount = currentReadContentFrameForGC.getInt(nextSlotIntPosInPageForGC + 1);
                capacityInIntCount = (slotCapacity + 1) * 2;

                // Used count should not be -1 (spilled to the disk or migrated).
                if (slotUsedCount != INVALID_VALUE) {
                    // To prepare hash pointer (header -> content) update, read the first tuple pointer in the old slot.
                    tempTuplePointer.reset(currentReadContentFrameForGC.getInt(nextSlotIntPosInPageForGC + 2),
                            currentReadContentFrameForGC.getInt(nextSlotIntPosInPageForGC + 3));

                    // Check whether there is at least some space to put some part of the slot.
                    // If not, advance the write pointer to the next page.
                    if ((gcInfo.currentWriteIntOffsetInPageForGC + 4) > frameCapacity
                            && gcInfo.currentGCWritePageForGC < currentLargestFrameNumber) {
                        // Swipe the region that can't be used.
                        currentWriteContentFrameForGC.writeInvalidVal(gcInfo.currentWriteIntOffsetInPageForGC,
                                frameCapacity - gcInfo.currentWriteIntOffsetInPageForGC);
                        gcInfo.currentGCWritePageForGC++;
                        currentWriteContentFrameForGC = contents.get(gcInfo.currentGCWritePageForGC);
                        gcInfo.currentWriteIntOffsetInPageForGC = 0;
                    }

                    // Migrate this slot to the current offset in Writer's Frame if possible.
                    currentPageChanged = MigrateSlot(gcInfo, bufferAccessor, tpc, capacityInIntCount,
                            nextSlotIntPosInPageForGC);

                    if (currentPageChanged) {
                        currentReadContentFrameForGC = contents.get(gcInfo.currentReadPageForGC);
                        currentWriteContentFrameForGC = contents.get(gcInfo.currentGCWritePageForGC);
                    }
                } else {
                    // A useless slot (either migrated or deleted) is found. Reset the space
                    // so it will be occupied by the next valid slot.
                    currentPageChanged = resetSlotSpace(gcInfo, nextSlotIntPosInPageForGC, capacityInIntCount);

                    if (currentPageChanged) {
                        currentReadContentFrameForGC = contents.get(gcInfo.currentReadPageForGC);
                    }

                }
            }

            // We reach the end of a frame. Advance the Reader.
            if (gcInfo.currentReadPageForGC == currentLargestFrameNumber) {
                break;
            }
            gcInfo.currentReadPageForGC++;
        }

<<<<<<< HEAD
        // More unused frames at the end?
        int extraFrames = 0;
        if (contents.size() > (currentLargestFrameNumber + 1)) {
            extraFrames = contents.size() - (currentLargestFrameNumber + 1);
        }

        // Done reading all frames. So, release unnecessary frames.
        int numberOfFramesToBeDeallocated = gcInfo.currentReadPageForGC + extraFrames - gcInfo.currentGCWritePageForGC;

        if (numberOfFramesToBeDeallocated >= 1) {
            for (int i = 0; i < numberOfFramesToBeDeallocated; i++) {
                currentByteSize -= contents.get(gcInfo.currentGCWritePageForGC + 1).getByteCapacity();
                bufferManager.releaseFrame(contents.get(gcInfo.currentGCWritePageForGC + 1).getByteBuffer());
                contents.remove(gcInfo.currentGCWritePageForGC + 1);
                currentOffsetInEachFrameList.remove(gcInfo.currentGCWritePageForGC + 1);
            }
        } else {
            // For this case, we check whether the last offset is changed.
            // If not, we didn't get any space from the operation.
            int afterLastOffsetInLastFrame = currentOffsetInEachFrameList.get(gcInfo.currentGCWritePageForGC);
            if (lastOffsetInLastFrame == afterLastOffsetInLastFrame) {
                numberOfFramesToBeDeallocated = -1;
            }
        }

        // Reset the current offset in the final page so that the future insertions will work without an issue.
        currentLargestFrameNumber = gcInfo.currentGCWritePageForGC;
        currentOffsetInEachFrameList.set(gcInfo.currentGCWritePageForGC, gcInfo.currentWriteIntOffsetInPageForGC);

        wastedIntSpaceCount = 0;
        tempTuplePointer.reset(INVALID_VALUE, INVALID_VALUE);

        return numberOfFramesToBeDeallocated;
=======
    @Override
    public void close() {
        int nFrames = contents.size();
        int hFrames = 0;
        for (int i = 0; i < headers.length; i++) {
            if (headers[i] != null) {
                hFrames++;
                headers[i] = null;
            }
        }
        contents.clear();
        frameCurrentIndex.clear();
        tupleCount = 0;
        currentLargestFrameIndex = 0;
        ctx.deallocateFrames((nFrames + hFrames) * frameCapacity * 4);
>>>>>>> d810df79
    }

    /**
     * Migrate the current slot to the designated place and reset the current space using INVALID_VALUE.
     *
     * @return true if the current page has been changed. false if the current page has not been changed.
     */
    private boolean MigrateSlot(GarbageCollectionInfo gcInfo, ITuplePointerAccessor bufferAccessor,
            ITuplePartitionComputer tpc, int capacityInIntCount, int nextSlotIntPosInPageForGC)
            throws HyracksDataException {
        boolean currentPageChanged = false;
        // If the reader and writer indicate the same slot location, a move is not required.
        if (gcInfo.isReaderWriterAtTheSamePos()) {
            int intToRead = capacityInIntCount;
            int intReadAtThisTime;
            gcInfo.currentReadIntOffsetInPageForGC = nextSlotIntPosInPageForGC;
            while (intToRead > 0) {
                intReadAtThisTime = Math.min(intToRead, frameCapacity - gcInfo.currentReadIntOffsetInPageForGC);
                gcInfo.currentReadIntOffsetInPageForGC += intReadAtThisTime;
                if (gcInfo.currentReadIntOffsetInPageForGC >= frameCapacity
                        && gcInfo.currentReadPageForGC < currentLargestFrameNumber) {
                    gcInfo.currentReadPageForGC++;
                    gcInfo.currentReadIntOffsetInPageForGC = 0;
                    currentPageChanged = true;
                }
                intToRead -= intReadAtThisTime;
            }

            gcInfo.currentGCWritePageForGC = gcInfo.currentReadPageForGC;
            gcInfo.currentWriteIntOffsetInPageForGC = gcInfo.currentReadIntOffsetInPageForGC;

            return currentPageChanged;
        }

        // The reader is ahead of the writer. We can migrate the given slot towards to the beginning of
        // the content frame(s).
        int tempWriteIntPosInPage = gcInfo.currentWriteIntOffsetInPageForGC;
        int tempReadIntPosInPage = nextSlotIntPosInPageForGC;
        int chunksToMove = capacityInIntCount;
        int chunksToMoveAtThisTime;

        // To keep the original writing page that is going to be used for updating the header to content frame,
        // we declare a local variable.
        int tempWritePage = gcInfo.currentGCWritePageForGC;

        // Keeps the maximum INT chunks that writer/reader can write in the current page.
        int oneTimeIntCapacityForWriter;
        int oneTimeIntCapacityForReader;

        IntSerDeBuffer currentReadContentFrameForGC = contents.get(gcInfo.currentReadPageForGC);
        IntSerDeBuffer currentWriteContentFrameForGC = contents.get(gcInfo.currentGCWritePageForGC);

        // Move the slot.
        while (chunksToMove > 0) {
            oneTimeIntCapacityForWriter = Math.min(chunksToMove, frameCapacity - tempWriteIntPosInPage);
            oneTimeIntCapacityForReader = Math.min(chunksToMove, frameCapacity - tempReadIntPosInPage);

            // Since the location of Reader and Writer are different, we can only move a minimum chunk
            // before the current page of either Reader or Writer changes.
            chunksToMoveAtThisTime = Math.min(oneTimeIntCapacityForWriter, oneTimeIntCapacityForReader);

            // Moves a part of the slot from the Reader to Writer
            System.arraycopy(currentReadContentFrameForGC.bytes, tempReadIntPosInPage * INT_SIZE,
                    currentWriteContentFrameForGC.bytes, tempWriteIntPosInPage * INT_SIZE,
                    chunksToMoveAtThisTime * INT_SIZE);

            // Clear that part in the Reader
            for (int i = 0; i < chunksToMoveAtThisTime; i++) {
                // Do not blindly put -1 since there might be overlapping between writer and reader.
                if ((gcInfo.currentReadPageForGC != tempWritePage)
                        || (tempReadIntPosInPage + i >= tempWriteIntPosInPage + chunksToMoveAtThisTime)) {
                    currentReadContentFrameForGC.writeInvalidVal(tempReadIntPosInPage + i, chunksToMoveAtThisTime - i);
                    break;
                }
            }

            // Advance the pointer
            tempWriteIntPosInPage += chunksToMoveAtThisTime;
            tempReadIntPosInPage += chunksToMoveAtThisTime;

            // Once the writer pointer hits the end of the page, we move to the next content page.
            if (tempWriteIntPosInPage >= frameCapacity && tempWritePage < currentLargestFrameNumber) {
                tempWritePage++;
                currentPageChanged = true;
                currentWriteContentFrameForGC = contents.get(tempWritePage);
                tempWriteIntPosInPage = 0;
            }

            // Once the reader pointer hits the end of the page, we move to the next content page.
            if (tempReadIntPosInPage >= frameCapacity && gcInfo.currentReadPageForGC < currentLargestFrameNumber) {
                gcInfo.currentReadPageForGC++;
                currentPageChanged = true;
                currentReadContentFrameForGC = contents.get(gcInfo.currentReadPageForGC);
                tempReadIntPosInPage = 0;
            }

            chunksToMove -= chunksToMoveAtThisTime;
        }

        updateHeaderToContentPointerInHeaderFrame(bufferAccessor, tpc, tempTuplePointer, gcInfo.currentGCWritePageForGC,
                gcInfo.currentWriteIntOffsetInPageForGC);

        gcInfo.currentGCWritePageForGC = tempWritePage;
        gcInfo.currentWriteIntOffsetInPageForGC = tempWriteIntPosInPage;
        gcInfo.currentReadIntOffsetInPageForGC = tempReadIntPosInPage;

        return currentPageChanged;
    }

    /**
     * Completely remove the slot in the given content frame(s) and reset the space.
     * For this method, we assume that this slot is not moved to somewhere else.
     *
     * @return true if the current page has been changed. false if the current page has not been changed.
     */
    private boolean resetSlotSpace(GarbageCollectionInfo gcInfo, int slotIntPos, int capacityInIntCount) {
        boolean currentPageChanged = false;
        int tempReadIntPosInPage = slotIntPos;
        int chunksToDelete = capacityInIntCount;
        int chunksToDeleteAtThisTime;
        IntSerDeBuffer currentReadContentFrameForGC = contents.get(gcInfo.currentReadPageForGC);

        while (chunksToDelete > 0) {
            chunksToDeleteAtThisTime = Math.min(chunksToDelete, frameCapacity - tempReadIntPosInPage);

            // Clear that part in the Reader
            currentReadContentFrameForGC.writeInvalidVal(tempReadIntPosInPage, chunksToDeleteAtThisTime);

            // Advance the pointer
            tempReadIntPosInPage += chunksToDeleteAtThisTime;

            // Once the reader pointer hits the end of the page, we move to the next content page.
            if (tempReadIntPosInPage >= frameCapacity && gcInfo.currentReadPageForGC < currentLargestFrameNumber) {
                gcInfo.currentReadPageForGC++;
                currentPageChanged = true;
                currentReadContentFrameForGC = contents.get(gcInfo.currentReadPageForGC);
                tempReadIntPosInPage = 0;
            }

            chunksToDelete -= chunksToDeleteAtThisTime;
        }

        gcInfo.currentReadIntOffsetInPageForGC = tempReadIntPosInPage;

        return currentPageChanged;
    }

    /**
     * Update the given Header to Content Frame Pointer after calculating the corresponding hash value from the
     * given tuple pointer.
     */
    private void updateHeaderToContentPointerInHeaderFrame(ITuplePointerAccessor bufferAccessor,
            ITuplePartitionComputer tpc, TuplePointer hashedTuple, int newContentFrame,
            int newOffsetInContentFrame) throws HyracksDataException {
        // Find the original hash value. We assume that bufferAccessor and tpc is already assigned.
        bufferAccessor.reset(hashedTuple);
        int entry = tpc.partition(bufferAccessor, hashedTuple.getTupleIndex(), tableSize);

        // Find the location of the hash value in the header frame arrays.
        int headerFrameIndex = getHeaderFrameIndex(entry);
        int offsetInHeaderFrame = getHeaderFrameOffset(entry);
        IntSerDeBuffer headerFrame = headers[headerFrameIndex];

        // Update the hash value.
        headerFrame.writeInt(offsetInHeaderFrame, newContentFrame);
        headerFrame.writeInt(offsetInHeaderFrame + 1, newOffsetInContentFrame);
    }


    /**
     * Try to find the next valid slot position in the given content frame from the current position.
     */
    private int findNextSlotInPage(IntSerDeBuffer frame, int readIntPosAtPage) {
        // Sanity check
        if (readIntPosAtPage >= frameCapacity) {
            return INVALID_VALUE;
        }
        int intOffset = readIntPosAtPage;
        while (frame.getInt(intOffset) == INVALID_VALUE) {
            intOffset++;
            if (intOffset >= frameCapacity) {
                // Couldn't find the next slot in the given page.
                return INVALID_VALUE;
            }
        }
        return intOffset;
    }

    /**
     * Keeps the garbage collection related variables
     */
    private static class GarbageCollectionInfo {
        // For garbage collection
        int currentReadPageForGC;
        int currentReadIntOffsetInPageForGC;
        int currentGCWritePageForGC;
        int currentWriteIntOffsetInPageForGC;

        public GarbageCollectionInfo() {
            currentReadPageForGC = 0;
            currentReadIntOffsetInPageForGC = 0;
            currentGCWritePageForGC = 0;
            currentWriteIntOffsetInPageForGC = 0;
        }

        public boolean isReaderWriterAtTheSamePos() {
            return currentReadPageForGC == currentGCWritePageForGC
                    && currentReadIntOffsetInPageForGC == currentWriteIntOffsetInPageForGC;
        }
    }


}<|MERGE_RESOLUTION|>--- conflicted
+++ resolved
@@ -23,7 +23,6 @@
 import org.apache.hyracks.api.context.IHyracksFrameMgrContext;
 import org.apache.hyracks.api.dataflow.value.ITuplePartitionComputer;
 import org.apache.hyracks.api.exceptions.HyracksDataException;
-import org.apache.hyracks.dataflow.std.buffermanager.ISimpleFrameBufferManager;
 import org.apache.hyracks.dataflow.std.buffermanager.ITuplePointerAccessor;
 
 /**
@@ -197,7 +196,6 @@
             gcInfo.currentReadPageForGC++;
         }
 
-<<<<<<< HEAD
         // More unused frames at the end?
         int extraFrames = 0;
         if (contents.size() > (currentLargestFrameNumber + 1)) {
@@ -231,23 +229,6 @@
         tempTuplePointer.reset(INVALID_VALUE, INVALID_VALUE);
 
         return numberOfFramesToBeDeallocated;
-=======
-    @Override
-    public void close() {
-        int nFrames = contents.size();
-        int hFrames = 0;
-        for (int i = 0; i < headers.length; i++) {
-            if (headers[i] != null) {
-                hFrames++;
-                headers[i] = null;
-            }
-        }
-        contents.clear();
-        frameCurrentIndex.clear();
-        tupleCount = 0;
-        currentLargestFrameIndex = 0;
-        ctx.deallocateFrames((nFrames + hFrames) * frameCapacity * 4);
->>>>>>> d810df79
     }
 
     /**
