/*
 * Licensed to the Apache Software Foundation (ASF) under one
 * or more contributor license agreements.  See the NOTICE file
 * distributed with this work for additional information
 * regarding copyright ownership.  The ASF licenses this file
 * to you under the Apache License, Version 2.0 (the
 * "License"); you may not use this file except in compliance
 * with the License.  You may obtain a copy of the License at
 *
 *   http://www.apache.org/licenses/LICENSE-2.0
 *
 * Unless required by applicable law or agreed to in writing,
 * software distributed under the License is distributed on an
 * "AS IS" BASIS, WITHOUT WARRANTIES OR CONDITIONS OF ANY
 * KIND, either express or implied.  See the License for the
 * specific language governing permissions and limitations
 * under the License.
 */

package org.apache.hyracks.storage.am.lsm.btree;

import org.apache.hyracks.dataflow.common.utils.SerdeUtils;
import org.apache.hyracks.dataflow.common.utils.TupleUtils;
import org.apache.hyracks.storage.am.btree.AbstractModificationOperationCallbackTest;
import org.apache.hyracks.storage.am.common.impls.IndexAccessParameters;
import org.apache.hyracks.storage.am.common.impls.NoOpOperationCallback;
import org.apache.hyracks.storage.am.lsm.btree.util.LSMBTreeTestHarness;
import org.apache.hyracks.storage.am.lsm.btree.utils.LSMBTreeUtil;
import org.apache.hyracks.storage.am.lsm.common.api.ILSMIndex;
import org.apache.hyracks.storage.am.lsm.common.api.ILSMIndexAccessor;
import org.apache.hyracks.storage.am.lsm.common.impls.BlockingIOOperationCallbackWrapper;
import org.apache.hyracks.storage.am.lsm.common.impls.NoOpOperationTrackerFactory;
import org.apache.hyracks.util.trace.ITracer;
import org.junit.Test;

public class LSMBTreeModificationOperationCallbackTest extends AbstractModificationOperationCallbackTest {
    private static final int NUM_TUPLES = 11;

    private final LSMBTreeTestHarness harness;

    public LSMBTreeModificationOperationCallbackTest() {
        super();
        harness = new LSMBTreeTestHarness();
    }

    @Override
    protected void createIndexInstance() throws Exception {
        index = LSMBTreeUtil.createLSMTree(harness.getIOManager(), harness.getVirtualBufferCaches(),
                harness.getFileReference(), harness.getDiskBufferCache(), SerdeUtils.serdesToTypeTraits(keySerdes),
                SerdeUtils.serdesToComparatorFactories(keySerdes, keySerdes.length), bloomFilterKeyFields,
                harness.getBoomFilterFalsePositiveRate(), harness.getMergePolicy(),
                NoOpOperationTrackerFactory.INSTANCE.getOperationTracker(null), harness.getIOScheduler(),
                harness.getIOOperationCallbackFactory(), true, null, null, null, null, true,
                harness.getMetadataPageManagerFactory(), false, ITracer.NONE);
    }

    @Override
    public void setup() throws Exception {
        harness.setUp();
        super.setup();
    }

    @Override
    public void tearDown() throws Exception {
        super.tearDown();
        harness.tearDown();
    }

    @Override
    @Test
    public void modificationCallbackTest() throws Exception {
<<<<<<< HEAD
        IndexAccessParameters actx = new IndexAccessParameters(cb, NoOpOperationCallback.INSTANCE);
        ILSMIndexAccessor accessor = (ILSMIndexAccessor) index.createAccessor(actx);

=======
        ILSMIndexAccessor accessor = (ILSMIndexAccessor) index.createAccessor(cb, NoOpOperationCallback.INSTANCE);
        BlockingIOOperationCallbackWrapper ioOpCallback =
                new BlockingIOOperationCallbackWrapper(((ILSMIndex) index).getIOOperationCallback());
>>>>>>> e32cb676
        for (int j = 0; j < 2; j++) {
            isFoundNull = true;
            for (int i = 0; i < NUM_TUPLES; i++) {
                TupleUtils.createIntegerTuple(builder, tuple, i);
                accessor.insert(tuple);
            }

            if (j == 1) {
                accessor.scheduleFlush(ioOpCallback);
                ioOpCallback.waitForIO();
                isFoundNull = true;
            } else {
                isFoundNull = false;
            }

            for (int i = 0; i < NUM_TUPLES; i++) {
                TupleUtils.createIntegerTuple(builder, tuple, i);
                accessor.upsert(tuple);
            }

            if (j == 1) {
                accessor.scheduleFlush(ioOpCallback);
                ioOpCallback.waitForIO();
                isFoundNull = true;
            } else {
                isFoundNull = false;
            }

            for (int i = 0; i < NUM_TUPLES; i++) {
                TupleUtils.createIntegerTuple(builder, tuple, i);
                accessor.delete(tuple);
            }

            accessor.scheduleFlush(ioOpCallback);
            ioOpCallback.waitForIO();
        }
    }
}<|MERGE_RESOLUTION|>--- conflicted
+++ resolved
@@ -69,15 +69,11 @@
     @Override
     @Test
     public void modificationCallbackTest() throws Exception {
-<<<<<<< HEAD
         IndexAccessParameters actx = new IndexAccessParameters(cb, NoOpOperationCallback.INSTANCE);
         ILSMIndexAccessor accessor = (ILSMIndexAccessor) index.createAccessor(actx);
 
-=======
-        ILSMIndexAccessor accessor = (ILSMIndexAccessor) index.createAccessor(cb, NoOpOperationCallback.INSTANCE);
         BlockingIOOperationCallbackWrapper ioOpCallback =
                 new BlockingIOOperationCallbackWrapper(((ILSMIndex) index).getIOOperationCallback());
->>>>>>> e32cb676
         for (int j = 0; j < 2; j++) {
             isFoundNull = true;
             for (int i = 0; i < NUM_TUPLES; i++) {
