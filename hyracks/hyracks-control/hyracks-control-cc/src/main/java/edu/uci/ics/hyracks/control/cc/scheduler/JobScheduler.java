/*
 * Copyright 2009-2013 by The Regents of the University of California
 * Licensed under the Apache License, Version 2.0 (the "License");
 * you may not use this file except in compliance with the License.
 * you may obtain a copy of the License from
 * 
 *     http://www.apache.org/licenses/LICENSE-2.0
 * 
 * Unless required by applicable law or agreed to in writing, software
 * distributed under the License is distributed on an "AS IS" BASIS,
 * WITHOUT WARRANTIES OR CONDITIONS OF ANY KIND, either express or implied.
 * See the License for the specific language governing permissions and
 * limitations under the License.
 */
package edu.uci.ics.hyracks.control.cc.scheduler;

import java.util.ArrayList;
import java.util.Collection;
import java.util.Collections;
import java.util.HashMap;
import java.util.HashSet;
import java.util.List;
import java.util.Map;
import java.util.PriorityQueue;
import java.util.Random;
import java.util.Set;
import java.util.logging.Level;
import java.util.logging.Logger;

import org.json.JSONException;
import org.json.JSONObject;

import edu.uci.ics.hyracks.api.constraints.Constraint;
import edu.uci.ics.hyracks.api.constraints.expressions.LValueConstraintExpression;
import edu.uci.ics.hyracks.api.constraints.expressions.PartitionLocationExpression;
import edu.uci.ics.hyracks.api.dataflow.ActivityId;
import edu.uci.ics.hyracks.api.dataflow.ConnectorDescriptorId;
import edu.uci.ics.hyracks.api.dataflow.OperatorDescriptorId;
import edu.uci.ics.hyracks.api.dataflow.TaskAttemptId;
import edu.uci.ics.hyracks.api.dataflow.TaskId;
import edu.uci.ics.hyracks.api.dataflow.connectors.IConnectorPolicy;
import edu.uci.ics.hyracks.api.deployment.DeploymentId;
import edu.uci.ics.hyracks.api.exceptions.HyracksException;
import edu.uci.ics.hyracks.api.job.ActivityCluster;
import edu.uci.ics.hyracks.api.job.ActivityClusterGraph;
import edu.uci.ics.hyracks.api.job.JobId;
import edu.uci.ics.hyracks.api.job.JobStatus;
import edu.uci.ics.hyracks.api.partitions.PartitionId;
import edu.uci.ics.hyracks.api.util.JavaSerializationUtils;
import edu.uci.ics.hyracks.control.cc.ClusterControllerService;
import edu.uci.ics.hyracks.control.cc.NodeControllerState;
import edu.uci.ics.hyracks.control.cc.application.CCApplicationContext;
import edu.uci.ics.hyracks.control.cc.job.ActivityClusterPlan;
import edu.uci.ics.hyracks.control.cc.job.JobRun;
import edu.uci.ics.hyracks.control.cc.job.Task;
import edu.uci.ics.hyracks.control.cc.job.TaskAttempt;
import edu.uci.ics.hyracks.control.cc.job.TaskCluster;
import edu.uci.ics.hyracks.control.cc.job.TaskClusterAttempt;
import edu.uci.ics.hyracks.control.cc.partitions.PartitionMatchMaker;
import edu.uci.ics.hyracks.control.cc.work.JobCleanupWork;
import edu.uci.ics.hyracks.control.common.job.PartitionState;
import edu.uci.ics.hyracks.control.common.job.TaskAttemptDescriptor;

public class JobScheduler {
    private static final Logger LOGGER = Logger.getLogger(JobScheduler.class.getName());

    private final ClusterControllerService ccs;

    private final JobRun jobRun;

    private final PartitionConstraintSolver solver;

    private final Map<PartitionId, TaskCluster> partitionProducingTaskClusterMap;

    private final Set<TaskCluster> inProgressTaskClusters;

    public JobScheduler(ClusterControllerService ccs, JobRun jobRun, Collection<Constraint> constraints) {
        this.ccs = ccs;
        this.jobRun = jobRun;
        solver = new PartitionConstraintSolver();
        partitionProducingTaskClusterMap = new HashMap<PartitionId, TaskCluster>();
        inProgressTaskClusters = new HashSet<TaskCluster>();
        solver.addConstraints(constraints);
    }

    public JobRun getJobRun() {
        return jobRun;
    }

    public PartitionConstraintSolver getSolver() {
        return solver;
    }

    public void startJob() throws HyracksException {
        startRunnableActivityClusters();
        ccs.getApplicationContext().notifyJobStart(jobRun.getJobId());
    }

    private void findRunnableTaskClusterRoots(Set<TaskCluster> frontier, Collection<ActivityCluster> roots)
            throws HyracksException {
        for (ActivityCluster root : roots) {
            findRunnableTaskClusterRoots(frontier, root);
        }
    }

    private void findRunnableTaskClusterRoots(Set<TaskCluster> frontier, ActivityCluster candidate)
            throws HyracksException {
        boolean depsComplete = true;
        for (ActivityCluster depAC : candidate.getDependencies()) {
            if (!isPlanned(depAC)) {
                depsComplete = false;
                findRunnableTaskClusterRoots(frontier, depAC);
            } else {
                boolean tcRootsComplete = true;
                for (TaskCluster tc : getActivityClusterPlan(depAC).getTaskClusters()) {
                    if (tc.getProducedPartitions().isEmpty()) {
                        TaskClusterAttempt tca = findLastTaskClusterAttempt(tc);
                        if (tca == null || tca.getStatus() != TaskClusterAttempt.TaskClusterStatus.COMPLETED) {
                            tcRootsComplete = false;
                            break;
                        }
                    }
                }
                if (!tcRootsComplete) {
                    depsComplete = false;
                    findRunnableTaskClusterRoots(frontier, depAC);
                }
            }
        }
        if (depsComplete) {
            if (!isPlanned(candidate)) {
                ActivityClusterPlanner acp = new ActivityClusterPlanner(this);
                ActivityClusterPlan acPlan = acp.planActivityCluster(candidate);
                jobRun.getActivityClusterPlanMap().put(candidate.getId(), acPlan);
                partitionProducingTaskClusterMap.putAll(acp.getPartitionProducingTaskClusterMap());
            }
            for (TaskCluster tc : getActivityClusterPlan(candidate).getTaskClusters()) {
                if (tc.getProducedPartitions().isEmpty()) {
                    TaskClusterAttempt tca = findLastTaskClusterAttempt(tc);
                    if (tca == null || tca.getStatus() != TaskClusterAttempt.TaskClusterStatus.COMPLETED) {
                        frontier.add(tc);
                    }
                }
            }
        }
    }

    private ActivityClusterPlan getActivityClusterPlan(ActivityCluster ac) {
        return jobRun.getActivityClusterPlanMap().get(ac.getId());
    }

    private boolean isPlanned(ActivityCluster ac) {
        return jobRun.getActivityClusterPlanMap().get(ac.getId()) != null;
    }

    private void startRunnableActivityClusters() throws HyracksException {
        Set<TaskCluster> taskClusterRoots = new HashSet<TaskCluster>();
        findRunnableTaskClusterRoots(taskClusterRoots, jobRun.getActivityClusterGraph().getActivityClusterMap()
                .values());
        if (LOGGER.isLoggable(Level.FINE)) {
            LOGGER.fine("Runnable TC roots: " + taskClusterRoots + ", inProgressTaskClusters: "
                    + inProgressTaskClusters);
        }
        if (taskClusterRoots.isEmpty() && inProgressTaskClusters.isEmpty()) {
            ccs.getWorkQueue().schedule(new JobCleanupWork(ccs, jobRun.getJobId(), JobStatus.TERMINATED, null));
            return;
        }
        startRunnableTaskClusters(taskClusterRoots);
    }

    private void startRunnableTaskClusters(Set<TaskCluster> tcRoots) throws HyracksException {
        Map<TaskCluster, Runnability> runnabilityMap = new HashMap<TaskCluster, Runnability>();
        for (TaskCluster tc : tcRoots) {
            assignRunnabilityRank(tc, runnabilityMap);
        }

        PriorityQueue<RankedRunnableTaskCluster> queue = new PriorityQueue<RankedRunnableTaskCluster>();
        for (Map.Entry<TaskCluster, Runnability> e : runnabilityMap.entrySet()) {
            TaskCluster tc = e.getKey();
            Runnability runnability = e.getValue();
            if (runnability.getTag() != Runnability.Tag.RUNNABLE) {
                continue;
            }
            int priority = runnability.getPriority();
            if (priority >= 0 && priority < Integer.MAX_VALUE) {
                queue.add(new RankedRunnableTaskCluster(priority, tc));
            }
        }
        if (LOGGER.isLoggable(Level.FINE)) {
            LOGGER.fine("Ranked TCs: " + queue);
        }

        Map<String, List<TaskAttemptDescriptor>> taskAttemptMap = new HashMap<String, List<TaskAttemptDescriptor>>();
        for (RankedRunnableTaskCluster rrtc : queue) {
            TaskCluster tc = rrtc.getTaskCluster();
            if (LOGGER.isLoggable(Level.FINE)) {
                LOGGER.fine("Found runnable TC: " + tc);
                List<TaskClusterAttempt> attempts = tc.getAttempts();
                LOGGER.fine("Attempts so far:" + attempts.size());
                for (TaskClusterAttempt tcAttempt : attempts) {
                    LOGGER.fine("Status: " + tcAttempt.getStatus());
                }
            }
            assignTaskLocations(tc, taskAttemptMap);
        }

        if (taskAttemptMap.isEmpty()) {
            return;
        }

        startTasks(taskAttemptMap);
    }

    /*
     * Runnability rank has the following semantics
     * Runnability(Runnable TaskCluster depending on completed TaskClusters) = {RUNNABLE, 0}
     * Runnability(Runnable TaskCluster) = max(Rank(Dependent TaskClusters)) + 1
     * Runnability(Non-schedulable TaskCluster) = {NOT_RUNNABLE, _} 
     */
    private Runnability assignRunnabilityRank(TaskCluster goal, Map<TaskCluster, Runnability> runnabilityMap) {
        if (LOGGER.isLoggable(Level.FINE)) {
            LOGGER.fine("Computing runnability: " + goal);
        }
        if (runnabilityMap.containsKey(goal)) {
            return runnabilityMap.get(goal);
        }
        TaskClusterAttempt lastAttempt = findLastTaskClusterAttempt(goal);
        if (lastAttempt != null) {
            if (LOGGER.isLoggable(Level.FINE)) {
                LOGGER.fine("Last Attempt Status: " + lastAttempt.getStatus());
            }
            if (lastAttempt.getStatus() == TaskClusterAttempt.TaskClusterStatus.COMPLETED) {
                Runnability runnability = new Runnability(Runnability.Tag.COMPLETED, Integer.MIN_VALUE);
                runnabilityMap.put(goal, runnability);
                return runnability;
            }
            if (lastAttempt.getStatus() == TaskClusterAttempt.TaskClusterStatus.RUNNING) {
                Runnability runnability = new Runnability(Runnability.Tag.RUNNING, Integer.MIN_VALUE);
                runnabilityMap.put(goal, runnability);
                return runnability;
            }
        }
        Map<ConnectorDescriptorId, IConnectorPolicy> connectorPolicyMap = jobRun.getConnectorPolicyMap();
        PartitionMatchMaker pmm = jobRun.getPartitionMatchMaker();
        Runnability aggregateRunnability = new Runnability(Runnability.Tag.RUNNABLE, 0);
        for (PartitionId pid : goal.getRequiredPartitions()) {
            if (LOGGER.isLoggable(Level.FINE)) {
                LOGGER.fine("Inspecting required partition: " + pid);
            }
            Runnability runnability;
            ConnectorDescriptorId cdId = pid.getConnectorDescriptorId();
            IConnectorPolicy cPolicy = connectorPolicyMap.get(cdId);
            PartitionState maxState = pmm.getMaximumAvailableState(pid);
            if (LOGGER.isLoggable(Level.FINE)) {
                LOGGER.fine("Policy: " + cPolicy + " maxState: " + maxState);
            }
            if (PartitionState.COMMITTED.equals(maxState)) {
                runnability = new Runnability(Runnability.Tag.RUNNABLE, 0);
            } else if (PartitionState.STARTED.equals(maxState) && !cPolicy.consumerWaitsForProducerToFinish()) {
                runnability = new Runnability(Runnability.Tag.RUNNABLE, 1);
            } else {
                runnability = assignRunnabilityRank(partitionProducingTaskClusterMap.get(pid), runnabilityMap);
                switch (runnability.getTag()) {
                    case RUNNABLE:
                        if (cPolicy.consumerWaitsForProducerToFinish()) {
                            runnability = new Runnability(Runnability.Tag.NOT_RUNNABLE, Integer.MAX_VALUE);
                        } else {
                            runnability = new Runnability(Runnability.Tag.RUNNABLE, runnability.getPriority() + 1);
                        }
                        break;

                    case NOT_RUNNABLE:
                        break;

                    case RUNNING:
                        if (cPolicy.consumerWaitsForProducerToFinish()) {
                            runnability = new Runnability(Runnability.Tag.NOT_RUNNABLE, Integer.MAX_VALUE);
                        } else {
                            runnability = new Runnability(Runnability.Tag.RUNNABLE, 1);
                        }
                        break;
                }
            }
            aggregateRunnability = Runnability.getWorstCase(aggregateRunnability, runnability);
            if (aggregateRunnability.getTag() == Runnability.Tag.NOT_RUNNABLE) {
                // already not runnable -- cannot get better. bail.
                break;
            }
            if (LOGGER.isLoggable(Level.FINE)) {
                LOGGER.fine("aggregateRunnability: " + aggregateRunnability);
            }
        }
        runnabilityMap.put(goal, aggregateRunnability);
        return aggregateRunnability;
    }

    private void assignTaskLocations(TaskCluster tc, Map<String, List<TaskAttemptDescriptor>> taskAttemptMap)
            throws HyracksException {
        ActivityClusterGraph acg = jobRun.getActivityClusterGraph();
        Task[] tasks = tc.getTasks();
        List<TaskClusterAttempt> tcAttempts = tc.getAttempts();
        int attempts = tcAttempts.size();
        TaskClusterAttempt tcAttempt = new TaskClusterAttempt(tc, attempts);
        Map<TaskId, TaskAttempt> taskAttempts = new HashMap<TaskId, TaskAttempt>();
        Map<TaskId, LValueConstraintExpression> locationMap = new HashMap<TaskId, LValueConstraintExpression>();
        for (int i = 0; i < tasks.length; ++i) {
            Task ts = tasks[i];
            TaskId tid = ts.getTaskId();
            TaskAttempt taskAttempt = new TaskAttempt(tcAttempt, new TaskAttemptId(new TaskId(tid.getActivityId(),
                    tid.getPartition()), attempts), ts);
            taskAttempt.setStatus(TaskAttempt.TaskStatus.INITIALIZED, null);
            locationMap.put(tid,
                    new PartitionLocationExpression(tid.getActivityId().getOperatorDescriptorId(), tid.getPartition()));
            taskAttempts.put(tid, taskAttempt);
        }
        tcAttempt.setTaskAttempts(taskAttempts);
        solver.solve(locationMap.values());
        for (int i = 0; i < tasks.length; ++i) {
            Task ts = tasks[i];
            TaskId tid = ts.getTaskId();
            TaskAttempt taskAttempt = taskAttempts.get(tid);
            String nodeId = assignLocation(acg, locationMap, tid, taskAttempt);
            taskAttempt.setNodeId(nodeId);
            taskAttempt.setStatus(TaskAttempt.TaskStatus.RUNNING, null);
            taskAttempt.setStartTime(System.currentTimeMillis());
            List<TaskAttemptDescriptor> tads = taskAttemptMap.get(nodeId);
            if (tads == null) {
                tads = new ArrayList<TaskAttemptDescriptor>();
                taskAttemptMap.put(nodeId, tads);
            }
            OperatorDescriptorId opId = tid.getActivityId().getOperatorDescriptorId();
<<<<<<< HEAD
            jobRun.registerOperatorLocation(opId, nodeId);
=======
            jobRun.registerOperatorLocation(opId, tid.getPartition(), nodeId);
>>>>>>> 6a30f603
            ActivityPartitionDetails apd = ts.getActivityPlan().getActivityPartitionDetails();
            TaskAttemptDescriptor tad = new TaskAttemptDescriptor(taskAttempt.getTaskAttemptId(),
                    apd.getPartitionCount(), apd.getInputPartitionCounts(), apd.getOutputPartitionCounts());
            tads.add(tad);
        }
        tcAttempt.initializePendingTaskCounter();
        tcAttempts.add(tcAttempt);

        /* TODO - Further improvement for reducing messages -- not yet complete.
        for (Map.Entry<String, List<TaskAttemptDescriptor>> e : taskAttemptMap.entrySet()) {
            List<TaskAttemptDescriptor> tads = e.getValue();
            for (TaskAttemptDescriptor tad : tads) {
                TaskId tid = tad.getTaskAttemptId().getTaskId();
                ActivityId aid = tid.getActivityId();
                List<IConnectorDescriptor> inConnectors = jag.getActivityInputConnectorDescriptors(aid);
                int[] inPartitionCounts = tad.getInputPartitionCounts();
                NetworkAddress[][] partitionLocations = new NetworkAddress[inPartitionCounts.length][];
                for (int i = 0; i < inPartitionCounts.length; ++i) {
                    ConnectorDescriptorId cdId = inConnectors.get(i).getConnectorId();
                    ActivityId producerAid = jag.getProducerActivity(cdId);
                    partitionLocations[i] = new NetworkAddress[inPartitionCounts[i]];
                    for (int j = 0; j < inPartitionCounts[i]; ++j) {
                        TaskId producerTaskId = new TaskId(producerAid, j);
                        String nodeId = findTaskLocation(producerTaskId);
                        partitionLocations[i][j] = ccs.getNodeMap().get(nodeId).getDataPort();
                    }
                }
                tad.setInputPartitionLocations(partitionLocations);
            }
        }
        */

        tcAttempt.setStatus(TaskClusterAttempt.TaskClusterStatus.RUNNING);
        tcAttempt.setStartTime(System.currentTimeMillis());
        inProgressTaskClusters.add(tc);
    }

    private String assignLocation(ActivityClusterGraph acg, Map<TaskId, LValueConstraintExpression> locationMap,
            TaskId tid, TaskAttempt taskAttempt) throws HyracksException {
        ActivityId aid = tid.getActivityId();
        ActivityCluster ac = acg.getActivityMap().get(aid);
        Set<ActivityId> blockers = ac.getBlocked2BlockerMap().get(aid);
        String nodeId = null;
        if (blockers != null) {
            for (ActivityId blocker : blockers) {
                nodeId = findTaskLocation(new TaskId(blocker, tid.getPartition()));
                if (nodeId != null) {
                    break;
                }
            }
        }
        Set<String> liveNodes = ccs.getNodeMap().keySet();
        if (nodeId == null) {
            LValueConstraintExpression pLocationExpr = locationMap.get(tid);
            Object location = solver.getValue(pLocationExpr);
            if (location == null) {
                // pick any
                nodeId = liveNodes.toArray(new String[liveNodes.size()])[Math.abs(new Random().nextInt())
                        % liveNodes.size()];
            } else if (location instanceof String) {
                nodeId = (String) location;
            } else if (location instanceof String[]) {
                for (String choice : (String[]) location) {
                    if (liveNodes.contains(choice)) {
                        nodeId = choice;
                        break;
                    }
                }
                if (nodeId == null) {
                    throw new HyracksException("No satisfiable location found for " + taskAttempt.getTaskAttemptId());
                }
            } else {
                throw new HyracksException("Unknown type of value for " + pLocationExpr + ": " + location + "("
                        + location.getClass() + ")");
            }
        }
        if (nodeId == null) {
            throw new HyracksException("No satisfiable location found for " + taskAttempt.getTaskAttemptId());
        }
        if (!liveNodes.contains(nodeId)) {
            throw new HyracksException("Node " + nodeId + " not live");
        }
        return nodeId;
    }

    private String findTaskLocation(TaskId tid) {
        ActivityId aid = tid.getActivityId();
        ActivityCluster ac = jobRun.getActivityClusterGraph().getActivityMap().get(aid);
        Task[] tasks = getActivityClusterPlan(ac).getActivityPlanMap().get(aid).getTasks();
        List<TaskClusterAttempt> tcAttempts = tasks[tid.getPartition()].getTaskCluster().getAttempts();
        if (tcAttempts == null || tcAttempts.isEmpty()) {
            return null;
        }
        TaskClusterAttempt lastTCA = tcAttempts.get(tcAttempts.size() - 1);
        TaskAttempt ta = lastTCA.getTaskAttempts().get(tid);
        return ta == null ? null : ta.getNodeId();
    }

    private static TaskClusterAttempt findLastTaskClusterAttempt(TaskCluster tc) {
        List<TaskClusterAttempt> attempts = tc.getAttempts();
        if (!attempts.isEmpty()) {
            return attempts.get(attempts.size() - 1);
        }
        return null;
    }

    private void startTasks(Map<String, List<TaskAttemptDescriptor>> taskAttemptMap) throws HyracksException {
        final DeploymentId deploymentId = jobRun.getDeploymentId();
        final JobId jobId = jobRun.getJobId();
        final ActivityClusterGraph acg = jobRun.getActivityClusterGraph();
        final Map<ConnectorDescriptorId, IConnectorPolicy> connectorPolicies = new HashMap<ConnectorDescriptorId, IConnectorPolicy>(
                jobRun.getConnectorPolicyMap());
        for (Map.Entry<String, List<TaskAttemptDescriptor>> entry : taskAttemptMap.entrySet()) {
            String nodeId = entry.getKey();
            final List<TaskAttemptDescriptor> taskDescriptors = entry.getValue();
            final NodeControllerState node = ccs.getNodeMap().get(nodeId);
            if (node != null) {
                node.getActiveJobIds().add(jobRun.getJobId());
                boolean changed = jobRun.getParticipatingNodeIds().add(nodeId);
                if (LOGGER.isLoggable(Level.FINE)) {
                    LOGGER.fine("Starting: " + taskDescriptors + " at " + entry.getKey());
                }
                try {
                    byte[] jagBytes = changed ? JavaSerializationUtils.serialize(acg) : null;
                    node.getNodeController().startTasks(deploymentId, jobId, jagBytes, taskDescriptors,
                            connectorPolicies, jobRun.getFlags());
                } catch (Exception e) {
                    e.printStackTrace();
                }
            }
        }
    }

    private void abortJob(List<Exception> exceptions) {
        Set<TaskCluster> inProgressTaskClustersCopy = new HashSet<TaskCluster>(inProgressTaskClusters);
        for (TaskCluster tc : inProgressTaskClustersCopy) {
            abortTaskCluster(findLastTaskClusterAttempt(tc), TaskClusterAttempt.TaskClusterStatus.ABORTED);
        }
        assert inProgressTaskClusters.isEmpty();
        ccs.getWorkQueue().schedule(new JobCleanupWork(ccs, jobRun.getJobId(), JobStatus.FAILURE, exceptions));
    }

    private void abortTaskCluster(TaskClusterAttempt tcAttempt,
            TaskClusterAttempt.TaskClusterStatus failedOrAbortedStatus) {
        LOGGER.fine("Aborting task cluster: " + tcAttempt.getAttempt());
        Set<TaskAttemptId> abortTaskIds = new HashSet<TaskAttemptId>();
        Map<String, List<TaskAttemptId>> abortTaskAttemptMap = new HashMap<String, List<TaskAttemptId>>();
        for (TaskAttempt ta : tcAttempt.getTaskAttempts().values()) {
            TaskAttemptId taId = ta.getTaskAttemptId();
            TaskAttempt.TaskStatus status = ta.getStatus();
            abortTaskIds.add(taId);
            LOGGER.fine("Checking " + taId + ": " + ta.getStatus());
            if (status == TaskAttempt.TaskStatus.RUNNING || status == TaskAttempt.TaskStatus.COMPLETED) {
                ta.setStatus(TaskAttempt.TaskStatus.ABORTED, null);
                ta.setEndTime(System.currentTimeMillis());
                List<TaskAttemptId> abortTaskAttempts = abortTaskAttemptMap.get(ta.getNodeId());
                if (status == TaskAttempt.TaskStatus.RUNNING && abortTaskAttempts == null) {
                    abortTaskAttempts = new ArrayList<TaskAttemptId>();
                    abortTaskAttemptMap.put(ta.getNodeId(), abortTaskAttempts);
                }
                if (status == TaskAttempt.TaskStatus.RUNNING) {
                    abortTaskAttempts.add(taId);
                }
            }
        }
        final JobId jobId = jobRun.getJobId();
        LOGGER.fine("Abort map for job: " + jobId + ": " + abortTaskAttemptMap);
        for (Map.Entry<String, List<TaskAttemptId>> entry : abortTaskAttemptMap.entrySet()) {
            final NodeControllerState node = ccs.getNodeMap().get(entry.getKey());
            final List<TaskAttemptId> abortTaskAttempts = entry.getValue();
            if (node != null) {
                if (LOGGER.isLoggable(Level.FINE)) {
                    LOGGER.fine("Aborting: " + abortTaskAttempts + " at " + entry.getKey());
                }
                try {
                    node.getNodeController().abortTasks(jobId, abortTaskAttempts);
                } catch (Exception e) {
                    e.printStackTrace();
                }
            }
        }
        inProgressTaskClusters.remove(tcAttempt.getTaskCluster());
        TaskCluster tc = tcAttempt.getTaskCluster();
        PartitionMatchMaker pmm = jobRun.getPartitionMatchMaker();
        pmm.removeUncommittedPartitions(tc.getProducedPartitions(), abortTaskIds);
        pmm.removePartitionRequests(tc.getRequiredPartitions(), abortTaskIds);

        tcAttempt.setStatus(failedOrAbortedStatus);
        tcAttempt.setEndTime(System.currentTimeMillis());
    }

    private void abortDoomedTaskClusters() throws HyracksException {
        Set<TaskCluster> doomedTaskClusters = new HashSet<TaskCluster>();
        for (TaskCluster tc : inProgressTaskClusters) {
            // Start search at TCs that produce no outputs (sinks)
            if (tc.getProducedPartitions().isEmpty()) {
                findDoomedTaskClusters(tc, doomedTaskClusters);
            }
        }

        for (TaskCluster tc : doomedTaskClusters) {
            TaskClusterAttempt tca = findLastTaskClusterAttempt(tc);
            if (tca != null) {
                abortTaskCluster(tca, TaskClusterAttempt.TaskClusterStatus.ABORTED);
            }
        }
    }

    private boolean findDoomedTaskClusters(TaskCluster tc, Set<TaskCluster> doomedTaskClusters) {
        if (doomedTaskClusters.contains(tc)) {
            return true;
        }
        TaskClusterAttempt lastAttempt = findLastTaskClusterAttempt(tc);
        if (lastAttempt != null) {
            switch (lastAttempt.getStatus()) {
                case ABORTED:
                case FAILED:
                    return true;

                case COMPLETED:
                    return false;
            }
        }
        Map<ConnectorDescriptorId, IConnectorPolicy> connectorPolicyMap = jobRun.getConnectorPolicyMap();
        PartitionMatchMaker pmm = jobRun.getPartitionMatchMaker();
        boolean doomed = false;
        for (TaskCluster depTC : tc.getDependencyTaskClusters()) {
            if (findDoomedTaskClusters(depTC, doomedTaskClusters)) {
                doomed = true;
            }
        }
        for (PartitionId pid : tc.getRequiredPartitions()) {
            ConnectorDescriptorId cdId = pid.getConnectorDescriptorId();
            IConnectorPolicy cPolicy = connectorPolicyMap.get(cdId);
            PartitionState maxState = pmm.getMaximumAvailableState(pid);
            if (maxState == null
                    || (cPolicy.consumerWaitsForProducerToFinish() && maxState != PartitionState.COMMITTED)) {
                if (findDoomedTaskClusters(partitionProducingTaskClusterMap.get(pid), doomedTaskClusters)) {
                    doomed = true;
                }
            }
        }
        if (doomed) {
            doomedTaskClusters.add(tc);
        }
        return doomed;
    }

    public void notifyTaskComplete(TaskAttempt ta) throws HyracksException {
        TaskAttemptId taId = ta.getTaskAttemptId();
        TaskCluster tc = ta.getTask().getTaskCluster();
        TaskClusterAttempt lastAttempt = findLastTaskClusterAttempt(tc);
        if (lastAttempt != null && taId.getAttempt() == lastAttempt.getAttempt()) {
            TaskAttempt.TaskStatus taStatus = ta.getStatus();
            if (taStatus == TaskAttempt.TaskStatus.RUNNING) {
                ta.setStatus(TaskAttempt.TaskStatus.COMPLETED, null);
                ta.setEndTime(System.currentTimeMillis());
                if (lastAttempt.decrementPendingTasksCounter() == 0) {
                    lastAttempt.setStatus(TaskClusterAttempt.TaskClusterStatus.COMPLETED);
                    lastAttempt.setEndTime(System.currentTimeMillis());
                    inProgressTaskClusters.remove(tc);
                    startRunnableActivityClusters();
                }
            } else {
                LOGGER.warning("Spurious task complete notification: " + taId + " Current state = " + taStatus);
            }
        } else {
            LOGGER.warning("Ignoring task complete notification: " + taId + " -- Current last attempt = " + lastAttempt);
        }
    }

    /**
     * Indicates that a single task attempt has encountered a failure.
     * 
     * @param ta
     *            - Failed Task Attempt
     * @param ac
     *            - Activity Cluster that owns this Task
     * @param details
     *            - Cause of the failure
     */
    public void notifyTaskFailure(TaskAttempt ta, ActivityCluster ac, List<Exception> exceptions) {
        try {
            LOGGER.fine("Received failure notification for TaskAttempt " + ta.getTaskAttemptId());
            TaskAttemptId taId = ta.getTaskAttemptId();
            TaskCluster tc = ta.getTask().getTaskCluster();
            TaskClusterAttempt lastAttempt = findLastTaskClusterAttempt(tc);
            if (lastAttempt != null && taId.getAttempt() == lastAttempt.getAttempt()) {
                LOGGER.fine("Marking TaskAttempt " + ta.getTaskAttemptId() + " as failed");
                ta.setStatus(TaskAttempt.TaskStatus.FAILED, exceptions);
                abortTaskCluster(lastAttempt, TaskClusterAttempt.TaskClusterStatus.FAILED);
                abortDoomedTaskClusters();
                if (lastAttempt.getAttempt() >= jobRun.getActivityClusterGraph().getMaxReattempts()) {
                    abortJob(exceptions);
                    return;
                }
                startRunnableActivityClusters();
            } else {
                LOGGER.warning("Ignoring task failure notification: " + taId + " -- Current last attempt = "
                        + lastAttempt);
            }
        } catch (Exception e) {
            abortJob(Collections.singletonList(e));
        }
    }

    /**
     * Indicates that the provided set of nodes have left the cluster.
     * 
     * @param deadNodes
     *            - Set of failed nodes
     */
    public void notifyNodeFailures(Set<String> deadNodes) {
        try {
            jobRun.getPartitionMatchMaker().notifyNodeFailures(deadNodes);
            jobRun.getParticipatingNodeIds().removeAll(deadNodes);
            jobRun.getCleanupPendingNodeIds().removeAll(deadNodes);
            if (jobRun.getPendingStatus() != null && jobRun.getCleanupPendingNodeIds().isEmpty()) {
                finishJob(jobRun);
                return;
            }
            for (ActivityCluster ac : jobRun.getActivityClusterGraph().getActivityClusterMap().values()) {
                if (isPlanned(ac)) {
                    TaskCluster[] taskClusters = getActivityClusterPlan(ac).getTaskClusters();
                    if (taskClusters != null) {
                        for (TaskCluster tc : taskClusters) {
                            TaskClusterAttempt lastTaskClusterAttempt = findLastTaskClusterAttempt(tc);
                            if (lastTaskClusterAttempt != null
                                    && (lastTaskClusterAttempt.getStatus() == TaskClusterAttempt.TaskClusterStatus.COMPLETED || lastTaskClusterAttempt
                                            .getStatus() == TaskClusterAttempt.TaskClusterStatus.RUNNING)) {
                                boolean abort = false;
                                for (TaskAttempt ta : lastTaskClusterAttempt.getTaskAttempts().values()) {
                                    assert (ta.getStatus() == TaskAttempt.TaskStatus.COMPLETED || ta.getStatus() == TaskAttempt.TaskStatus.RUNNING);
                                    if (deadNodes.contains(ta.getNodeId())) {
                                        ta.setStatus(
                                                TaskAttempt.TaskStatus.FAILED,
                                                Collections.singletonList(new Exception("Node " + ta.getNodeId()
                                                        + " failed")));
                                        ta.setEndTime(System.currentTimeMillis());
                                        abort = true;
                                    }
                                }
                                if (abort) {
                                    abortTaskCluster(lastTaskClusterAttempt,
                                            TaskClusterAttempt.TaskClusterStatus.ABORTED);
                                }
                            }
                        }
                        abortDoomedTaskClusters();
                    }
                }
            }
            startRunnableActivityClusters();
        } catch (Exception e) {
            abortJob(Collections.singletonList(e));
        }
    }

    private void finishJob(final JobRun run) {
        JobId jobId = run.getJobId();
        CCApplicationContext appCtx = ccs.getApplicationContext();
        if (appCtx != null) {
            try {
                appCtx.notifyJobFinish(jobId);
            } catch (HyracksException e) {
                e.printStackTrace();
            }
        }
        run.setStatus(run.getPendingStatus(), run.getPendingExceptions());
        ccs.getActiveRunMap().remove(jobId);
        ccs.getRunMapArchive().put(jobId, run);
        ccs.getRunHistory().put(jobId, run.getExceptions());
        try {
            ccs.getJobLogFile().log(createJobLogObject(run));
        } catch (Exception e) {
            throw new RuntimeException(e);
        }
    }

    private JSONObject createJobLogObject(final JobRun run) {
        JSONObject jobLogObject = new JSONObject();
        try {
            ActivityClusterGraph acg = run.getActivityClusterGraph();
            jobLogObject.put("activity-cluster-graph", acg.toJSON());
            jobLogObject.put("job-run", run.toJSON());
        } catch (JSONException e) {
            throw new RuntimeException(e);
        }
        return jobLogObject;
    }
}<|MERGE_RESOLUTION|>--- conflicted
+++ resolved
@@ -329,11 +329,7 @@
                 taskAttemptMap.put(nodeId, tads);
             }
             OperatorDescriptorId opId = tid.getActivityId().getOperatorDescriptorId();
-<<<<<<< HEAD
-            jobRun.registerOperatorLocation(opId, nodeId);
-=======
             jobRun.registerOperatorLocation(opId, tid.getPartition(), nodeId);
->>>>>>> 6a30f603
             ActivityPartitionDetails apd = ts.getActivityPlan().getActivityPartitionDetails();
             TaskAttemptDescriptor tad = new TaskAttemptDescriptor(taskAttempt.getTaskAttemptId(),
                     apd.getPartitionCount(), apd.getInputPartitionCounts(), apd.getOutputPartitionCounts());
