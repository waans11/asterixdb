--- conflicted
+++ resolved
@@ -7,11 +7,7 @@
 	<parent>
 		<groupId>edu.uci.ics.hyracks</groupId>
 		<artifactId>pregelix</artifactId>
-<<<<<<< HEAD
-		<version>0.2.4-SNAPSHOT</version>
-=======
 		<version>0.2.5-SNAPSHOT</version>
->>>>>>> 8867a1a8
 	</parent>
 
 
@@ -78,108 +74,68 @@
 		<dependency>
 			<groupId>edu.uci.ics.hyracks</groupId>
 			<artifactId>pregelix-api</artifactId>
-<<<<<<< HEAD
-			<version>0.2.4-SNAPSHOT</version>
-=======
 			<version>0.2.5-SNAPSHOT</version>
->>>>>>> 8867a1a8
 			<type>jar</type>
 			<scope>compile</scope>
 		</dependency>
 		<dependency>
 			<groupId>edu.uci.ics.hyracks</groupId>
 			<artifactId>pregelix-dataflow-std-base</artifactId>
-<<<<<<< HEAD
-			<version>0.2.4-SNAPSHOT</version>
-=======
 			<version>0.2.5-SNAPSHOT</version>
->>>>>>> 8867a1a8
 			<type>jar</type>
 			<scope>compile</scope>
 		</dependency>
 		<dependency>
 			<groupId>edu.uci.ics.hyracks</groupId>
 			<artifactId>hyracks-api</artifactId>
-<<<<<<< HEAD
-			<version>0.2.4-SNAPSHOT</version>
-=======
 			<version>0.2.5-SNAPSHOT</version>
->>>>>>> 8867a1a8
 			<type>jar</type>
 			<scope>compile</scope>
 		</dependency>
 		<dependency>
 			<groupId>edu.uci.ics.hyracks</groupId>
 			<artifactId>hyracks-dataflow-common</artifactId>
-<<<<<<< HEAD
-			<version>0.2.4-SNAPSHOT</version>
-=======
 			<version>0.2.5-SNAPSHOT</version>
->>>>>>> 8867a1a8
 			<type>jar</type>
 			<scope>compile</scope>
 		</dependency>
 		<dependency>
 			<groupId>edu.uci.ics.hyracks</groupId>
 			<artifactId>hyracks-data-std</artifactId>
-<<<<<<< HEAD
-			<version>0.2.4-SNAPSHOT</version>
-=======
 			<version>0.2.5-SNAPSHOT</version>
->>>>>>> 8867a1a8
 		</dependency>
 		<dependency>
 			<groupId>edu.uci.ics.hyracks</groupId>
 			<artifactId>hyracks-storage-am-common</artifactId>
-<<<<<<< HEAD
-			<version>0.2.4-SNAPSHOT</version>
-=======
 			<version>0.2.5-SNAPSHOT</version>
->>>>>>> 8867a1a8
 			<type>jar</type>
 			<scope>compile</scope>
 		</dependency>
 		<dependency>
 			<groupId>edu.uci.ics.hyracks</groupId>
 			<artifactId>hyracks-storage-am-btree</artifactId>
-<<<<<<< HEAD
-			<version>0.2.4-SNAPSHOT</version>
-=======
 			<version>0.2.5-SNAPSHOT</version>
->>>>>>> 8867a1a8
 			<type>jar</type>
 			<scope>compile</scope>
 		</dependency>
 		<dependency>
 			<groupId>edu.uci.ics.hyracks</groupId>
 			<artifactId>hyracks-control-cc</artifactId>
-<<<<<<< HEAD
-			<version>0.2.4-SNAPSHOT</version>
-=======
 			<version>0.2.5-SNAPSHOT</version>
->>>>>>> 8867a1a8
 			<type>jar</type>
 			<scope>compile</scope>
 		</dependency>
 		<dependency>
 			<groupId>edu.uci.ics.hyracks</groupId>
 			<artifactId>hyracks-control-nc</artifactId>
-<<<<<<< HEAD
-			<version>0.2.4-SNAPSHOT</version>
-=======
 			<version>0.2.5-SNAPSHOT</version>
->>>>>>> 8867a1a8
 			<type>jar</type>
 			<scope>compile</scope>
 		</dependency>
 		<dependency>
 			<groupId>edu.uci.ics.hyracks</groupId>
 			<artifactId>hyracks-ipc</artifactId>
-<<<<<<< HEAD
-			<version>0.2.4-SNAPSHOT</version>
-=======
 			<version>0.2.5-SNAPSHOT</version>
->>>>>>> 8867a1a8
 			<type>jar</type>
 			<scope>compile</scope>
 		</dependency>
