/*
 * Copyright 2009-2013 by The Regents of the University of California
 * Licensed under the Apache License, Version 2.0 (the "License");
 * you may not use this file except in compliance with the License.
 * you may obtain a copy of the License from
 * 
 *     http://www.apache.org/licenses/LICENSE-2.0
 * 
 * Unless required by applicable law or agreed to in writing, software
 * distributed under the License is distributed on an "AS IS" BASIS,
 * WITHOUT WARRANTIES OR CONDITIONS OF ANY KIND, either express or implied.
 * See the License for the specific language governing permissions and
 * limitations under the License.
 */
package edu.uci.ics.pregelix.runtime.simpleagg;

import java.nio.ByteBuffer;

import org.apache.commons.lang3.tuple.Pair;

import edu.uci.ics.hyracks.api.comm.IFrameTupleAccessor;
import edu.uci.ics.hyracks.api.comm.IFrameWriter;
import edu.uci.ics.hyracks.api.context.IHyracksTaskContext;
import edu.uci.ics.hyracks.api.dataflow.value.RecordDescriptor;
import edu.uci.ics.hyracks.api.exceptions.HyracksDataException;
import edu.uci.ics.hyracks.data.std.util.ArrayBackedValueStorage;
import edu.uci.ics.hyracks.dataflow.common.comm.io.ArrayTupleBuilder;
import edu.uci.ics.hyracks.dataflow.common.comm.io.FrameTupleAppender;
import edu.uci.ics.hyracks.dataflow.common.comm.util.FrameUtils;
import edu.uci.ics.hyracks.dataflow.common.data.accessors.FrameTupleReference;
import edu.uci.ics.hyracks.dataflow.std.group.AggregateState;
import edu.uci.ics.hyracks.dataflow.std.group.IAggregatorDescriptor;
import edu.uci.ics.pregelix.dataflow.group.IClusteredAggregatorDescriptorFactory;
import edu.uci.ics.pregelix.dataflow.std.base.IAggregateFunction;
import edu.uci.ics.pregelix.dataflow.std.base.IAggregateFunctionFactory;

public class AccumulatingAggregatorFactory implements IClusteredAggregatorDescriptorFactory {

    private static final long serialVersionUID = 1L;
    private IAggregateFunctionFactory[] aggFactories;

    public AccumulatingAggregatorFactory(IAggregateFunctionFactory[] aggFactories) {
        this.aggFactories = aggFactories;
    }

    @SuppressWarnings("unchecked")
    @Override
    public IAggregatorDescriptor createAggregator(final IHyracksTaskContext ctx, RecordDescriptor inRecordDesc,
            RecordDescriptor outRecordDescriptor, final int[] groupFields, int[] partialgroupFields,
            final IFrameWriter writer, final ByteBuffer outputFrame, final FrameTupleAppender appender)
            throws HyracksDataException {
        final int frameSize = ctx.getFrameSize();
        final ArrayTupleBuilder internalTupleBuilder = new ArrayTupleBuilder(outRecordDescriptor.getFields().length);

        return new IAggregatorDescriptor() {
            private FrameTupleReference ftr = new FrameTupleReference();
            private int groupKeySize = 0;
            private int metaSlotSize = 4;

            @Override
            public AggregateState createAggregateStates() {
                IAggregateFunction[] agg = new IAggregateFunction[aggFactories.length];
                ArrayBackedValueStorage[] aggOutput = new ArrayBackedValueStorage[aggFactories.length];
                for (int i = 0; i < agg.length; i++) {
                    aggOutput[i] = new ArrayBackedValueStorage();
                    try {
                        agg[i] = aggFactories[i].createAggregateFunction(ctx, aggOutput[i], writer);
                    } catch (Exception e) {
                        throw new IllegalStateException(e);
                    }
                }
                return new AggregateState(Pair.of(aggOutput, agg));
            }

            @Override
            public void init(ArrayTupleBuilder tupleBuilder, IFrameTupleAccessor accessor, int tIndex,
                    AggregateState state) throws HyracksDataException {
                setGroupKeySize(accessor, tIndex);
                initAggregateFunctions(state, true);
                int stateSize = estimateStep(accessor, tIndex, state);
                if (stateSize > frameSize) {
                    throw new HyracksDataException(
                            "Message combiner intermediate data size "
                                    + stateSize
                                    + " is larger than frame size! Check the size estimattion implementation in the message combiner.");
                }
                singleStep(accessor, tIndex, state);
            }

            @Override
            public void aggregate(IFrameTupleAccessor accessor, int tIndex, IFrameTupleAccessor stateAccessor,
                    int stateTupleIndex, AggregateState state) throws HyracksDataException {
                int stateSize = estimateStep(accessor, tIndex, state);
                if (stateSize > frameSize) {
                    emitResultTuple(accessor, tIndex, state);
                    initAggregateFunctions(state, false);
                }
                singleStep(accessor, tIndex, state);
            }

            @Override
            public void outputFinalResult(ArrayTupleBuilder tupleBuilder, IFrameTupleAccessor accessor, int tIndex,
                    AggregateState state) throws HyracksDataException {
                Pair<ArrayBackedValueStorage[], IAggregateFunction[]> aggState = (Pair<ArrayBackedValueStorage[], IAggregateFunction[]>) state.state;
                ArrayBackedValueStorage[] aggOutput = aggState.getLeft();
                IAggregateFunction[] agg = aggState.getRight();
                for (int i = 0; i < agg.length; i++) {
                    try {
                        agg[i].finishAll();
                        tupleBuilder.addField(aggOutput[i].getByteArray(), aggOutput[i].getStartOffset(),
                                aggOutput[i].getLength());
                    } catch (Exception e) {
                        throw new HyracksDataException(e);
                    }
                }
            }

            @Override
            public void reset() {

            }

            @Override
            public void outputPartialResult(ArrayTupleBuilder tupleBuilder, IFrameTupleAccessor accessor, int tIndex,
                    AggregateState state) throws HyracksDataException {
                throw new IllegalStateException("this method should not be called");
            }

            @Override
            public void close() {

            }

            private void initAggregateFunctions(AggregateState state, boolean all) throws HyracksDataException {
                Pair<ArrayBackedValueStorage[], IAggregateFunction[]> aggState = (Pair<ArrayBackedValueStorage[], IAggregateFunction[]>) state.state;
                ArrayBackedValueStorage[] aggOutput = aggState.getLeft();
                IAggregateFunction[] agg = aggState.getRight();

                /**
                 * initialize aggregate functions
                 */
                for (int i = 0; i < agg.length; i++) {
                    aggOutput[i].reset();
                    try {
                        if (all) {
                            agg[i].initAll();
                        } else {
                            agg[i].init();
                        }
                    } catch (Exception e) {
                        throw new HyracksDataException(e);
                    }
                }
            }

            private void singleStep(IFrameTupleAccessor accessor, int tIndex, AggregateState state)
                    throws HyracksDataException {
                Pair<ArrayBackedValueStorage[], IAggregateFunction[]> aggState = (Pair<ArrayBackedValueStorage[], IAggregateFunction[]>) state.state;
                IAggregateFunction[] agg = aggState.getRight();
                ftr.reset(accessor, tIndex);
                for (int i = 0; i < agg.length; i++) {
                    try {
                        agg[i].step(ftr);
                    } catch (Exception e) {
                        throw new HyracksDataException(e);
                    }
                }
            }

            private int estimateStep(IFrameTupleAccessor accessor, int tIndex, AggregateState state)
                    throws HyracksDataException {
                int size = metaSlotSize + groupKeySize;
                Pair<ArrayBackedValueStorage[], IAggregateFunction[]> aggState = (Pair<ArrayBackedValueStorage[], IAggregateFunction[]>) state.state;
                IAggregateFunction[] agg = aggState.getRight();
                ftr.reset(accessor, tIndex);
                for (int i = 0; i < agg.length; i++) {
                    try {
                        size += agg[i].estimateStep(ftr) + metaSlotSize;
                    } catch (Exception e) {
                        throw new HyracksDataException(e);
                    }
                }
<<<<<<< HEAD
                return size;
=======
                return size * 2;
>>>>>>> 92736c7d
            }

            private void emitResultTuple(IFrameTupleAccessor accessor, int tIndex, AggregateState state)
                    throws HyracksDataException {
                internalTupleBuilder.reset();
                for (int j = 0; j < groupFields.length; j++) {
                    internalTupleBuilder.addField(accessor, tIndex, groupFields[j]);
                }
                Pair<ArrayBackedValueStorage[], IAggregateFunction[]> aggState = (Pair<ArrayBackedValueStorage[], IAggregateFunction[]>) state.state;
                ArrayBackedValueStorage[] aggOutput = aggState.getLeft();
                IAggregateFunction[] agg = aggState.getRight();
                for (int i = 0; i < agg.length; i++) {
                    try {
                        agg[i].finish();
                        internalTupleBuilder.addField(aggOutput[i].getByteArray(), aggOutput[i].getStartOffset(),
                                aggOutput[i].getLength());
                    } catch (Exception e) {
                        throw new HyracksDataException(e);
                    }
                }
                if (!appender.appendSkipEmptyField(internalTupleBuilder.getFieldEndOffsets(),
                        internalTupleBuilder.getByteArray(), 0, internalTupleBuilder.getSize())) {
                    FrameUtils.flushFrame(outputFrame, writer);
                    appender.reset(outputFrame, true);
                    if (!appender.appendSkipEmptyField(internalTupleBuilder.getFieldEndOffsets(),
                            internalTupleBuilder.getByteArray(), 0, internalTupleBuilder.getSize())) {
                        throw new HyracksDataException("The output cannot be fit into a frame.");
                    }
                }
            }

            public void setGroupKeySize(IFrameTupleAccessor accessor, int tIndex) {
                groupKeySize = 0;
                for (int i = 0; i < groupFields.length; i++) {
                    int fIndex = groupFields[i];
                    int fStartOffset = accessor.getFieldStartOffset(tIndex, fIndex);
                    int fLen = accessor.getFieldEndOffset(tIndex, fIndex) - fStartOffset;
                    groupKeySize += fLen + metaSlotSize;
                }
            }

        };
    }
}<|MERGE_RESOLUTION|>--- conflicted
+++ resolved
@@ -180,11 +180,7 @@
                         throw new HyracksDataException(e);
                     }
                 }
-<<<<<<< HEAD
-                return size;
-=======
                 return size * 2;
->>>>>>> 92736c7d
             }
 
             private void emitResultTuple(IFrameTupleAccessor accessor, int tIndex, AggregateState state)
