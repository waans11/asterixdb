--- conflicted
+++ resolved
@@ -36,13 +36,6 @@
     public static final String PULL_BASED_TWITTER_ADAPTER_NAME = "pull_twitter";
 
     private Map<String, String> configuration;
-<<<<<<< HEAD
-    private static ARecordType recordType;
-
-    @Override
-    public IDatasourceAdapter createAdapter(IHyracksTaskContext ctx, int partition) throws Exception {
-        return new PullBasedTwitterAdapter(configuration, ctx);
-=======
     private static ARecordType recordType = initOutputType();
 
     private static ARecordType initOutputType() {
@@ -61,7 +54,6 @@
     @Override
     public IDatasourceAdapter createAdapter(IHyracksTaskContext ctx, int partition) throws Exception {
         return new PullBasedTwitterAdapter(configuration, recordType, ctx);
->>>>>>> 0a1f2241
     }
 
     @Override
@@ -82,19 +74,6 @@
     @Override
     public void configure(Map<String, String> configuration) throws Exception {
         this.configuration = configuration;
-<<<<<<< HEAD
-        if (recordType != null) {
-            String[] fieldNames = { "id", "username", "location", "text", "timestamp" };
-            IAType[] fieldTypes = { BuiltinType.ASTRING, BuiltinType.ASTRING, BuiltinType.ASTRING, BuiltinType.ASTRING,
-                    BuiltinType.ASTRING };
-            try {
-                recordType = new ARecordType("FeedRecordType", fieldNames, fieldTypes, false);
-            } catch (Exception e) {
-                throw new IllegalStateException("Unable to create adapter output type");
-            }
-        }
-=======
->>>>>>> 0a1f2241
     }
 
     @Override
