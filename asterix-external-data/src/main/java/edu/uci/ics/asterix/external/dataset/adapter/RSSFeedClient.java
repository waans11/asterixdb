/*
 * Copyright 2009-2013 by The Regents of the University of California
 * Licensed under the Apache License, Version 2.0 (the "License");
 * you may not use this file except in compliance with the License.
 * you may obtain a copy of the License from
 * 
 *     http://www.apache.org/licenses/LICENSE-2.0
 * 
 * Unless required by applicable law or agreed to in writing, software
 * distributed under the License is distributed on an "AS IS" BASIS,
 * WITHOUT WARRANTIES OR CONDITIONS OF ANY KIND, either express or implied.
 * See the License for the specific language governing permissions and
 * limitations under the License.
 */
package edu.uci.ics.asterix.external.dataset.adapter;

import java.net.MalformedURLException;
import java.net.URL;
import java.util.LinkedList;
import java.util.List;
import java.util.Map;
import java.util.Queue;

import com.sun.syndication.feed.synd.SyndEntryImpl;
import com.sun.syndication.feed.synd.SyndFeed;
import com.sun.syndication.fetcher.FeedFetcher;
import com.sun.syndication.fetcher.FetcherEvent;
import com.sun.syndication.fetcher.FetcherListener;
import com.sun.syndication.fetcher.impl.FeedFetcherCache;
import com.sun.syndication.fetcher.impl.HashMapFeedInfoCache;
import com.sun.syndication.fetcher.impl.HttpURLFeedFetcher;

import edu.uci.ics.asterix.om.base.AMutableRecord;
import edu.uci.ics.asterix.om.base.AMutableString;
import edu.uci.ics.asterix.om.base.IAObject;
import edu.uci.ics.asterix.om.types.ARecordType;

/**
 * An implementation of @see {PullBasedFeedClient} responsible for
 * fetching from an RSS feed source at regular interval.
 */
@SuppressWarnings("rawtypes")
public class RSSFeedClient extends PullBasedFeedClient {

    private long id = 0;
    private String idPrefix;
    private boolean feedModified = false;

    private Queue<SyndEntryImpl> rssFeedBuffer = new LinkedList<SyndEntryImpl>();

    IAObject[] mutableFields;

    private final FeedFetcherCache feedInfoCache;
    private final FeedFetcher fetcher;
    private final FetcherEventListenerImpl listener;
    private final URL feedUrl;
    private ARecordType recordType;
    String[] tupleFieldValues;

    public boolean isFeedModified() {
        return feedModified;
    }

    public void setFeedModified(boolean feedModified) {
        this.feedModified = feedModified;
    }

    public RSSFeedClient(RSSFeedAdapter adapter, String feedURL, String id_prefix) throws MalformedURLException {
        this.idPrefix = id_prefix;
        this.feedUrl = new URL(feedURL);
        feedInfoCache = HashMapFeedInfoCache.getInstance();
        fetcher = new HttpURLFeedFetcher(feedInfoCache);
        listener = new FetcherEventListenerImpl(this);
        fetcher.addFetcherEventListener(listener);
        mutableFields = new IAObject[] { new AMutableString(null), new AMutableString(null), new AMutableString(null),
                new AMutableString(null) };
        recordType = adapter.getRecordType();
        mutableRecord = new AMutableRecord(recordType, mutableFields);
        tupleFieldValues = new String[recordType.getFieldNames().length];
    }

    @Override
    public InflowState setNextRecord() throws Exception {
        SyndEntryImpl feedEntry = getNextRSSFeed();
        if (feedEntry == null) {
            return InflowState.DATA_NOT_AVAILABLE;
        }
        tupleFieldValues[0] = idPrefix + ":" + id;
        tupleFieldValues[1] = feedEntry.getTitle();
        tupleFieldValues[2] = feedEntry.getDescription().getValue();
        tupleFieldValues[3] = feedEntry.getLink();
        int numFields = recordType.getFieldNames().length;
        for (int i = 0; i < numFields; i++) {
            ((AMutableString) mutableFields[i]).setValue(tupleFieldValues[i]);
            mutableRecord.setValueAtPos(i, mutableFields[i]);
        }
        id++;
        return InflowState.DATA_AVAILABLE;
    }

    private SyndEntryImpl getNextRSSFeed() throws Exception {
        if (rssFeedBuffer.isEmpty()) {
            fetchFeed();
        }
        if (rssFeedBuffer.isEmpty()) {
            return null;
        } else {
            return rssFeedBuffer.remove();
        }
    }

    @SuppressWarnings("unchecked")
    private void fetchFeed() {
        try {
            // Retrieve the feed.
            // We will get a Feed Polled Event and then a
            // Feed Retrieved event (assuming the feed is valid)
            SyndFeed feed = fetcher.retrieveFeed(feedUrl);
            if (feedModified) {
                System.err.println(feedUrl + " retrieved");
                System.err.println(feedUrl + " has a title: " + feed.getTitle() + " and contains "
                        + feed.getEntries().size() + " entries.");

                List fetchedFeeds = feed.getEntries();
                rssFeedBuffer.addAll(fetchedFeeds);
            }
        } catch (Exception ex) {
            System.out.println("ERROR: " + ex.getMessage());
            ex.printStackTrace();
        }
    }

<<<<<<< HEAD
    @Override
    public void resetOnFailure(Exception e) {
        // TODO Auto-generated method stub

    }

    @Override
    public boolean alter(Map<String, String> configuration) {
        // TODO Auto-generated method stub
        return false;
    }

    @Override
    public void stop() {
        // TODO Auto-generated method stub

    }

=======
>>>>>>> 0a1f2241
}

class FetcherEventListenerImpl implements FetcherListener {

    private final IPullBasedFeedClient feedClient;

    public FetcherEventListenerImpl(IPullBasedFeedClient feedClient) {
        this.feedClient = feedClient;
    }

    /**
     * @see com.sun.syndication.fetcher.FetcherListener#fetcherEvent(com.sun.syndication.fetcher.FetcherEvent)
     */
    public void fetcherEvent(FetcherEvent event) {
        String eventType = event.getEventType();
        if (FetcherEvent.EVENT_TYPE_FEED_POLLED.equals(eventType)) {
            System.err.println("\tEVENT: Feed Polled. URL = " + event.getUrlString());
        } else if (FetcherEvent.EVENT_TYPE_FEED_RETRIEVED.equals(eventType)) {
            System.err.println("\tEVENT: Feed Retrieved. URL = " + event.getUrlString());
            ((RSSFeedClient) feedClient).setFeedModified(true);
        } else if (FetcherEvent.EVENT_TYPE_FEED_UNCHANGED.equals(eventType)) {
            System.err.println("\tEVENT: Feed Unchanged. URL = " + event.getUrlString());
            ((RSSFeedClient) feedClient).setFeedModified(true);
        }
    }
}<|MERGE_RESOLUTION|>--- conflicted
+++ resolved
@@ -18,7 +18,6 @@
 import java.net.URL;
 import java.util.LinkedList;
 import java.util.List;
-import java.util.Map;
 import java.util.Queue;
 
 import com.sun.syndication.feed.synd.SyndEntryImpl;
@@ -130,27 +129,6 @@
         }
     }
 
-<<<<<<< HEAD
-    @Override
-    public void resetOnFailure(Exception e) {
-        // TODO Auto-generated method stub
-
-    }
-
-    @Override
-    public boolean alter(Map<String, String> configuration) {
-        // TODO Auto-generated method stub
-        return false;
-    }
-
-    @Override
-    public void stop() {
-        // TODO Auto-generated method stub
-
-    }
-
-=======
->>>>>>> 0a1f2241
 }
 
 class FetcherEventListenerImpl implements FetcherListener {
